--- conflicted
+++ resolved
@@ -43,13 +43,7 @@
 
 
 # Compile the rethinkdb library
-<<<<<<< HEAD
-lib: $(JS_BUILD_DIR)/rethinkdb.js
-# The pb file
-pb: $(JS_BUILD_DIR)/rethinkdb/query_language.pb.js
-=======
 lib: $(wildcard rethinkdb/*) $(JS_BUILD_DIR)/rethinkdb.js
->>>>>>> 41a80584
 
 # SILENCER_1=2> /dev/null || ( echo "      Build failure." ; false ; )
 SILENCER_1=
