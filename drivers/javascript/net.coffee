net = require('net')
events = require('events')

util = require('./util')
err = require('./errors')
cursors = require('./cursor')

protodef = require('./proto-def')
protoVersion = protodef.VersionDummy.Version.V0_3
protoProtocol = protodef.VersionDummy.Protocol.JSON
protoQueryType = protodef.Query.QueryType
protoResponseType = protodef.Response.ResponseType

r = require('./ast')
Promise = require('bluebird')

# Import some names to this namespace for convienience
ar = util.ar
varar = util.varar
aropt = util.aropt
mkAtom = util.mkAtom
mkErr = util.mkErr

class Connection extends events.EventEmitter
    DEFAULT_HOST: 'localhost'
    DEFAULT_PORT: 28015
    DEFAULT_AUTH_KEY: ''
    DEFAULT_TIMEOUT: 20 # In seconds

    constructor: (host, callback) ->
        if typeof host is 'undefined'
            host = {}
        else if typeof host is 'string'
            host = {host: host}

        @host = host.host || @DEFAULT_HOST
        @port = host.port || @DEFAULT_PORT
        @db = host.db # left undefined if this is not set
        @authKey = host.authKey || @DEFAULT_AUTH_KEY
        @timeout = host.timeout || @DEFAULT_TIMEOUT

        @outstandingCallbacks = {}
        @nextToken = 1
        @open = false

        @buffer = new Buffer(0)

        @_events = @_events || {}

        errCallback = (e) =>
            @removeListener 'connect', conCallback
            if e instanceof err.RqlDriverError
                callback e
            else
                callback new err.RqlDriverError "Could not connect to #{@host}:#{@port}.\n#{e.message}"
        @once 'error', errCallback

        conCallback = =>
            @removeListener 'error', errCallback
            @open = true
            callback null, @
        @once 'connect', conCallback


    _data: (buf) ->
        # Buffer data, execute return results if need be
        @buffer = Buffer.concat([@buffer, buf])

        while @buffer.length >= 12 
            token = @buffer.readUInt32LE(0) + 0x100000000 * @buffer.readUInt32LE(4)

            responseLength = @buffer.readUInt32LE(8)
            unless @buffer.length >= (12 + responseLength)
                break

            responseBuffer = @buffer.slice(12, responseLength + 12)
            response = JSON.parse(responseBuffer)

            @_processResponse response, token
            @buffer = @buffer.slice(12 + responseLength)

    _delQuery: (token) ->
        # This query is done, delete this cursor
        delete @outstandingCallbacks[token]

        if Object.keys(@outstandingCallbacks).length < 1 and not @open
            @cancel()

    _processResponse: (response, token) ->
        profile = response.p
        if @outstandingCallbacks[token]?
            {cb:cb, root:root, cursor: cursor, opts: opts, feed: feed} = @outstandingCallbacks[token]
            if cursor?
                cursor._addResponse(response)

                if cursor._endFlag && cursor._outstandingRequests is 0
                    @_delQuery(token)
            else if feed?
                feed._addResponse(response)

                if feed._endFlag && feed._outstandingRequests is 0
                    @_delQuery(token)
            else if cb?
                # Behavior varies considerably based on response type
                switch response.t
                    when protoResponseType.COMPILE_ERROR
                        cb mkErr(err.RqlCompileError, response, root)
                        @_delQuery(token)
                    when protoResponseType.CLIENT_ERROR
                        cb mkErr(err.RqlClientError, response, root)
                        @_delQuery(token)
                    when protoResponseType.RUNTIME_ERROR
                        cb mkErr(err.RqlRuntimeError, response, root)
                        @_delQuery(token)
                    when protoResponseType.SUCCESS_ATOM
                        response = mkAtom response, opts
                        if Array.isArray response
                            response = cursors.makeIterable response
                        if profile?
                            response = {profile: profile, value: response}
                        cb null, response
                        @_delQuery(token)
                    when protoResponseType.SUCCESS_PARTIAL
                        cursor = new cursors.Cursor @, token, opts, root
                        @outstandingCallbacks[token].cursor = cursor
                        if profile?
                            cb null, {profile: profile, value: cursor._addResponse(response)}
                        else
                            cb null, cursor._addResponse(response)
                    when protoResponseType.SUCCESS_SEQUENCE
                        cursor = new cursors.Cursor @, token, opts, root
                        @_delQuery(token)
                        if profile?
                            cb null, {profile: profile, value: cursor._addResponse(response)}
                        else
                            cb null, cursor._addResponse(response)
<<<<<<< HEAD
=======
                    when protoResponseType.SUCCESS_FEED
                        feed = new cursors.Feed @, token, opts, root
                        @outstandingCallbacks[token].feed = feed
                        if profile?
                            cb null, {profile: profile, value: feed._addResponse(response)}
                        else
                            cb null, feed._addResponse(response)
>>>>>>> c452d8b7
                    when protoResponseType.WAIT_COMPLETE
                        @_delQuery(token)
                        cb null, null
                    else
                        cb new err.RqlDriverError "Unknown response type"
        else
            # Unexpected token
            @emit 'error', new err.RqlDriverError "Unexpected token #{token}."

    close: (varar 0, 2, (optsOrCallback, callback) ->
        if callback?
            opts = optsOrCallback
            unless Object::toString.call(opts) is '[object Object]'
                throw new err.RqlDriverError "First argument to two-argument `close` must be an object."
            cb = callback
        else if Object::toString.call(optsOrCallback) is '[object Object]'
            opts = optsOrCallback
            cb = null
        else if typeof optsOrCallback is 'function'
            opts = {}
            cb = optsOrCallback
        else
            opts = optsOrCallback
            cb = null

        for own key of opts
            unless key in ['noreplyWait']
                throw new err.RqlDriverError "First argument to two-argument `close` must be { noreplyWait: <bool> }."

        noreplyWait = ((not opts.noreplyWait?) or opts.noreplyWait) and @open

        if typeof cb is 'function'
            wrappedCb = (args...) =>
                @open = false
                if cb?
                    cb(args...)

            if noreplyWait
                @noreplyWait(wrappedCb)
            else
                wrappedCb()
        else
            new Promise (resolve, reject) =>
                wrappedCb = (err, result) =>
                    @open = false
                    if err?
                        reject err
                    else
                        resolve result

                @noreplyWait(wrappedCb)
    )

    noreplyWait: varar 0, 1, (callback) ->
        unless @open
            if typeof callback is 'function'
                return callback(new err.RqlDriverError "Connection is closed.")
            else
                return new Promise (resolve, reject) ->
                    reject(new err.RqlDriverError "Connection is closed.")

        # Assign token
        token = @nextToken++

        # Construct query
        query = {}
        query.type = protoQueryType.NOREPLY_WAIT
        query.token = token

        # Save callback
        if typeof callback is 'function'
            @outstandingCallbacks[token] = {cb:callback, root:null, opts:null}
            @_sendQuery(query)
        else
            new Promise (resolve, reject) =>
                callback = (err, result) ->
                    if (err)
                        reject(err)
                    else
                        resolve(result)
                @outstandingCallbacks[token] = {cb:callback, root:null, opts:null}
                @_sendQuery(query)

    cancel: ar () ->
        @outstandingCallbacks = {}

    reconnect: (varar 0, 2, (optsOrCallback, callback) ->
        if callback?
            opts = optsOrCallback
            cb = callback
        else if typeof optsOrCallback is "function"
            opts = {}
            cb = optsOrCallback
        else
            if optsOrCallback?
                opts = optsOrCallback
            else
                opts = {}
            cb = callback

        if typeof cb is 'function'
            closeCb = (err) =>
                if err?
                    cb(err)
                else
                    constructCb = => @constructor.call(@, {host:@host, port:@port}, cb)
                    setTimeout(constructCb, 0)
            @close(opts, closeCb)
        else
            new Promise (resolve, reject) =>
                closeCb = (err) =>
                    if err?
                        reject err
                    else
                        constructCb = =>
                            @constructor.call @, {host:@host, port:@port}, (err, conn) ->
                                if err?
                                    reject err
                                else
                                    resolve conn
                        setTimeout(constructCb, 0)
                @close(opts, closeCb)
    )

    use: ar (db) ->
        @db = db

    _start: (term, cb, opts) ->
        unless @open then throw new err.RqlDriverError "Connection is closed."

        # Assign token
        token = @nextToken++

        # Construct query
        query = {}
        query.global_optargs = {}
        query.type = protoQueryType.START
        query.query = term.build()
        query.token = token
        # Set global options
        if @db?
            query.global_optargs['db'] = r.db(@db).build()

        if opts.useOutdated?
            query.global_optargs['use_outdated'] = r.expr(!!opts.useOutdated).build()

        if opts.noreply?
            query.global_optargs['noreply'] = r.expr(!!opts.noreply).build()

        if opts.profile?
            query.global_optargs['profile'] = r.expr(!!opts.profile).build()

        if opts.durability?
            query.global_optargs['durability'] = r.expr(opts.durability).build()

        if opts.batchConf?
            query.global_optargs['batchConf'] = r.expr(opts.batchConf).build()

        # Save callback
        if (not opts.noreply?) or !opts.noreply
            @outstandingCallbacks[token] = {cb:cb, root:term, opts:opts}

        @_sendQuery(query)

        if opts.noreply? and opts.noreply and typeof(cb) is 'function'
            cb null # There is no error and result is `undefined`

    _continueQuery: (token) ->
        query =
            type: protoQueryType.CONTINUE
            token: token

        @_sendQuery(query)

    _endQuery: (token) ->
        query =
            type: protoQueryType.STOP
            token: token

        @_sendQuery(query)

    _sendQuery: (query) ->
        # Serialize query to JSON
        data = [query.type]
        if !(query.query is undefined)
            data.push(query.query)
            if query.global_optargs? and Object.keys(query.global_optargs).length > 0
                data.push(query.global_optargs)

        @_writeQuery(query.token, JSON.stringify(data))


class TcpConnection extends Connection
    @isAvailable: () -> !(process.browser)

    constructor: (host, callback) ->
        unless TcpConnection.isAvailable()
            throw new err.RqlDriverError "TCP sockets are not available in this environment"

        super(host, callback)

        if @rawSocket?
            @close({noreplyWait: false})

        @rawSocket = net.connect @port, @host
        @rawSocket.setNoDelay()

        timeout = setTimeout( (()=>
            @rawSocket.destroy()
            @emit 'error', new err.RqlDriverError "Handshake timedout"
        ), @timeout*1000)

        @rawSocket.once 'error', => clearTimeout(timeout)

        @rawSocket.once 'connect', =>
            # Initialize connection with magic number to validate version
            buf = new Buffer(4)
            buf.writeUInt32LE(protoVersion, 0)
            @rawSocket.write buf

            buf = new Buffer(@authKey, 'ascii')
            @write buf

            # Send the protocol type that we will be using to communicate with the server
            buf = new Buffer(4)
            buf.writeUInt32LE(protoProtocol, 0)
            @rawSocket.write buf

            # Now we have to wait for a response from the server
            # acknowledging the new connection
            handshake_callback = (buf) =>
                @buffer = Buffer.concat([@buffer, buf])
                for b,i in @buffer
                    if b is 0
                        @rawSocket.removeListener('data', handshake_callback)

                        status_buf = @buffer.slice(0, i)
                        @buffer = @buffer.slice(i + 1)
                        status_str = status_buf.toString()

                        clearTimeout(timeout)
                        if status_str == "SUCCESS"
                            # We're good, finish setting up the connection
                            @rawSocket.on 'data', (buf) => @_data(buf)

                            @emit 'connect'
                            return
                        else
                            @emit 'error', new err.RqlDriverError "Server dropped connection with message: \"" + status_str.trim() + "\""
                            return


            @rawSocket.on 'data', handshake_callback

        @rawSocket.on 'error', (args...) => @emit 'error', args...

        @rawSocket.on 'close', => @open = false; @emit 'close', {noreplyWait: false}

        # In case the raw socket timesout, we close it and re-emit the event for the user
        @rawSocket.on 'timeout', => @open = false; @emit 'timeout'

    close: (varar 0, 2, (optsOrCallback, callback) ->
        if callback?
            opts = optsOrCallback
            cb = callback
        else if Object::toString.call(optsOrCallback) is '[object Object]'
            opts = optsOrCallback
            cb = null
        else if typeof optsOrCallback is "function"
            opts = {}
            cb = optsOrCallback
        else
            opts = {}


        if typeof cb is 'function'
            wrappedCb = (args...) =>
                @rawSocket.end()
                if cb?
                    cb(args...)

            # This would simply be super(opts, wrappedCb), if we were not in the varar
            # anonymous function
            TcpConnection.__super__.close.call(@, opts, wrappedCb)
        else
            new Promise (resolve, reject) =>
                wrappedCb = (err, result) =>
                    @rawSocket.end()
                    if err?
                        reject err
                    else
                        resolve result
                TcpConnection.__super__.close.call(@, opts, wrappedCb)

    )

    cancel: () ->
        @rawSocket.destroy()
        super()

    _writeQuery: (token, data) ->
        tokenBuf = new Buffer(8)
        tokenBuf.writeUInt32LE(token & 0xFFFFFFFF, 0)
        tokenBuf.writeUInt32LE(Math.floor(token / 0xFFFFFFFF), 4)
        @rawSocket.write tokenBuf
        @write new Buffer(data)

    write: (chunk) ->
        lengthBuffer = new Buffer(4)
        lengthBuffer.writeUInt32LE(chunk.length, 0)
        @rawSocket.write lengthBuffer
        @rawSocket.write chunk

class HttpConnection extends Connection
    DEFAULT_PROTOCOL: 'http'

    @isAvailable: -> typeof XMLHttpRequest isnt "undefined"
    constructor: (host, callback) ->
        unless HttpConnection.isAvailable()
            throw new err.RqlDriverError "XMLHttpRequest is not available in this environment"

        super(host, callback)

        protocol = if host.protocol is 'https' then 'https' else @DEFAULT_PROTOCOL
        url = "#{protocol}://#{@host}:#{@port}#{host.pathname}ajax/reql/"
        xhr = new XMLHttpRequest
        xhr.open("GET", url+"open-new-connection", true)
        xhr.responseType = "arraybuffer"

        xhr.onreadystatechange = (e) =>
            if xhr.readyState is 4
                if xhr.status is 200
                    @_url = url
                    @_connId = (new DataView xhr.response).getInt32(0, true)
                    @emit 'connect'
                else
                    @emit 'error', new err.RqlDriverError "XHR error, http status #{xhr.status}."
        xhr.send()

        @xhr = xhr # We allow only one query at a time per HTTP connection

    cancel: ->
        @xhr.abort()
        xhr = new XMLHttpRequest
        xhr.open("POST", "#{@_url}close-connection?conn_id=#{@_connId}", true)
        xhr.send()
        @_url = null
        @_connId = null
        super()

    close: (varar 0, 2, (optsOrCallback, callback) ->
        if callback?
            opts = optsOrCallback
            cb = callback
        else if Object::toString.call(optsOrCallback) is '[object Object]'
            opts = optsOrCallback
            cb = null
        else
            opts = {}
            cb = optsOrCallback
        unless not cb? or typeof cb is 'function'
            throw new err.RqlDriverError "Final argument to `close` must be a callback function or object."

        wrappedCb = (args...) =>
            @cancel()
            if cb?
                cb(args...)

        # This would simply be super(opts, wrappedCb), if we were not in the varar
        # anonymous function
        HttpConnection.__super__.close.call(this, opts, wrappedCb)
    )

    _writeQuery: (token, data) ->
        buf = new Buffer(data.length + 8)
        buf.writeUInt32LE(token & 0xFFFFFFFF, 0)
        buf.writeUInt32LE(Math.floor(token / 0xFFFFFFFF), 4)
        buf.write(data, 8)
        @write buf

    write: (chunk) ->
        xhr = new XMLHttpRequest
        xhr.open("POST", "#{@_url}?conn_id=#{@_connId}", true)
        xhr.responseType = "arraybuffer"

        xhr.onreadystatechange = (e) =>
            if xhr.readyState is 4 and xhr.status is 200
                # Convert response from ArrayBuffer to node buffer

                buf = new Buffer(b for b in (new Uint8Array(xhr.response)))
                @_data(buf)

        # Convert the chunk from node buffer to ArrayBuffer
        array = new ArrayBuffer(chunk.length)
        view = new Uint8Array(array)
        i = 0
        while i < chunk.length
            view[i] = chunk[i]
            i++

        xhr.send array
        @xhr = xhr # We allow only one query at a time per HTTP connection

module.exports.isConnection = (connection) ->
    return connection instanceof Connection

# The main function of this module
module.exports.connect = varar 0, 2, (hostOrCallback, callback) ->
    if typeof hostOrCallback is 'function'
        host = {}
        callback = hostOrCallback
    else
        host = hostOrCallback

    create_connection = (host, callback) =>
        if TcpConnection.isAvailable()
            new TcpConnection host, callback
        else if HttpConnection.isAvailable()
            new HttpConnection host, callback
        else
            throw new err.RqlDriverError "Neither TCP nor HTTP avaiable in this environment"


    if typeof callback is 'function'
        create_connection(host, callback)
    else
        p = new Promise (resolve, reject) ->
            callback = (err, result) ->
                if (err)
                    reject(err)
                else
                    resolve(result)
            create_connection(host, callback)<|MERGE_RESOLUTION|>--- conflicted
+++ resolved
@@ -134,8 +134,6 @@
                             cb null, {profile: profile, value: cursor._addResponse(response)}
                         else
                             cb null, cursor._addResponse(response)
-<<<<<<< HEAD
-=======
                     when protoResponseType.SUCCESS_FEED
                         feed = new cursors.Feed @, token, opts, root
                         @outstandingCallbacks[token].feed = feed
@@ -143,7 +141,6 @@
                             cb null, {profile: profile, value: feed._addResponse(response)}
                         else
                             cb null, feed._addResponse(response)
->>>>>>> c452d8b7
                     when protoResponseType.WAIT_COMPLETE
                         @_delQuery(token)
                         cb null, null
