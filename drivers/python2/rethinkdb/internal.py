--- conflicted
+++ resolved
@@ -143,12 +143,6 @@
             mapping.arg = 'row'     # TODO: GET RID OF THIS
         self.body._write_ast(mapping.body)
 
-<<<<<<< HEAD
-    def write_reduction(self, reduction, base):
-        reduction.var1 = self.args[0]
-        reduction.var2 = self.args[1]
-        self.body._write_ast(reduction.body)
-=======
 class StreamFunction(object):
     def __init__(self, body, *args):
         assert isinstance(body, query.Stream)
@@ -161,7 +155,6 @@
         else:
             mapping.arg = 'row'     # TODO: GET RID OF THIS
         self.body._write_ast(mapping.body)
->>>>>>> c9aeae8f
 
 class Javascript(query.JSONExpression):
     def __init__(self, body):
