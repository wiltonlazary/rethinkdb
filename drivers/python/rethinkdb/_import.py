--- conflicted
+++ resolved
@@ -569,11 +569,7 @@
         create_args = dict(options["create_args"])
         create_args["primary_key"] = file_info["info"]["primary_key"]
 
-<<<<<<< HEAD
-        conn_fn = lambda: r.connect(options["host"], options["port"], auth_key=options["auth_key"])
-=======
         conn_fn = lambda: r.connect(options["host"], options["port"], ssl=options["tls_cert"], auth_key=options["auth_key"])
->>>>>>> 727c2f53
         try:
             rdb_call_wrapper(conn_fn, "create table", create_table, db, table, create_args,
                          file_info["info"]["indexes"] if options["create_sindexes"] else [])
