# Release 1.8.0 (High Noon)

Released on 2013-08-14

This release introduces date and time support, a new syntax for
quetying nested objects and 8x improvement in disk usage.

## New Features ##

* ReQL
  * `order_by` now accepts a function as an argument and can efficiently sort by index (#159, #1120, #1258)
  * `slice` and `between` are now half-open by default (#869)
    * The behaviour can be changed by setting the new optional `right_bound` argument to `closed`
      or by setting `left_bound` to `open`
  * `contains` can now be passed a predicate (#870)
  * `merge` is now deep by default (#872)
    * Introduced `literal` to merge flat values
  * `coerce_to` can now convert strings to numbers (#877)
  * Added support for times (#977)
    * `+`, `-`, `<`, `<=`, `>`, `>=`, `==` and `!=`: arithmetic and comparison
    * `during`: match a time with an interval
    * `in_timezone`: change the timezone offset
    * `date`, `time_of_day`, `timezone`, `year`, `month`, `day`, `weekday`, `hour`, `minute` and `second`: accessors
    * `time`, `epoch_time` and `iso8601`: constructors
    * `monday` to `sunday` and `january` to `december`: constants
    * `now`: current time
    * `to_iso8601`, `to_epoch_time`: conversion
  * Add the nested document syntax to functions other than `pluck` (#1094)
    * `without`, `group_by`, `with_fields` and `has_fields`
  * Remove Google Closure from the JavaScript driver (#1194)
    * It now depends on the `protobufjs` and `node-protobuf` libraries
* Server
  * Added a `--canonical-address HOST[:PORT]` command line option (#486)
    * Two instances behind proxies can now be configured to connect to each other
  * Optimize space efficiency by allowing smaller block sizes (#939)
  * Added a `--no-direct-io` startup flag that turns off direct IO (#1051)
  * Rewrote the `extproc` code, making `r.js` interuptible and fixing many crashes (#1097, #1106)
  * Added support for V8 >= 3.19 (#1195)
  * Clear blobs when they are unused (#1286)
* Web UI
  * Use relative paths (#1053)
* Build
  * Add support for Emacs' `flymake-mode` (#1161)

## Fixed Bugs ##

* ReQL
  * Check the type of the callback passed to `next` and `each` in the JavaScript driver (#656)
  * Fixed how some backtraces are printed in the JavaScript driver (#973)
  * Coerce the port argument to a number in the Python driver (#1017)
  * Functions that are polymorphic on objects and sequences now only recurse one level deep (#1045)
    * Affects `pluck`, `has_fields`, `with_fields`, etc
<<<<<<< HEAD
  * In the JavaSCript driver, no loger fail when requiring the module twice (#1047)
  * `union` now returns a stream when given two streams (#1081)
  * `r.db` can now be chained with `do` in the JavaScript driver (#1082)
=======
  * In the JavaScript driver, no longer fail when requiring the module twice (#1047)
  * `r.union` now returns a stream when given two streams (#1081)
  * ... `r.do` and `r.db` in the JavaScript driver (#1082)
>>>>>>> 31a25d79
  * Improve the error message when combining `for_each` and `return_vals` (#1104)
  * Fixed a bug causing the JavaScript driver to overflow the stack when given an object with circular references (#1133)
  * Don't leak internal functions in the JavaScript driver (#1164)
  * Fix the qurey printing in the Python driver (#1178)
  * Correctly depend on node >= 0.10 in the JavaScript driver (#1197)
* Server
  * Improved the error message when there is a version mismatch in data files (#521)
  * The `--no-http-admin` option now disables the check for the web assets folder (#1092)
  * No longer compile JavaScript expressions once per row (#1105)
  * Fixed a crash in the 32 bit version caused by not using 64 bit file offsets (#1129)
  * Fixed a crash caused by malformed json documents (#1132)
  * Fixed a crash caused by moving `func_t` betweek threads (#1157)
  * Improved the scheduling the coroutines that sometimes caused heartbeat timeouts (#1169)
  * Fixed `conflict_resolving_diskmgr_t` to suport files over 1TB (#1170)
  * Fixed a crash caused by disconnecting too fast (#1182)
  * Fixed the error message when `js_runner_t::call` times out (#1218)
  * Fixed a crash caused by serializing unintitialised values (#1219)
  * Fixed a bug that caused an assertion failure in `protob_server_t` (#1220)
  * Fixed a bug causing too many file descriptors to be open (#1225)
  * Fixed memory leaks reported by valgrind (#1233)
  * Fixed a crash triggered by the BTreeSindex test (#1237)
  * Fixed some problems with import performance, interruption, parsing, and error reporting (#1252)
  * RethinkDB proxy no longer crashes when interacting with the Web UI (#1276)
* Tests
  * Fixed the connectivity tests for OS X (#613)
  * Fix the python connection tests (#1110)
* Web UI
  * Provide a less scary error message when a request times out (#1074)
  * Provide proper suggestions in the presence of comments in the Data Explorer (#1214)
  * The `More data` link in the data explorer now works consistently (#1222)
* Documentation
  * Improved the documentaiton for `update` and `pluck` (#1141)
* Build
  * Fixed bugs that caused make to not rebuild certain files or build files it should not (#1162, #1215, #1216, #1229, #1230, #1272)

--

# Release 1.7.3 (Nights of Cabiria)

Released on 2013-07-19

Bug fix update.

* RethinkDB no longer fails to create the data directory when using `--daemon` (#1191)

--

# Release 1.7.2 (Nights of Cabiria)

Released on 2013-07-18

Bug fix update.

* Fixed `wire_func_t` serialization that caused inserts to fail (#1155)
* Fixed a bug in the JavaScript driver that caused asynchronous connections to fail (#1150)
* Removed `nice_crash` and `nice_guarantee` to improve error messages and logging (#1144)
* `rethinkdb import` now warns when unexpected files are found (#1143)
* `rethinkdb import` now correctly imports nested objects (#1142)
* Fixed the connection timeout in the JavaScript driver (#1140)
* Fixed `r.without` (#1139)
* Add a warning to `rethinkdb dump` about indexes and cluster config (#1137)
* Fixed the `debian/rules` makefile to properly build the rethinkdb-dbg package (#1130)
* Allow multiple instances with different port offsets in the init script (#1126)
* Fixed `make install` to not use `/dev/stdin` (#1125)
* Added missing files to the OS X uninstall script (#1123)
* Fixed the documentation for insert with the returnVals flag in JavaScript (#1122)
* No longer cache `index.html` in the web UI (#1117)
* The init script now waits for rethinkdb to stop before restarting (#1115)
* `rethinkdb` porcelain now removes the new directory if it fails (#1070)
* Added cooperative locking to the rethinkdb data directory to detect conflicts earlier (#1109)
* Improved the comments in the sample configuration file (#1078)
* Config file parsing now allows options that apply to other modes of rethinkdb (#1077)
* The init script now creates folders with the correct permissions (#1069)
* Client drivers now time out if the connection handshake takes too long (#1033)

--

# Release 1.7.1 (Nights of Cabiria)

Released on 2013-07-04

Bug fix update.

* Fixed a bug causing `rethinkdb import` to crash on single files
* Added options to `rethinkdb import` for custom CSV separators and no headers (#1112)

--

# Release 1.7.0 (Nights of Cabiria)

Released on 2013-07-03

This release introduces hot backup, atomic set and get operations, significant insert performance improvements, nested document syntax, and native binaries for CentOS / RHEL.

## New Features ##

* ReQL
  * Added `r.json` for parsing JSON strings server-side (#887)
  * Added syntax to `pluck` to access nested documents (#889)
  * `get_all` now takes a variable number of arguments (#915)
  * Added atomic set and get operations (#976)
    * `update`, `insert`, `delete` and `replace` now take an optional `return_vals` argument that returns the values that have been atomically modified
  * Renamed `getattr` to `get_field` and make it polymorphic on arrays (#993)
  * Drivers now use faster protobuf libraries when possible (#1027, #1026, #1025)
  * Drivers now use `r.json` to improve the performance of inserts (#1085)
  * Improved the behaviour of `pluck` (#1095)
    * A field with a non-pluckable value is considered absent
* Web UI
  * It is now possible to resolve `auth_key` conflicts via the web UI (#1028)
  * The web UI now uses relative paths (#1053)
* Server
  * Flushes to disk less often to improve performance without affecting durability (#520)
* CLI
  * Import and export JSON and CSV files (#193)
    * Four new subcommands: `rethinkdb import`, `rethinkdb export`, `rethinkdb dump` and `rethinkdb restore`
  * `rethinkdb admin` no longer requires the `--join` option (#1052)
    * It now connects to localhost:29015 by default
* Documentation
  * Documented durability settings correctly (#1008)
  * Improved instructions for migration (#1013)
  * Documented the allowed character names for tables (#1039)
* Packaging
  * RPMs for CentOS (#268)

## Fixed Bugs ##

* ReQL
  * Fixed the behaviour of `between` with `null` and secondary indexes (#1001)
* Web UI
  * Moved to using a patched Bootstrap, Handlebars.js 1.0.0 and LESS 1.4.0 (#954)
  * Fixed bug causing nested arrays to be shown as `{...}` in the Data Explorer (#1038)
  * Inline comments are now parsed correctly in the Data Explorer (#1060)
  * Properly remove event listeners from the dashboard view (#1044)
* Server
  * Fixed a crash caused by shutting down the server during secondary index creation (#1056)
  * Fixed a potential btree corruption bug (#986)
* Tests
  * ReQL tests no longer leave zombie processes (#1055)

--

# Release 1.6.1 (Fargo)

Released on 2013-06-19

## Critical Security Fixes ##

* Fixed a buffer overflow in the networking code
* Fixed a possible timing attack on the API key

## Other Changes ##

* In python, `r.table_list()` no longer throws an error (#1005)
* Fixed compilation failures with clang 3.2 (#1006)
* Fixed compilation failures with gcc 4.4 (#1011)
* Fixed problems with resolving a conflicted auth_key (#1024)

--

# Release 1.6.0 (Fargo)

Released on 2013-06-13

This release introduces basic access control, regular expression matching, new array operations, random sampling, better error handling, and many bug fixes.

## New Features ##

* ReQL
  * Added access control with a single, common API key (#266)
  * Improved handshake to the client driver protocol (#978)
  * Added `sample` command for random sampling of sequences (#861, #182)
  * Secondary indexes can be queried with boolean values (#854)
  * Added `onFinished` callback to `each` in JavaScript to improve cursors (#443)
  * Added per-command durability settings (#890)
    * Changed `hard_durability=True` to `durability = 'soft' | 'hard'`
    * Added a `durability` option to `run`
  * Added `with_fields` command, and `pluck` no longer throws on missing attributes (#886)
  * Renamed `contains` to `has_fields` (#885)
    * `has_fields` runs on tables, objects, and arrays, and doesn't throw on missing attributes
    * `contains` now checks if an element is in an array
  * Added `default` command: replaces missing fields with a default value (#884)
  * Added new array operations (#868, #198, #341)
      * `prepend`: prepends an element to an array
      * `append`: appends an element to an array
      * `insert_at`: inserts an element at the specified index
      * `splice_at`: splices a list into another list at the specified index
      * `delete_at`: deletes the element at the specified index
      * `change_at`: changes the element at the specified index to the specified value
      * `+` operator: adds two arrays -- returns the ordered union
      * `*` operator: repeats an array `n` times
      * `difference`: removes all instances of specified elements from an array
      * `count`: returns the number of elements in an array
      * `indexes_of`: returns positions of elements that match the specified value in an array
      * `is_empty`: check if an array or table is empty
      * `set_insert`: adds an element to a set
      * `set_intersection`: finds the intersection of two sets
      * `set_union`: returns the union of two sets
      * `set_difference`: returns the difference of two sets
  * Added `match` command for regular expression matching (#867)
  * Added `keys` command that returns the fields of an object (#181)
* Web UI
  * Document fields are now sorted in alphabetical order in the table view (#832)
* CLI
  * Added `-v` flag as an alias for `--version` (#839)
  * Added `--io-threads` flag to allow limiting the amount of concurrent I/O operations (#928)
* Build system
  * Allow building the documentation with Python 3 (#826, #815)
  * Have `make` build the Ruby and Python drivers (#923)

## Fixed Bugs ##

* Server
  * Fixed a crash caused by resharding during secondary index creation (#852)
  * Fixed style problems: code hygiene (#805)
  * Server code cleanup (#920, #924)
  * Properly check permissions for writing the pid file (#916)
* ReQL
  * Use the correct function name in backtraces (#995)
  * Fixed callback issues in the JavaScript driver (#846)
  * In JavaScript, call the callback when the connection is closed (#758)
  * In JavaScript, GETATTR now checks the argument count (#992)
  * Tweaked the CoffeeScript source to work with older versions of coffee and node (#963)
  * Fixed a typo in the error handling of the JavaScript driver (#961)
  * Fixed performance regression for `pluck` and `without` (#947)
  * Make sure callbacks get cleared in the Javascript driver (#942)
  * Improved errors when `return` is omitted in Javascript (#914)
* Web UI
  * Correctly distinguish case sensitive table names (#822)
  * No longer display some results as `{ ... }` in the table view (#937)
  * Ensured tables are available before listing their indexes (#926)
  * Fixed the autocompletion for opening square brackets (#917)
* Tests
  * Modified the polyglot test framework to catch more possible errors (#724)
  * Polyglot tests can now run in debug mode (#614)
* Build
  * Look for `libprotobuf` in the correct path (#860, #853)
  * Always fetch and use the same version of Handlebars.js (#821, #819, #958)
  * Check for versions of LESS that are known to work (#956)
  * Removed bitrotted MOCK_CACHE_CHECK option (#804)

--

# Release 1.5.2 (Le Gras de Ouate)

Released on 2013-05-24

Bug fix update.

## Changes ##

* Fix #844: Compilation error when using `./configure --fetch protobuf` resolved
* Fix #840: Using `.run` in the data explorer gives a more helpful error message
* Fix #817: Fix a crash caused by adding a secondary index while under load
* Fix #831: Some invalid queries no longer cause a crash

--

# Release 1.5.1 (The Grad You Ate) #

Released on 2013-05-16

Bug fix update.

## Changes ###

* Fix a build error
* Fix #816: Table view in the data explorer is no longer broken

---

# Release 1.5.0 (The Graduate) #

Released on 2013-05-16

This release introduces secondary indexes, stability and performance enhancements and many bug fixes.

## New Features ##

* Server
  * #69: Bad JavaScript snippets can no longer hang the server
    * `r.js` now takes an optional `timeout` argument
  * #88: Added secondary and compound indexes
  * #165: Backtraces on OS X
  * #207: Added soft durability option
  * #311: Added daemon mode (via --daemon)
  * #423: Allow logging to a specific file (via --log-file)
  * #457: Significant performance improvement for batched inserts
  * #496: Links against libc++ on OS X
  * #672: Replaced environment checkpoints with shared pointers in the ReQL layer, reducing the memory footprint
  * #715: Adds support for noreply writes
* CLI
  * #566: In the admin CLI, `ls tables --long` now includes a `durability` column
* Web UI
  * #331: Improved data explorer indentation and brace pairing
  * #355: Checks for new versions of RethinkDB from the admin UI
  * #395: Auto-completes databases and tables names in the data explorer
  * #514: Rewrote and improved the documentation generator
  * #569: Added toggle for Data Explorer brace pairing
  * #572: Changed button styles in the Data Explorer
  * #707: Two step confirmation added to the delete database button
* ReQL
  * #469: Added an `info` command that provides information on any ReQL value (useful for retreiving the primary key)
  * #604: Allow iterating over result arrays as if they were cursors in the JavaScript client
  * #670: Added a soft durability option to `table_create`
* Testing
  * #480: Run [tests on Travis-CI](https://travis-ci.org/rethinkdb/rethinkdb)
  * #517: Improved the integration tests
  * #587: Validate API documentation examples
  * #669: Added color to `make test` output

## Fixed bugs ##

* Server
  * Fix #403: Serialization of `perfmon_result_t` is no longer 32-bit/64-bit dependent
  * Fix #505: Reduced memory consumption to avoid failure on read query "tcmalloc: allocation failed"
  * Fix #510: Make bind to `0.0.0.0` be equivalent to `all`
  * Fix #639: Fixed bug where 100% cpu utilization was reported on OSX
  * Fix #645: Fixed server crash when updating replicas / acks
  * Fix #665: Fixed queries across shards that would trigger `Assertion failed: [!br.point_replaces.empty()] in src/rdb_protocol/protocol.cc`
  * Fix #750: Resolved intermittent RPCSemilatticeTest.MetadataExchange failure
  * Fix #757: Fixed a crashing bug in the environment checkpointing code
  * Fix #796: Crash when running batched writes to a sharded table in debug mode
* Documentation
  * Fix #387: Documented the command line option --web-static-directory (custom location for web assets)
  * Fix #503: Updated outdated useOutdated documentation
  * Fix #563: Fixed documentation for `typeof()`
  * Fix #610: Documented optional arguments for `table_create`: `datacenter` and `cache_size`
  * Fix #631: Fixed missing parameters in documentation for `reduce`
  * Fix #651: Updated comments in protobuf file to reflect current spec
  * Fix #679: Fixed incorrect examples in protobuf spec
  * Fix #691: Fixed faulty example for `zip` in API documentation
* Web UI
  * Fix #529: Suggestion arrow no longer goes out of bounds
  * Fix #583: Improved Data Explorer suggestions for `table`
  * Fix #584: Improved Data Explorer suggestion style and content
  * Fix #623: Improved margins on modals
  * Fix #629: Updated buttons and button styles on the Tables View (and throughout the UI)
  * Fix #662: Command key no longer deletes text selection in Data Explorer
  * Fix #725: Improved documentation in the Data Explorer
  * Fix #790: False values in a document no longer show up as blank in the tree view
* ReQL
  * Fix #46: Added top-level `tableCreate`, `tableDrop` and `tableList` to drivers
  * Fix #125: Grouped reductions now return a stream, not an array
  * Fix #370: `map` after `dbList` and `tableList` no longer errors
  * Fix #421: Return values from mutation operations now include all attributes, even if zero (`inserted`,`deleted`,`skipped`,`replaced`,`unchanged`,`errors`)
  * Fix #525: Improved error for `groupBy`
  * Fix #527: Numbers that can be represented as integers are returned as native integers
  * Fix #603: Check the number of arguments correctly in the JavaScript client
  * Fix #632: Keys of objects are no longer magically converted to strings in the drivers
  * Fix #640: Clients handle system interrupts better
  * Fix #642: Ruby client no longer has a bad error message when queries are run on a closed connection
  * Fix #650: Python driver successfully sends `STOP` query when the connection is closed
  * Fix #663: Undefined values are handled correctly in JavaScript objects
  * Fix #678: `limit` no longer automatically converts streams to arrays
  * Fix #689: Python driver no longer hardcodes the default database
  * Fix #704: `typeOf` is no longer broken in JavaScript driver
  * Fix #730: Ruby driver no longer accepts spurious methods
  * Fix #733: `groupBy` can now handle both a `MAKE_OBJ` protobuf and a literal `R_OBJECT` datum protobuf
  * Fix #767: Server now detects `NaN` in all cases
  * Fix #777: Ruby driver no longer occasionally truncates messages
  * Fix #779: Server now rejects strings that contain a null byte
  * Fix #789: Style improvements in Ruby driver
  * Fix #799: Python driver handles `use_outdated` when specified as a global option argument
* Testing
  * Fix #653: `make test` now works on OS X
* Build
  * Fix #475: Added a workaround to avoid `make -j2` segfaulting when building on older versions of `make`
  * Fix #541: `make clean` is more aggressive
  * Fix #630: Removed cruft from the RethinkDB source tree
  * Fix #635: Building fails quickly with troublesome versions of `coffee-script`
  * Fix #694: Improved warnings when building with `clang` and `ccache`
  * Fix #717: Fixed `./configure --fetch-protobuf`
* Migration
  * Fix #782: Improved speed in migration script

## Other ##

  * #508: Removed the JavaScript mock server
  * [All closed issues between 1.4.5 and 1.5.0](https://github.com/rethinkdb/rethinkdb/issues?milestone=8&page=1&state=closed)

---

# Release 1.4.5 (Some Like It Hot) #

Released on 2013-05-03.

## Changes ##

Bug fix update:

* Increase the TCP accept backlog (#369).

---

# Release 1.4.4 (Some Like It Hot) #

Released on 2013-04-19.

## Changes ##

Bug fix update:

* Improved the documentation
  * Made the output of `rethinkdb help` and `--help` consistent (#643)
  * Clarify details about the client protocol (#649)
* Cap the size of data returned from rgets not just the number of values (#597)
  * The limit changed from 4000 rows to 1MiB
* Partial bug fix: Rethinkdb server crashing (#621)
* Fixed bug: Can't insert objects that use 'self' as a key with Python driver (#619)
* Fixed bug: [Web UI] Statistics graphs are not plotted correctly in background tabs (#373)
* Fixed bug: [Web UI] Large JSON Causes Data Explorer to Hang (#536)
* Fixed bug: Import command doesn't import last row if doesn't have end-of-line (#637)
* Fixed bug: [Web UI] Cubism doesn't unbind some listeners (#622)
* Fixed crash: Made global optargs actually propagate to the shards properly (#683)

---

# Release 1.4.3 (Some Like It Hot) #

Released on 2013-04-10.

## Changes ##

Bug fix update:

* Improve the networking code in the Python driver
* Fix a crash triggered by a type error when using concatMap (#568)
* Fix a crash when running `rethinkdb proxy --help` (#565)
* Fix a bug in the Python driver that caused it to occasionally return `None` (#564)

---

# Release 1.4.2 (Some Like It Hot) #

Released on 2013-03-30.

## Changes ##

Bug fix update:

* Replace `~` with `About` in the web UI (#485)
* Add framing documentation to the protobuf spec (#500)
* Fix crashes triggered by .orderBy().skip() and .reduce(r.js()) (#522, #545)
* Replace MB with GB in an error message (#526)
* Remove some semicolons from the protobuf spec (#530)
* Fix the `rethinkdb import` command (#535)
* Improve handling of very large queries in the data explorer (#536)
* Fix variable shadowing in the javascript driver (#546)

---

# Release 1.4.1 (Some Like It Hot) #

Released on 2013-03-22.

## Changes ##

Bug fix update:

* Python driver fix for TCP streams (#495)
* Web UI fix that reduces the number of AJAX requests (#481)
* JS driver: added useOutdated to r.table() (#502)
* RDB protocol performance fix in release mode.
* Performance fix when using filter with object shortcut syntax.
* Do not abort when the `runuser` or `rungroup` options are present (#512)

---

# Release 1.4 (Some Like It Hot) #

Relased on 2013-03-18.

## Changes ##

* Improved ReQL wire protocol and client drivers
* New build system
* Data explorer query history

---

# Release 1.3.2 (Metropolis) #

Released on 2013-01-15.

## Changes ##

* Fixed security bug in http server.

---

# Release 1.3.1 (Metropolis) #

Released on 2012-12-20.

## Changes ##

* Fixed OS X crash on ReQL exceptions.

---

# Release 1.3.0 (Metropolis) #

Released on 2012-12-20.

## Changes ##

* Native OS X support.
* 32-bit support.
* Support for legacy systems (e.g. Ubuntu 10.04)

---

# Release 1.2.8 (Rashomon) #

Released on 2012-12-15.

## Changes ##

* Updating data explorer suggestions to account for recent `r.row`
  changes.

---

# Release 1.2.7 (Rashomon) #

Released on 2012-12-14.

## Changes ##

* Lots and lots of bug fixes

---

# Release 1.2.6 (Rashomon) #

Released on 2012-11-13.

## Changes ##

* Fixed the version string
* Fixed 'crashing after crashed'
* Fixed json docs

---

# Release 1.2.5 (Rashomon) #

Released on 2012-11-11.

## Changes ##

* Checking for a null ifaattrs

---

# Release 1.2.4 (Rashomon) #

Released on 2012-11-11.

## Changes ##

* Local interface lookup is now more robust.

---

# Release 1.2.3 (Rashomon) #

Released on 2012-11-09.

## Changes ##

* Fixes a bug in the query engine that causes large range queries to
  return incorrect results.

---

# Release 1.2.0 (Rashomon) #

Released on 2012-11-09.

## Changes ##

This is the first release of the product. It includes:

* JSON data model and immediate consistency support
* Distributed joins, subqueries, aggregation, atomic updates
* Hadoop-style map/reduce
* Friendly web and command-line administration tools
* Takes care of machine failures and network interrupts
* Multi-datacenter replication and failover
* Sharding and replication to multiple nodes
* Queries are automatically parallelized and distributed
* Lock-free operation via MVCC concurrency

## Limitations ##

There are a number of technical limitations that aren't baked into the
architecture, but were not resolved in this release due to time
pressure. They will be resolved in subsequent releases.

* Write requests have minimal batching in memory and are flushed to
  disk on every write. This significantly limits write performance,
  expecially on rotational disks.
* Range commands currently don't use an index.
* The clustering system has a bottleneck in cluster metadata
  propagation. Cluster management slows down significantly when more
  than sixteen shards are used.
<|MERGE_RESOLUTION|>--- conflicted
+++ resolved
@@ -50,15 +50,9 @@
   * Coerce the port argument to a number in the Python driver (#1017)
   * Functions that are polymorphic on objects and sequences now only recurse one level deep (#1045)
     * Affects `pluck`, `has_fields`, `with_fields`, etc
-<<<<<<< HEAD
-  * In the JavaSCript driver, no loger fail when requiring the module twice (#1047)
-  * `union` now returns a stream when given two streams (#1081)
-  * `r.db` can now be chained with `do` in the JavaScript driver (#1082)
-=======
   * In the JavaScript driver, no longer fail when requiring the module twice (#1047)
   * `r.union` now returns a stream when given two streams (#1081)
-  * ... `r.do` and `r.db` in the JavaScript driver (#1082)
->>>>>>> 31a25d79
+  * `r.db` can now be chained with `do` in the JavaScript driver (#1082)
   * Improve the error message when combining `for_each` and `return_vals` (#1104)
   * Fixed a bug causing the JavaScript driver to overflow the stack when given an object with circular references (#1133)
   * Don't leak internal functions in the JavaScript driver (#1164)
