--- conflicted
+++ resolved
@@ -44,16 +44,11 @@
     
     print("Pinning table to first server (%.2fs)" % (time.time() - startTime))
     
-<<<<<<< HEAD
-    assert r.db(dbName).table_config(tableName).update({'shards':[{'primary_replica':primary.name, 'replicas':[primary.name, secondary.name]}]}).run(conn1)['errors'] == 0
-    r.db(dbName).table_wait().run(conn1)
-=======
     assert r.db(dbName).table(tableName).config() \
         .update({'shards':[
-            {'director':primary.name, 'replicas':[primary.name, secondary.name]}
+            {'primary_replica':primary.name, 'replicas':[primary.name, secondary.name]}
         ]}).run(conn1)['errors'] == 0
     r.db(dbName).wait().run(conn1)
->>>>>>> 29271dff
     
     print("Starting workload before (%.2fs)" % (time.time() - startTime))
     
@@ -68,16 +63,11 @@
         
         print("Moving the shard to the secondary (%.2fs)" % (time.time() - startTime))
         
-<<<<<<< HEAD
-        assert r.db(dbName).table_config(tableName).update({'shards':[{'primary_replica':secondary.name, 'replicas':[secondary.name]}]}).run(conn2)['errors'] == 0
-        r.db(dbName).table_wait().run(conn2)
-=======
         assert r.db(dbName).table(tableName).config() \
             .update({'shards':[
-                {'director':secondary.name, 'replicas':[secondary.name]}
+                {'primary_replica':secondary.name, 'replicas':[secondary.name]}
             ]}).run(conn2)['errors'] == 0
         r.db(dbName).wait().run(conn2)
->>>>>>> 29271dff
         cluster.check()
         issues = list(r.db('rethinkdb').table('issues').run(conn2))
         assert len(issues) > 0, 'The server did not record the issue for the killed server'
