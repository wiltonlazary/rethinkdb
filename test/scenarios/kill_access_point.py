#!/usr/bin/env python
# Copyright 2010-2014 RethinkDB, all rights reserved.

'''Start two servers, with data on only one kill and remove the second and verify that the primary continues'''

import sys, os, time

startTime = time.time()

sys.path.append(os.path.abspath(os.path.join(os.path.dirname(__file__), os.path.pardir, 'common')))
import driver, scenario_common, utils, vcoptparse, workload_runner

op = vcoptparse.OptParser()
op["workload"] = vcoptparse.PositionalArg()
scenario_common.prepare_option_parser_mode_flags(op)
opts = op.parse(sys.argv)
_, command_prefix, serve_options = scenario_common.parse_mode_flags(opts)

numNodes = 2

r = utils.import_python_driver()
dbName, tableName = utils.get_test_db_table()

print("Starting cluster of %d servers (%.2fs)" % (numNodes, time.time() - startTime))
with driver.Cluster(initial_servers=numNodes, output_folder='.', wait_until_ready=True, command_prefix=command_prefix, extra_options=serve_options) as cluster:

    print("Establishing ReQL Connection (%.2fs)" % (time.time() - startTime))
    database_server = cluster[0]
    access_server = cluster[1]
    conn = r.connect(host=database_server.host, port=database_server.driver_port)

    print("Creating db/table %s/%s (%.2fs)" % (dbName, tableName, time.time() - startTime))

    if dbName not in r.db_list().run(conn):
        r.db_create(dbName).run(conn)

    if tableName in r.db(dbName).table_list().run(conn):
        r.db(dbName).table_drop(tableName).run(conn)
    r.db(dbName).table_create(tableName).run(conn)

    print("Pinning database to only the first server (%.2fs)" % (time.time() - startTime))
<<<<<<< HEAD

    assert r.db(dbName).table_config(tableName).update({'shards':[{'primary_replica':database_server.name, 'replicas':[database_server.name]}]}).run(conn)['errors'] == 0
    r.db(dbName).table_wait().run(conn)
    cluster.check()
    assert [] == list(r.db('rethinkdb').table('issues').run(conn))

    sys.stderr.write('before workoad: %s\n' % (repr(list(r.db(dbName).table_config(tableName).run(conn)))))

=======
    
    assert r.db(dbName).table(tableName).config() \
        .update({'shards':
            [{'director':database_server.name, 'replicas':[database_server.name]}]
        }).run(conn)['errors'] == 0
    r.db(dbName).wait().run(conn)
    cluster.check()
    assert [] == list(r.db('rethinkdb').table('issues').run(conn))
    
    sys.stderr.write('before workoad: %s\n' % (repr(list(r.db(dbName).table(tableName).config().run(conn)))))
    
>>>>>>> 29271dff
    print("Starting workload (%.2fs)" % (time.time() - startTime))

    workload_ports = workload_runner.RDBPorts(host=database_server.host, http_port=database_server.http_port, rdb_port=database_server.driver_port, db_name=dbName, table_name=tableName)
    with workload_runner.ContinuousWorkload(opts["workload"], workload_ports) as workload:
        workload.start()

        print("Running workload for 10 seconds (%.2fs)" % (time.time() - startTime))
        time.sleep(10)
        cluster.check()
        assert [] == list(r.db('rethinkdb').table('issues').run(conn))

        print("Killing the access server (%.2fs)" % (time.time() - startTime))
        access_server.kill()

        issues = list(r.db('rethinkdb').table('issues').run(conn))
        time.sleep(.5)
        assert len(issues) > 0, 'Issue was not raised when the server stopped'
        assert len(issues) == 1, 'There were extra cluster issues when server stopped: %s' % repr(issues)

        # Don't bother stopping the workload, just exit and it will get killed
<<<<<<< HEAD

    sys.stderr.write('before kill: %s\n' % repr(list(r.db(dbName).table_config(tableName).run(conn))))
=======
    
    sys.stderr.write('before kill: %s\n' % repr(list(r.db(dbName).table(tableName).config().run(conn))))
>>>>>>> 29271dff
    print("Removing the stopped server (%.2fs)" % (time.time() - startTime))

    r.db('rethinkdb').table('server_config').get(access_server.uuid).delete().run(conn)
    time.sleep(.5)
<<<<<<< HEAD

    sys.stderr.write('after kill: %s\n' % repr(list(r.db(dbName).table_config(tableName).run(conn))))

=======
    
    sys.stderr.write('after kill: %s\n' % repr(list(r.db(dbName).table(tableName).config().run(conn))))
    
>>>>>>> 29271dff
    issues = list(r.db('rethinkdb').table('issues').run(conn))
    assert [] == issues, 'The issues list was not empty: %s' % repr(issues)
    database_server.check()

    print("Cleaning up (%.2fs)" % (time.time() - startTime))
print("Done. (%.2fs)" % (time.time() - startTime))<|MERGE_RESOLUTION|>--- conflicted
+++ resolved
@@ -39,28 +39,16 @@
     r.db(dbName).table_create(tableName).run(conn)
 
     print("Pinning database to only the first server (%.2fs)" % (time.time() - startTime))
-<<<<<<< HEAD
-
-    assert r.db(dbName).table_config(tableName).update({'shards':[{'primary_replica':database_server.name, 'replicas':[database_server.name]}]}).run(conn)['errors'] == 0
-    r.db(dbName).table_wait().run(conn)
-    cluster.check()
-    assert [] == list(r.db('rethinkdb').table('issues').run(conn))
-
-    sys.stderr.write('before workoad: %s\n' % (repr(list(r.db(dbName).table_config(tableName).run(conn)))))
-
-=======
-    
     assert r.db(dbName).table(tableName).config() \
         .update({'shards':
-            [{'director':database_server.name, 'replicas':[database_server.name]}]
+            [{'primary_replica':database_server.name, 'replicas':[database_server.name]}]
         }).run(conn)['errors'] == 0
     r.db(dbName).wait().run(conn)
     cluster.check()
     assert [] == list(r.db('rethinkdb').table('issues').run(conn))
-    
+
     sys.stderr.write('before workoad: %s\n' % (repr(list(r.db(dbName).table(tableName).config().run(conn)))))
-    
->>>>>>> 29271dff
+
     print("Starting workload (%.2fs)" % (time.time() - startTime))
 
     workload_ports = workload_runner.RDBPorts(host=database_server.host, http_port=database_server.http_port, rdb_port=database_server.driver_port, db_name=dbName, table_name=tableName)
@@ -81,26 +69,16 @@
         assert len(issues) == 1, 'There were extra cluster issues when server stopped: %s' % repr(issues)
 
         # Don't bother stopping the workload, just exit and it will get killed
-<<<<<<< HEAD
 
-    sys.stderr.write('before kill: %s\n' % repr(list(r.db(dbName).table_config(tableName).run(conn))))
-=======
-    
     sys.stderr.write('before kill: %s\n' % repr(list(r.db(dbName).table(tableName).config().run(conn))))
->>>>>>> 29271dff
+
     print("Removing the stopped server (%.2fs)" % (time.time() - startTime))
 
     r.db('rethinkdb').table('server_config').get(access_server.uuid).delete().run(conn)
     time.sleep(.5)
-<<<<<<< HEAD
 
-    sys.stderr.write('after kill: %s\n' % repr(list(r.db(dbName).table_config(tableName).run(conn))))
+    sys.stderr.write('after kill: %s\n' % repr(list(r.db(dbName).table(tableName).config().run(conn))))
 
-=======
-    
-    sys.stderr.write('after kill: %s\n' % repr(list(r.db(dbName).table(tableName).config().run(conn))))
-    
->>>>>>> 29271dff
     issues = list(r.db('rethinkdb').table('issues').run(conn))
     assert [] == issues, 'The issues list was not empty: %s' % repr(issues)
     database_server.check()
