desc: Tests that manipulation data in tables
tests:

    # Set up some data
    - cd: r.db('test').table_create('test1')
      ot: ({'created':1})
      def: tbl = r.db('test').table('test1')

    - cd: r.db('test').table_create('test2')
      ot: ({'created':1})
      def: tbl2 = r.db('test').table('test2')

    - py: tbl.insert([{'id':i, 'a':i%4} for i in xrange(100)])
      js: |
        tbl.insert(function(){
            var res = []
            for (var i = 0; i < 100; i++) {
                res.push({id:i, 'a':i%4});
            }
            return res;
        }())
      rb: tbl.insert((0..99).map{ |i| { :id => i, :a => i % 4 } })
      ot: ({'deleted':0.0,'replaced':0.0,'unchanged':0.0,'errors':0.0,'skipped':0.0,'inserted':100})

    - py: tbl2.insert([{'id':i, 'b':i%4} for i in xrange(100)])
      js: |
        tbl2.insert(function(){
            var res = []
            for (var i = 0; i < 100; i++) {
                res.push({id:i, 'b':i%4});
            }
            return res;
        }())
      rb: tbl2.insert((0..99).map{ |i| { :id => i, :b => i % 4 } })
      ot: ({'deleted':0.0,'replaced':0.0,'unchanged':0.0,'errors':0.0,'skipped':0.0,'inserted':100})

    # Map-Reduce
    - py:
        - tbl.map(lambda row:row['id']).reduce(lambda a,b:a+b)
        - tbl.map(r.row['id']).reduce(lambda a,b:a+b)
      js:
        - tbl.map(function(row) { return row('id'); }).reduce(function(a,b) { return a.add(b); })
        - tbl.map(r.row('id')).reduce(function(a,b) { return a.add(b); })
      rb: tbl.map{ |row| row[:id] }.reduce{ |a, b| a + b }
      ot: 4950

    # Concat-map
    - py: tbl.concat_map(lambda row:[])
      js: tbl.concatMap(function(row) { return []; })
      rb: tbl.concat_map{ |row| [] }
      ot: ([])
    - def:
        py: ccm = tbl.concat_map(lambda row:[row['a'], (row['a'] + 1) % 4])
        js: ccm = tbl.concatMap(function(row) { return [row('a'), row('a').add(1).mod(4)]; })
        rb: ccm = tbl.concat_map{ |row| [row[:a], (row[:a] + 1) % 4] }
    - cd: ccm.count()
      ot: 200
    - py: ccm.reduce(lambda a,b:(a+b) % 4)
      js: ccm.reduce(function(a,b) { return a.add(b).mod(4); })
      rb: ccm.reduce{ |a, b| (a + b) % 4 }
      ot: 0

    # Order by
    - py: tbl.order_by('id')[0]
      js: tbl.orderBy('id').nth(0)
      rb: tbl.order_by(:id)[0]
      ot: ({'id':0, 'a':0})

    - cd: tbl.order_by('a', 'id').nth(0)
      ot: ({'id':0,'a':0})

    - cd: tbl.order_by(r.desc('a'), r.asc('id')).nth(0)
      ot: ({'id':3,'a':3})

    - cd: tbl.order_by(r.asc('a'), r.desc('id')).nth(0)
      ot: ({'id':96,'a':0})

    - cd: tbl.order_by('id').type_of()
      ot: "'SELECTION'"

    - cd: tbl.order_by('missing').order_by('id').nth(0)
      ot: ({'id':0, 'a':0})
      
    - cd: tbl.order_by('id', 'missing').nth(0)
      ot: ({'id':0, 'a':0})
      
      
    # test skip
    - cd: tbl.skip(1).count()
      ot: 99
    - cd: tbl.skip(-1).count()
      ot: err('RqlRuntimeError', 'Cannot use a negative left index on a stream.', [0])
    - cd: tbl.skip('foo').count()
      ot: err('RqlRuntimeError', 'Expected type NUMBER but found STRING.', [0])
    
    # test limit
    - cd: tbl.limit(1).count()
      ot: 1
    - cd: tbl.limit(-1).count()
      ot: err('RqlRuntimeError', 'LIMIT takes a non-negative argument (got -1)', [0])
    - cd: tbl.limit('foo').count()
      ot: err('RqlRuntimeError', 'Expected type NUMBER but found STRING.', [0])
      
    # test slice
    - cd: tbl.slice(1, 3).count()
      ot: 3
    - cd: tbl.slice(-1, -3).count()
      ot: err('RqlRuntimeError', 'Cannot use a negative left index on a stream.', [0])
    - cd: tbl.slice(0, -3).count()
      ot: err('RqlRuntimeError', 'Cannot use a right index < -1 on a stream', [0])
    - cd: tbl.slice(0, -1).count()
      ot: 100
    - cd: tbl.slice('foo', 'bar').count()
      ot: err('RqlRuntimeError', 'Expected type NUMBER but found STRING.', [0])
    - cd: tbl.slice(1, null).count()
      ot: err('RqlRuntimeError', 'Expected type NUMBER but found NULL.', [0])
    - cd: tbl.slice(null, 1).count()
      ot: err('RqlRuntimeError', 'Expected type NUMBER but found NULL.', [0])
      
    # test nth
    - cd: tbl.order_by('id').nth(1)
      ot: ({'id':1,'a':1})
    - cd: tbl.order_by('id').nth(-1)
      ot: ({'id':99,'a':3})
    - cd: tbl.order_by('id').nth('foo').count()
      ot: err('RqlRuntimeError', 'Expected type NUMBER but found STRING.', [0])

    # test is_empty
    - cd: tbl.is_empty()
      ot: false
    - cd: tbl.limit(0).is_empty()
      ot: true
    - cd: r.expr(1).is_empty()
      ot: err('RqlRuntimeError', 'Cannot convert NUMBER to SEQUENCE', [])
    - cd: r.expr("").is_empty()
      ot: err('RqlRuntimeError', 'Cannot convert STRING to SEQUENCE', [])
    
    # Pluck
    - cd: tbl.pluck().nth(0)
      ot: ({}) # XXX: empty object seems to match anything
      
    - cd: tbl.pluck('id').order_by('id').nth(0)
      ot: ({'id':0})
      
    - cd: tbl.pluck('id', 'a').order_by('id').nth(0)
      ot: ({'id':0,'a':0})
      
    - cd: tbl.pluck('id', 'missing').order_by('id').nth(0)
      ot: ({'id':0})
      
    # without
    - cd: tbl.without().order_by('id').nth(0)
      ot: ({'id':0,'a':0})
      
    - cd: tbl.without('a').order_by('id').nth(0)
      ot: ({'id':0})
      
    - cd: tbl.without('id', 'a').nth(0)
      ot: ({})
      
    - cd: tbl.without('a', 'missing').order_by('id').nth(0)
      ot: ({'id':0})

    # Coerce a table to an array
    - cd: tbl.limit(5).type_of()
      ot: '"SELECTION"'
      
    - cd: tbl.limit(5).coerce_to('array').type_of()
      ot: '"ARRAY"'

    # Union
    - cd: tbl.union(tbl2).count()
      ot: 200
    - cd: tbl.union([1,2,3]).count()
      ot: 103
    - cd: r.expr([1,2,3]).union(tbl2).count()
      ot: 103

<<<<<<< HEAD

    ## Indexes Of
    - def: ord = tbl.order_by('id')
      js: ord.indexesOf(r.row('id').lt(2))
      py: ord.indexes_of(r.row['id'] < 2)
      rb: ord.indexes_of{ |row| row['id'] < 2 }
      ot: [0,1]

    - cd: r.expr([1,2,3,4]).indexes_of(3)
      ot: [2]

    - cd: r.expr([1]).indexes_of(tbl)
      ot: err('RqlRuntimeError', 'Expected type DATUM but found TABLE.', [])

    - py: "r.expr(1).do(lambda x: r.expr([2,1,0]).indexes_of(x))"
      js: r.expr(1).do(function(x){ return r.expr([2,1,0]).indexes_of(x); })
      rb: r(1).do{ |x| r([2,1,0]).indexes_of x }
      ot: [1]
=======
    # Contains
    - cd: tbl.contains(tbl[0])
      js: tbl.contains(tbl.nth(0))
      ot: true
    - cd: tbl.contains(tbl[0].pluck('id'))
      js: tbl.contains(tbl.nth(0).pluck('id'))
      ot: false
>>>>>>> fa3738c4

    # Clean up
    - cd: r.db('test').table_drop('test1')
      ot: ({'dropped':1})
    - cd: r.db('test').table_drop('test2')
      ot: ({'dropped':1})<|MERGE_RESOLUTION|>--- conflicted
+++ resolved
@@ -80,11 +80,11 @@
 
     - cd: tbl.order_by('missing').order_by('id').nth(0)
       ot: ({'id':0, 'a':0})
-      
+
     - cd: tbl.order_by('id', 'missing').nth(0)
       ot: ({'id':0, 'a':0})
-      
-      
+
+
     # test skip
     - cd: tbl.skip(1).count()
       ot: 99
@@ -92,7 +92,7 @@
       ot: err('RqlRuntimeError', 'Cannot use a negative left index on a stream.', [0])
     - cd: tbl.skip('foo').count()
       ot: err('RqlRuntimeError', 'Expected type NUMBER but found STRING.', [0])
-    
+
     # test limit
     - cd: tbl.limit(1).count()
       ot: 1
@@ -100,7 +100,7 @@
       ot: err('RqlRuntimeError', 'LIMIT takes a non-negative argument (got -1)', [0])
     - cd: tbl.limit('foo').count()
       ot: err('RqlRuntimeError', 'Expected type NUMBER but found STRING.', [0])
-      
+
     # test slice
     - cd: tbl.slice(1, 3).count()
       ot: 3
@@ -116,7 +116,7 @@
       ot: err('RqlRuntimeError', 'Expected type NUMBER but found NULL.', [0])
     - cd: tbl.slice(null, 1).count()
       ot: err('RqlRuntimeError', 'Expected type NUMBER but found NULL.', [0])
-      
+
     # test nth
     - cd: tbl.order_by('id').nth(1)
       ot: ({'id':1,'a':1})
@@ -134,37 +134,37 @@
       ot: err('RqlRuntimeError', 'Cannot convert NUMBER to SEQUENCE', [])
     - cd: r.expr("").is_empty()
       ot: err('RqlRuntimeError', 'Cannot convert STRING to SEQUENCE', [])
-    
+
     # Pluck
     - cd: tbl.pluck().nth(0)
       ot: ({}) # XXX: empty object seems to match anything
-      
+
     - cd: tbl.pluck('id').order_by('id').nth(0)
       ot: ({'id':0})
-      
+
     - cd: tbl.pluck('id', 'a').order_by('id').nth(0)
       ot: ({'id':0,'a':0})
-      
+
     - cd: tbl.pluck('id', 'missing').order_by('id').nth(0)
       ot: ({'id':0})
-      
+
     # without
     - cd: tbl.without().order_by('id').nth(0)
       ot: ({'id':0,'a':0})
-      
+
     - cd: tbl.without('a').order_by('id').nth(0)
       ot: ({'id':0})
-      
+
     - cd: tbl.without('id', 'a').nth(0)
       ot: ({})
-      
+
     - cd: tbl.without('a', 'missing').order_by('id').nth(0)
       ot: ({'id':0})
 
     # Coerce a table to an array
     - cd: tbl.limit(5).type_of()
       ot: '"SELECTION"'
-      
+
     - cd: tbl.limit(5).coerce_to('array').type_of()
       ot: '"ARRAY"'
 
@@ -176,8 +176,6 @@
     - cd: r.expr([1,2,3]).union(tbl2).count()
       ot: 103
 
-<<<<<<< HEAD
-
     ## Indexes Of
     - def: ord = tbl.order_by('id')
       js: ord.indexesOf(r.row('id').lt(2))
@@ -195,7 +193,7 @@
       js: r.expr(1).do(function(x){ return r.expr([2,1,0]).indexes_of(x); })
       rb: r(1).do{ |x| r([2,1,0]).indexes_of x }
       ot: [1]
-=======
+
     # Contains
     - cd: tbl.contains(tbl[0])
       js: tbl.contains(tbl.nth(0))
@@ -203,7 +201,6 @@
     - cd: tbl.contains(tbl[0].pluck('id'))
       js: tbl.contains(tbl.nth(0).pluck('id'))
       ot: false
->>>>>>> fa3738c4
 
     # Clean up
     - cd: r.db('test').table_drop('test1')
