desc: Test changefeed squashing
table_variable_name: tbl
tests:
    
    # Check type
    
    - py: tbl.changes(squash=true).type_of()
      rb: tbl.changes(squash:true).type_of()
      js: tbl.changes({squash:true}).typeOf()
      ot: ("STREAM")
    
    # comparison changes
    
    - cd: normal_changes = tbl.changes().limit(1)
    
    - py: false_squash_changes = tbl.changes(squash=False).limit(2)
      js: false_squash_changes = tbl.changes({squash:false}).limit(2)
      rb: false_squash_changes = tbl.changes(squash:false).limit(2)

    - py: long_squash_changes = tbl.changes(squash=0.5).limit(1)
      js: long_squash_changes = tbl.changes({squash:0.5}).limit(1)
      rb: long_squash_changes = tbl.changes(squash:0.5).limit(1)

    - py: squash_changes = tbl.changes(squash=true).limit(1)
      js: squash_changes = tbl.changes({squash:true}).limit(1)
      rb: squash_changes = tbl.changes(squash:true).limit(1)

    - cd: tbl.insert({'id':100})['inserted']
      js: tbl.insert({'id':100})('inserted')
      ot: 1

    - cd: tbl.get(100).update({'a':1})['replaced']
      js: tbl.get(100).update({'a':1})('replaced')
      ot: 1
    
    - cd: normal_changes
      cd:
        ot: ([{'new_val':{'id':100, 'a':1}, 'old_val':null}])
        rb: ([{'new_val':{'id':100}, 'old_val':null}])

    - rb: normal_changes
      py: normal_changes
      ot: ([{'new_val':{'id':100}, 'old_val':null}])
<<<<<<< HEAD
    
    - py: normal_changes
      js: normal_changes
=======
      testopts:
        reql-query: False
    - js: normal_changes
>>>>>>> a9459831
      ot: ([{'new_val':{'id':100, 'a':1}, 'old_val':null}])
    
    - cd: false_squash_changes
      ot: ([{'new_val':{'id':100}, 'old_val':null},
            {'new_val':{'a':1, 'id':100}, 'old_val':{'id':100}}])

    - cd: long_squash_changes
      ot: ([{'new_val':{'a':1, 'id':100}, 'old_val':null}])

<<<<<<< HEAD
    - cd: squash_changes
      ot: ([{'new_val':{'a':1, 'id':100}, 'old_val':null}])
    
    # Bad squash values
    
    - py: tbl.changes(squash=null)
      rb: tbl.changes(squash:null)
      js: tbl.changes({squash:null})
      ot: err('RqlRuntimeError', 'Expected BOOL or NUMBER but found NULL.')
    
    - py: tbl.changes(squash=-10)
      rb: tbl.changes(squash:-10)
      js: tbl.changes({squash:-10})
      ot: err('RqlRuntimeError', 'Expected BOOL or a positive NUMBER but found a negative NUMBER.')
=======
    - rb: squash_changes
      py: squash_changes
      ot: ([{'new_val':{'id':100}, 'old_val':null}])
      testopts:
        reql-query: False
    - js: squash_changes
      ot: ([{'new_val':{'id':100, 'a':1}, 'old_val':null}])
      testopts:
        reql-query: False
>>>>>>> a9459831
<|MERGE_RESOLUTION|>--- conflicted
+++ resolved
@@ -37,20 +37,6 @@
       cd:
         ot: ([{'new_val':{'id':100, 'a':1}, 'old_val':null}])
         rb: ([{'new_val':{'id':100}, 'old_val':null}])
-
-    - rb: normal_changes
-      py: normal_changes
-      ot: ([{'new_val':{'id':100}, 'old_val':null}])
-<<<<<<< HEAD
-    
-    - py: normal_changes
-      js: normal_changes
-=======
-      testopts:
-        reql-query: False
-    - js: normal_changes
->>>>>>> a9459831
-      ot: ([{'new_val':{'id':100, 'a':1}, 'old_val':null}])
     
     - cd: false_squash_changes
       ot: ([{'new_val':{'id':100}, 'old_val':null},
@@ -59,7 +45,6 @@
     - cd: long_squash_changes
       ot: ([{'new_val':{'a':1, 'id':100}, 'old_val':null}])
 
-<<<<<<< HEAD
     - cd: squash_changes
       ot: ([{'new_val':{'a':1, 'id':100}, 'old_val':null}])
     
@@ -73,15 +58,4 @@
     - py: tbl.changes(squash=-10)
       rb: tbl.changes(squash:-10)
       js: tbl.changes({squash:-10})
-      ot: err('RqlRuntimeError', 'Expected BOOL or a positive NUMBER but found a negative NUMBER.')
-=======
-    - rb: squash_changes
-      py: squash_changes
-      ot: ([{'new_val':{'id':100}, 'old_val':null}])
-      testopts:
-        reql-query: False
-    - js: squash_changes
-      ot: ([{'new_val':{'id':100, 'a':1}, 'old_val':null}])
-      testopts:
-        reql-query: False
->>>>>>> a9459831
+      ot: err('RqlRuntimeError', 'Expected BOOL or a positive NUMBER but found a negative NUMBER.')