--- conflicted
+++ resolved
@@ -261,13 +261,7 @@
     - py: r.table('testA',identifier_format='uuid').count()
       js: r.table('testA',{identifierFormat:'uuid'}).count()
       rb: r.table('testA',{:identifier_format=>'uuid'}).count()
-<<<<<<< HEAD
-      ot: >
-          err('RqlRuntimeError', 'The `identifier_format` optarg only makes sense for
-          tables in the special `rethinkdb` database.')
-=======
       ot: 0
->>>>>>> 718f2252
 
     - cd: db.table_drop('testA')
       ot: ({'dropped':1})
