--- conflicted
+++ resolved
@@ -175,21 +175,12 @@
       js: tbl.filter(function(row) { return row('a').gt(2); }).count()
       rb: tbl.filter{ |row| row[:a] > 2 }.count
       ot: 25
-<<<<<<< HEAD
 
     # test not returning a boolean
     - py: "tbl.filter(lambda row: 1).count()"
       js: tbl.filter(function(row) { return 1; }).count()
       rb: tbl.filter{ |row| 1 }.count
       ot: 100
-=======
-      
-    # test returning an array
-    - py: "tbl.filter(lambda row: []).count()"
-      js: tbl.filter(function(row) { return []; }).count()
-      rb: tbl.filter{ |row| [] }.count
-      ot: err("RqlRuntimeError", 'FILTER must be passed either an OBJECT or a predicate (got ARRAY).', [0])
->>>>>>> 941ba094
 
     # test seq.filter.filter (chaining and r.row(s))
     - py: r.expr([1, 2, 3, 4, 5]).filter(r.row > 2).filter(r.row > 3)
@@ -235,9 +226,6 @@
 
     # test filtering for things by a missing attribute
     - cd: r.expr([{'a':1}]).filter({'b':1})
-<<<<<<< HEAD
-      ot: err('RqlRuntimeError', 'No attribute `b` in object.', [0])
-=======
       ot: []
 
     # Count with parameter
@@ -254,7 +242,6 @@
 
     - cd: r.expr([null, 4, null, 'foo']).count(null)
       ot: 2
->>>>>>> 941ba094
 
     # what the heck, let's see what happens
     - py: r.expr(5) + tbl
