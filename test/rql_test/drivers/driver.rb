require 'pp'
require 'set'

$test_count = 0
$failure_count = 0
$success_count = 0

DRIVER_PORT = (ARGV[0] || ENV['RDB_DRIVER_PORT'] || raise('driver port not supplied')).to_i
DB_AND_TABLE_NAME = ARGV[1] || ENV['TEST_DB_AND_TABLE_NAME'] || 'no_table_specified'

# -- import the rethinkdb driver

require_relative '../importRethinkDB.rb'

# --

def show x
  if x.class == Err
    name = x.type.sub(/^RethinkDB::/, "")
    return "<#{name} #{'~ ' if x.regex}#{show x.message}>"
  end
  return (PP.pp x, "").chomp
end

NoError = "nope"
AnyUUID = "<any uuid>"
Err = Struct.new(:type, :message, :backtrace, :regex)
Bag = Struct.new(:items, :partial)
PartitalHash = Struct.new(:hash)

def bag(list, partial=false)
  Bag.new(list, partial)
end

def partial(expected)
    if expected.kind_of?(Array)
        bag(expected, true)
    elsif expected.kind_of?(Bag)
        bag(expected.items, true)
    elsif expected.kind_of?(Hash)
        PartitalHash.new(expected)
    else
        raise("partial can only handle Hashs, Arrays, or Bags. Got: #{expected.class}")
    end
end

def arrlen(len, x)
  Array.new(len, x)
end

def uuid
  AnyUUID
end

def shard
  # do nothing in Ruby tests
end

def err(type, message, backtrace=[])
  Err.new(type, message, backtrace, false)
end

def err_regex(type, message, backtrace=[])
  Err.new(type, message, backtrace, true)
end

def eq_test(expected, result, testopts={})
  return cmp_test(expected, result, testopts) == 0
end

class Number
  def initialize(value)
    @value = value
    @requiredType = value.class
  end
  
  def method_missing(name, *args)
    return @number.send(name, *args)
  end
  
  def to_s
    return @value.to_s + "(explicit" + @requiredType.name + ")"
  end
  
  def inspect
    return @value.to_s + " (explicit " + @requiredType.name + ")"
  end
  attr_reader :value 
  attr_reader :requiredType 
end

def int_cmp(value)
  raise "int_cmp got a non Fixnum input: " + value.to_s unless value.kind_of?(Fixnum)
  return Number.new(value)
end

def float_cmp(value)
  raise "int_cmp got a non Float input: " + value.to_s unless value.kind_of?(Float)
  return Number.new(value)
end

def cmp_test(expected, result, testopts={}, partial=false)
  if expected.object_id == NoError.object_id
    return -1 if result.class == Err
    return 0
  end
  
  if expected.nil? and result.nil?
    return 0
  elsif result.nil?
    return 1
  elsif expected.nil?
    return -1
  end
  
  if expected.object_id == AnyUUID.object_id
    return -1 if not result.kind_of? String
    return 0 if result.match /[a-z0-9]{8}-[a-z0-9]{4}-[a-z0-9]{4}-[a-z0-9]{4}-[a-z0-9]{12}/
    return 1
  end

  if result.class == String then
    result = result.sub(/\nFailed assertion:(.|\n)*/, "")
  end

  case "#{expected.class}"
  when "Err"
    if result.kind_of? Exception
      result = Err.new("#{result.class}".sub(/^RethinkDB::/,""), result.message, false)
    end
    cmp = result.class.name <=> expected.class.name
    return cmp if cmp != 0
    if not expected.regex
      result_msg = result.message.sub(/:\n(.|\n)*|:$/, ".")
      [result.type, result_msg] <=> [expected.type, expected.message]
    else
      if (Regexp.compile expected.type) =~ result.type and
          (Regexp.compile expected.message) =~ result.message
        return 0
      end
      return -1
    end

  when "Array"
    if result.respond_to? :to_a
      result = result.to_a
    end
    cmp = result.class.name <=> expected.class.name
    return cmp if cmp != 0
    if partial
      resultKeys = result.sort.each
      expected.sort.each { |expectedKey|
        cmp = -1
        for resultKey in resultKeys
          cmp = cmp_test(expectedKey, resultKey, testopts)
          if cmp == 0
            break
          end
        end
        if cmp != 0
          return cmp
        end
      }
    else
      cmp = result.length <=> expected.length
      return cmp if cmp != 0
      expected.zip(result) { |pair|
        cmp = cmp_test(pair[0], pair[1], testopts)
        return cmp if cmp != 0
      }
    end
    return 0
  
  when "PartitalHash"
    return cmp_test(expected.hash, result, testopts, true)
  
  when "Hash"
    cmp = result.class.name <=> expected.class.name
    return cmp if cmp != 0
    result = Hash[ result.map{ |k,v| [k.to_s, v] } ]
    expected = Hash[ expected.map{ |k,v| [k.to_s, v] } ]
    if partial
        if not Set.new(expected.keys).subset?(Set.new(result.keys))
          return -1
        end
    else
        cmp = result.keys.sort <=> expected.keys.sort
        return cmp if cmp != 0
    end
    expected.each_key { |key|
      cmp = cmp_test(expected[key], result[key], testopts)
      return cmp if cmp != 0
    }
    return 0

  when "Bag"
    return cmp_test(
      expected.items.sort{ |a, b| cmp_test(a, b, testopts) },
      result.sort{ |a, b| cmp_test(a, b, testopts) },
      testopts,
      expected.partial
    )
  
  when "Float", "Fixnum", "Number"
    if not (result.kind_of? Float or result.kind_of? Fixnum)
      cmp = result.class.name <=> expected.class.name
      return cmp if cmp != 0
    end
    
    if expected.kind_of?(Number)
      if not result.kind_of?(expected.requiredType)
        cmp = result.class.name <=> expected.class.name
        return cmp if cmp != 0 else -1
      end
      expected = expected.value
    end
    
    if testopts.has_key?(:precision)
      diff = result - expected
      if (diff).abs < testopts[:precision]
        return 0
      else
        return diff <=> 0
      end
    else
      return result <=> expected
    end
  
  else
    begin
      cmp = result <=> expected
      return cmp if cmp != nil
      return result.class.name <=> expected.class.name
    rescue
      return result.class.name <=> expected.class.name
    end
  end
end

def eval_env; binding; end
$defines = eval_env

$cpp_conn = RethinkDB::Connection.new(:host => 'localhost', :port => DRIVER_PORT)
begin
  r.db_create('test').run($cpp_conn)
rescue
end

def test(src, expected, name, opthash=nil, testopts=nil)
  if opthash
    $opthash = Hash[opthash.map{|k,v| [k, eval(v, $defines)]}]
    if !$opthash[:max_batch_rows]
      $opthash[:max_batch_rows] = 3
    end
  else
    $opthash = {max_batch_rows: 3}
  end
  $test_count += 1
  
  if not (testopts and testopts.key?(:'reql-query') and testopts[:'reql-query'].to_s().downcase == 'false')
    # check that it evaluates without running it
    begin
      eval(src, $defines)
    rescue Exception => e
      result = err(e.class.name.sub(/^RethinkDB::/, ""), e.message.split("\n")[0], "TODO")
      return check_result(name, src, result, expected, testopts)
    end
  end
  
  # construct the query
  queryString = ''
  if testopts and testopts.key?(:'variable')
    queryString += testopts[:'variable'] + " = "
  end
  
  if not (testopts and testopts.key?(:'reql-query') and testopts[:'reql-query'].to_s().downcase == 'false')
    queryString += '(' + src + ')' # handle cases like: r(1) + 3
    if opthash
      opthash.each{ |key, value| opthash[key] = eval(value.to_s)}
      queryString += '.run($cpp_conn, ' + opthash.to_s + ')'
    else
      queryString += '.run($cpp_conn)'
    end
  else
    queryString += src
  end
  
  # run the query
  begin
    result = eval queryString, $defines
  rescue Exception => e
    result = err(e.class.name.sub(/^RethinkDB::/, ""), e.message.split("\n")[0], "TODO")
  end
  return check_result(name, src, result, expected, testopts)
  
end

# Generated code must call either `setup_table` or `check_no_table_specified`
def setup_table(table_variable_name, table_name, db_name="test")
  at_exit do
    if DB_AND_TABLE_NAME == "no_table_specified" && r.db(db_name).table_list().run($cpp_conn).include?(table_name)
      res = r.db(db_name).table_drop(table_name).run($cpp_conn)
      if res["dropped"] != 1
        abort "Could not drop table: #{res}"
      end
    else
      parts = DB_AND_TABLE_NAME.split('.')
      res = r.db(parts.first).table(parts.last).delete().run($cpp_conn)
      if res["errors"] != 0
        abort "Could not clear table: #{res}"
      end
      res = r.db(parts.first).table(parts.last).index_list().for_each{|row|
        r.db(parts.first).table(parts.last).index_drop(row)}.run($cpp_conn)
      if res.has_key?("errors") and res["errors"] != 0
        abort "Could not drop indexes: #{res}"
      end
    end
  end
  if DB_AND_TABLE_NAME == "no_table_specified"
<<<<<<< HEAD
    res = r.db("test").table_create(table_name).run($cpp_conn)
    if res["tables_created"] != 1
=======
    res = r.db(db_name).table_create(table_name).run($cpp_conn)
    if res["created"] != 1
>>>>>>> fc67667d
      abort "Could not create table: #{res}"
    end
      $defines.eval("#{table_variable_name} = r.db('#{db_name}').table('#{table_name}')")
  else
    parts = DB_AND_TABLE_NAME.split('.')
    $defines.eval("#{table_variable_name} = r.db(\"#{parts.first}\").table(\"#{parts.last}\")")
  end
end

def check_no_table_specified
  if DB_AND_TABLE_NAME != "no_table_specified"
    abort "This test isn't meant to be run against a specific table"
  end
end

at_exit do
  puts "Ruby: #{$success_count} of #{$test_count} tests passed. #{$test_count - $success_count} tests failed."
end

def check_result(name, src, result, expected, testopts={})
  sucessfulTest = true
  begin
    if expected && expected != ''
      expected = eval expected.to_s, $defines
    else
      expected = NoError
    end
  rescue Exception => e
    $stderr.puts "SETUP ERROR: #{name}"
    $stderr.puts "\tBODY: #{src}"
    $stderr.puts "\tEXPECTED: #{show expected}"
    $stderr.puts "\tFAILURE: #{e}"
    $stderr.puts ""
    sucessfulTest = false
  end
  if sucessfulTest
    begin
      if ! eq_test(expected, result, testopts)
        fail_test(name, src, result, expected)
        sucessfulTest = false
      end
    rescue Exception => e
      sucessfulTest = false
      puts "#{name}: Error: #{e} when comparing #{show result} and #{show expected}"
    end
  end
  if sucessfulTest
    $success_count += 1
    return true
  else
    $failure_count += 1
    return false
  end
end

def fail_test(name, src, res, expected)
  $stderr.puts "TEST FAILURE: #{name}"
  $stderr.puts "\tBODY: #{src}"
  $stderr.puts "\tVALUE: #{show res}"
  $stderr.puts "\tEXPECTED: #{show expected}"
  $stderr.puts ""
end

def the_end
  if $failure_count != 0 then
    abort "Failed #{$failure_count} tests"
  end
end

def define expr
  eval expr, $defines
end

True=true
False=false
<|MERGE_RESOLUTION|>--- conflicted
+++ resolved
@@ -317,13 +317,8 @@
     end
   end
   if DB_AND_TABLE_NAME == "no_table_specified"
-<<<<<<< HEAD
-    res = r.db("test").table_create(table_name).run($cpp_conn)
+    res = r.db(db_name).table_create(table_name).run($cpp_conn)
     if res["tables_created"] != 1
-=======
-    res = r.db(db_name).table_create(table_name).run($cpp_conn)
-    if res["created"] != 1
->>>>>>> fc67667d
       abort "Could not create table: #{res}"
     end
       $defines.eval("#{table_variable_name} = r.db('#{db_name}').table('#{table_name}')")
