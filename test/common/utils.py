--- conflicted
+++ resolved
@@ -2,7 +2,7 @@
 
 from __future__ import print_function
 
-import atexit, collections, copy, fcntl, os, random, re, shutil, signal, socket, string, subprocess, sys, tempfile, threading, time, warnings
+import atexit, collections, fcntl, os, random, re, shutil, signal, socket, string, subprocess, sys, tempfile, threading, time, warnings
 
 import test_exceptions
 
@@ -207,7 +207,7 @@
     
     if not all(map(lambda x: os.path.isfile(os.path.join(driverPath, x)), ['__init__.py', 'ast.py', 'docs.py'])):
         raise ValueError('Invalid Python driver: %s' % driverPath)
-        
+    
     # -- load the driver
     
     keptPaths = sys.path[:]
@@ -217,7 +217,7 @@
         loadedDriver = __import__(driverName)
     finally:
         sys.path = keptPaths
-    
+
     
     # -- check that it is from where we assert it to be
     
@@ -380,7 +380,6 @@
         time.sleep(.1)
     raise Exception('Timed out after %d seconds waiting for port %d on %s to be open' % (timeout, port, host))
 
-<<<<<<< HEAD
 class RunningProcesses:
     
     class Process:
@@ -517,14 +516,10 @@
                 return targetProcesses
 
 def kill_process_group(parent, timeout=20, sigkill_grace=2, only_warn=True):
-=======
-def kill_process_group(processInput, timeout=20, shutdown_grace=5, only_warn=True):
->>>>>>> cd827283
     '''make sure that the given process group id is not running'''
     
     # -- validate input
     
-<<<<<<< HEAD
     parentPopen = None
     parentPid = None
     
@@ -541,56 +536,28 @@
                 raise Exception()
         except Exception:
             raise ValueError('invalid parent: %r' % parent)
-=======
-    process = None
-    parentPid = None
-    if isinstance(processInput, subprocess.Popen):
-        process = processInput
-        parentPid = processInput.pid
-    else:
-        try:
-            parentPid = int(process)
-            if parentPid < 0:
-                raise Exception()
-            process = None
-        except Exception:
-            raise ValueError('kill_process_group got a bad process value: %r' % process)
->>>>>>> cd827283
     
     try:
         timeout = float(timeout)
         if timeout < 0:
             raise Exception()
     except Exception:
-<<<<<<< HEAD
         raise ValueError('invalid timeout: %r' % timeout)
-=======
-        raise ValueError('kill_process_group got a bad timeout value: %r' % timeout)
->>>>>>> cd827283
     
     try:
         sigkill_grace = float(sigkill_grace)
         if sigkill_grace < 0:
             raise Exception()
     except Exception:
-<<<<<<< HEAD
         raise ValueError('invalid sigkill_grace: %r' % sigkill_grace)
     
     # -- Deadlines
     
     startTime = time.time()
-=======
-        raise ValueError('kill_process_group got a bad shutdown_grace value: %r' % shutdown_grace)
-    
-    only_warn = only_warn == True
-    
-    # --
->>>>>>> cd827283
     
     # deadline for a clean shutdown after SIGTERM'ing parent
     cleanDeadline = startTime + (timeout * 0.5)
     
-<<<<<<< HEAD
     # deadline for all processes to respond to SIGINTs
     softDeadline = cleanDeadline + (timeout * 0.5) # deadline before resporting to SIGKILL
     
@@ -643,7 +610,7 @@
             try:
                 os.kill(runner.pid, signal.SIGINT)
             except OSError: pass # ToDo: figure out what to do here
-        
+    
     # -- SIGKILL whatever is left - multiple SIGKILLs should not make a difference, but sometimes they do
     while True:
         runningProcesses = processes.list()
@@ -653,7 +620,7 @@
             try:
                 os.killpg(runner.pid, signal.SIGKILL)
             except OSError: pass # ToDo: figure out what to do here
-        
+    
         if time.time() < hardDeadline:
             time.sleep(0.2)
         else:
@@ -662,157 +629,18 @@
     # -- try to collect the return code/process
     if parentPopen:
         parentPopen.poll()
-    else:
+                else:
         try:
             os.waitpid(parentPid, os.WNOHANG)
         except Exception: pass
-    
+
     # -- return failure if anything still remains
     runningProcesses = processes.list()
     if runningProcesses:
         timeElapesed = time.time() - startTime
         message = 'Unable to kill all of the processes under pid %d after %.2f seconds:\n\t%s\n' % (parentPid, timeElapesed, '\n\t'.join([str(x) for x in runningProcesses]))
-    else:
+        else:
         return
-=======
-    # -- get the list of processes
-    
-    psCommand = ['ps', '-u', str(os.getuid()), '-o', 'ppid,pid,state,command', '-www']
-    psRegex = re.compile(r'^\s*(?P<ppid>\d+)\s+(?P<pid>\d+)\s+(?P<state>\S+)\s+(?P<command>.+)$')
-    
-    psProcess = subprocess.Popen(psCommand, stdout=subprocess.PIPE, stderr=subprocess.STDOUT)
-    psOutput = psProcess.communicate()[0].decode('utf-8')
-    assert psProcess.returncode == 0, 'Bad output from ps process: %s\n%s' % (' '.join(psCommand), psOutput)
-    
-    remainingProcesses = [] # format: {'pid':, 'state':, 'command':}
-    
-    # - group the processes by parent
-    topLevelProcess = None
-    processesByParent = {} # ppid -> [{'pid':, 'state':, 'command':}]
-    for line in psOutput.splitlines():
-        parsed = psRegex.match(line)
-        if not parsed:
-            continue
-        else:
-            pid, ppid, state, command = parsed.group('pid', 'ppid', 'state', 'command')
-            pid = int(pid)
-            if pid == parentPid: # include the top-level parent if we find it
-                topLevelProcess = {'pid':pid, 'state':state, 'command':command}
-                remainingProcesses.append(topLevelProcess)
-            else:
-                if not ppid in processesByParent:
-                    processesByParent[ppid] = []
-                processesByParent[ppid].append({'pid':pid, 'command':command})
-    
-    # - short circut if there are no items to do
-    if topLevelProcess is None and parentPid not in processesByParent:
-        return
-    
-    # - assemble the list
-    canidates = processesByParent[parentPid] if parentPid in processesByParent else []
-    while canidates:
-        newCanidates = []
-        for canidate in canidates:
-            remainingProcesses.append(canidate)
-            if canidate['pid'] in processesByParent:
-                newCanidates.append(processesByParent(canidate['pid']))
-        canidates = newCanidates
-    
-    # - remove zombies
-    for topLevelProcess in copy.copy(remainingProcesses):
-        if 'Z' in topLevelProcess['state']:
-            if process:
-                process.poll()
-            else:
-                os.waitpid(topLevelProcess['pid'], os.WNOHANG)
-            remainingProcesses.remove(topLevelProcess)
-    
-    # - reverse them to get the right order to kill in 
-    remainingProcesses.reverse()
-    
-    # -- short circut if nothing is running
-    if not remainingProcesses:
-        return
-    
-    # -- send term to the leader, wait to see if it gracefully exists
-    if topLevelProcess:
-        try:
-            os.kill(parentPid, signal.SIGTERM)
-        except OSError as e:
-            if e.errno == 3: # already dead
-               remainingProcesses.remove(topLevelProcess) 
-    else:
-        graceDeadline = 0 # no need to wait... kill them all
-    
-    problems = []
-    
-    # -- wait for everything to be gone
-    while graceDeadline > time.time():
-        time.sleep(.1)
-        if topLevelProcess in remainingProcesses:
-            if process and hasattr(process, 'poll'):
-                process.poll()
-            else:
-                os.waitpid(process['pid'], os.WNOHANG)
-        for process in copy.copy(remainingProcesses):
-            try:
-                os.kill(process['pid'], 0) # 0 checks to see if the process is there
-            except OSError as e:
-                if e.errno == 3:
-                    pass
-                elif e.errno == 1:
-                    mesg = 'asked to kill pid %d that was not owned by the current user: %s' % (process['pid'], process['command'])
-                    if mesg not in problems:
-                        problems.append(mesg)
-                else:
-                    mesg = 'Unhandled OSError while killing process %r: %s' % (parentPid, str(e))
-                    if mesg not in problems:
-                        problems.append(mesg)
-                remainingProcesses.remove(process)
-        if not remainingProcesses:
-            break
-    else:
-        # -- the gentle approach failed, kill them all
-        while deadline > time.time():
-            for process in copy.copy(remainingProcesses):
-                try:
-                    os.kill(process['pid'], signal.SIGKILL)
-                    warnings.warn('SIGKILL %r' % process['pid'])
-
-                except OSError as e:
-                    if e.errno == 3: pass # already dead
-                    elif e.errno == 1: # not our process
-                        mesg = 'permission error while killing a process: %s %s: %s' % (process['pid'], process['command'], str(e))
-                        if mesg not in problems:
-                            problems.append(mesg)
-                    else:
-                        mesg = 'unhandeled OSError while killing a process: %s %s: %s' % (process['pid'], process['command'], str(e))
-                        if mesg not in problems:
-                            problems.append(mesg)
-                except Exception as e:
-                    mesg = 'unhandeled Exception while killing a process: %s %s: %s' % (process['pid'], process['command'], str(e))
-                    import traceback
-                    traceback.print_exc()
-                    if mesg not in problems:
-                        problems.append(mesg)
-            if not remainingProcesses:
-                break
-            else:
-                time.sleep(.1) # repeated SIGKILLs should not get better results, but we will try anyways
-        else:
-            # timed out
-            for process in remainingProcesses:
-                problems.append('Process %s was still running: %s' % (process['pid'], process['command']))
-                subprocess.call(psCommand)
-    
-    if problems:
-        timeElapsed = timeout - (deadline - time.time())
-        mesg = 'Ran into problems killing all of the processes under pid %d after %.2f seconds. The problems:\n\t%s' % (parentPid, timeElapsed, "\n\t".join(problems))
-        if only_warn:
-            warnings.warn(mesg)
-        else:
-            raise RuntimeError(mesg) # ToDo: better categorize the error
->>>>>>> cd827283
 
 def nonblocking_readline(source, seek=0):
     
