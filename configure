#!/usr/bin/env bash
# Copyright 2010-2014 RethinkDB, all rights reserved.

# This script detects the build settings local to the local build
# environment and saves them in the config.mk file.
#
# See ./configure --help for more information.

set -u

# Lists of dependencies and versions
init () {
    min_gcc_version=$(read_version 4.6.3)
    min_clang_version=0
    min_icc_version=0
    min_lessc_version=1.3.1
    max_lessc_version=1.6.2
    min_coffee_version=1.7.0
    max_coffee_version=1.7.1
    min_browserify_version=3.0.0
    max_browserify_version=3.24.13
    min_python_version=2.6.0

    must_fetch_list='bluebird v8'
    please_fetch_list="handlebars gtest re2 $must_fetch_list"

    optional_libs="gtest termcap boost_system ssl"
<<<<<<< HEAD
    required_libs="protobuf icui18n icuuc v8 re2 z crypto curl" # TODO ATN: icudata
=======
    required_libs="protobuf v8 re2 z crypto curl"
>>>>>>> 2244496f
    other_libs="unwind tcmalloc jemalloc"
    all_libs="$required_libs $optional_libs $other_libs"
    default_static="tcmalloc jemalloc"

    web_assets_deps="npm coffee browserify bluebird"
    required_bin_deps="protoc python"
    optional_bin_deps="wget curl"
    bin_deps="cxx $web_assets_deps $required_bin_deps $optional_bin_deps"
    all_deps="$bin_deps $all_libs boost"

    default_allocator_linux=jemalloc
    default_allocator_osx=system
    default_allocator_mingw=system

    allowed_arg_vars="CXXFLAGS LDFLAGS"
}

# The main configuration steps
configure () {
    require "Bash"
    show "$BASH_VERSION"
    var FETCH_LIST ""
    var FETCH_VERSIONS ""
    for var in $allowed_arg_vars; do
        local val
        if lookup "$arg_vars" $var val; then
            require $var
            var $var "$val"
        fi
    done
    var LIB_SEARCH_PATHS $(for path in $lib_paths; do echo " -L$path"; done)
    require "Use ccache"
    boolvar USE_CCACHE $use_ccache
    check_cxx
    require "Host System"
    var MACHINE $($CXX -dumpmachine)
    require "Build System"
    show "`uname -msr`"
    check_cross_compiling
    require "Host Operating System"
    case "${MACHINE#*-}" in
        *apple-darwin*)
            var OS "Darwin"
            default_allocator=$default_allocator_osx
            var PTHREAD_LIBS "" ;
            var RT_LIBS "" ;;
        *linux*)
            var OS "Linux"
            default_allocator=$default_allocator_linux
            var PTHREAD_LIBS -pthread ;
            var RT_LIBS -lrt ;;
	*w64-mingw32*)
	    var OS "Mingw"
	    default_allocator=$default_allocator_mingw
	    var PTHREAD_LIBS "-pthread" ;
            var RT_LIBS "" ;;
        *) error "unsupported operating system: $MACHINE" ;;
    esac
    case "${MACHINE%%-*}" in
        x86_64|i?86)
            true ;;
        arm*)
            var_append LDFLAGS -ldl
            final_warning="ARM support is still experimental" ;;
        *)
            error "unsupported architecture: $MACHINE"
    esac
    var M_LIBS -lm
    require "Build Architecture"
    var GCC_ARCH $(uname -m | grep '^[A-Za-z0-9_]*$' | head -n 1)
    var GCC_ARCH_REDUCED $(echo "$GCC_ARCH" | sed -e 's/^i[56]86$$/i486/g')
    if [ "$COMPILER" = CLANG ]; then
        require stdlib
        case "$OS" in
            Darwin) var_append LDFLAGS -lc++
                    var_append CXXFLAGS -stdlib=libc++ ;;
            *) var_append LDFLAGS -lstdc++ ;;
        esac
    fi
    check_cxx11
    require "Precompiled web assets"
    if [[ -z "$enable_precompiled_web" ]]; then
        if test -d precompiled/web; then
            enable_precompiled_web=true
        else
            enable_precompiled_web=false
        fi
    fi
    boolvar USE_PRECOMPILED_WEB_ASSETS $enable_precompiled_web
    for bin in $required_bin_deps; do
        require_dep $bin
        check_bin $bin
    done
    for bin in $web_assets_deps; do
        if $enable_precompiled_web; then
            optional_dep $bin
        else
            require_dep $bin
        fi
        check_bin $bin
    done
    check_admin_deps
    for bin in $optional_bin_deps; do
        optional_dep $bin
        check_bin $bin
    done
    build_try_lib_paths
    for lib in $optional_libs; do
        check_lib $lib optional
    done
    for lib in $required_libs; do
        check_lib $lib require
    done
    check_v8_pre_3_19

    require malloc
    var ALLOCATOR "${custom_allocator:-$default_allocator}"
    var DEFAULT_ALLOCATOR "$default_allocator"
    if [[ "$ALLOCATOR" = system ]]; then
        var MALLOC_LIBS ""
        var MALLOC_LIBS_DEP ""
        boolvar STATIC_MALLOC false
    else
        check_lib "$ALLOCATOR" require
        boolvar STATIC_MALLOC contains "$static_libs" "$ALLOCATOR"
        macro MALLOC_LIBS     "\$($(uc $ALLOCATOR)_LIBS)"
        macro MALLOC_LIBS_DEP "\$($(uc $ALLOCATOR)_LIBS_DEP)"
    fi

    test_protobuf
    check_boost
    boolvar STATIC_V8 contains "$static_libs" v8
    boolvar ALLOW_FETCH $allow_fetch
    require Installation prefix
    var PREFIX ${arg_prefix:-/usr/local}
    require Configuration prefix
    var SYSCONFDIR ${arg_sysconfdir:-$PREFIX/etc}
    require Runtime data prefix
    var LOCALSTATEDIR ${arg_localstatedir:-$PREFIX/var}
    for pkg in $must_fetch_list; do
        if ! contains "$FETCH_LIST" $pkg; then
            require_dep $pkg
            fetch_pkg $pkg
        fi
    done
    if [ -n "${final_warning:-}" ]; then
        echo "* Warning: $final_warning"
    fi
}

# Entry point
main () {
    init

    if test -e configure.default; then
        echo "* Reading arguments from 'configure.default'"
        default_args=$(cat configure.default)
        echo "* Prepending the following arguments:" $default_args
    fi

    read_args ${default_args:-} "$@"

    echo "* Detecting system configuration"

    trap "show error; echo '* Aborting configure'" EXIT

    write "# Automatically generated by $0" 3> "$config"
    write "# Command line: $@" 3>> "$config"
    write "CONFIGURE_STATUS := started" 3>> "$config"
    write "CONFIGURE_ERROR := " 3>> "$config"
    write "CONFIGURE_COMMAND_LINE := $(echo ${default_args:-}) $@" 3>> "$config"
    write "CONFIGURE_MAGIC_NUMBER := 2" 3>> "$config"
    configure 3>> "$config"

    trap - EXIT

    if ! $failed; then
        write "CONFIGURE_STATUS := success" 3>> "$config"
        echo "* Wrote configuration to $config"
    else
        write "CONFIGURE_STATUS := failed" 3>> "$config"
        echo "* Aborting configure"
        exit 1
    fi
}

# Parse the command line arguments
read_args () {
    local no_arg
    local has_arg
    local arg
    local option
    local dep

    exit_on_error=true
    config=config.mk
    failed=false

    allow_fetch=false
    force_paths='=|'
    can_show=false
    required=false
    arg_vars=$'\1\2'
    lib_paths=
    static_libs=$default_static
    arg_prefix=
    arg_sysconfdir=
    arg_localstatedir=
    custom_allocator=
    enable_precompiled_web=
    use_ccache=false

    while [[ $# -ne 0 ]]; do
        arg=${1#*=}
        if [[ "$arg" = "$1" ]]; then
            no_arg=shift
            if [[ $# -eq 1 ]]; then
                has_arg="error_missing_arg $(quote "$1")"
            else
                arg=$2
                has_arg='shift 2'
            fi
        else
            no_arg="error_no_arg $(quote "$1")"
            has_arg=shift
        fi
        option="${1%%=*}"
        case "$option" in
            --debug-configure) $no_arg; set -x ;;
            --config) $has_arg; config=$arg ;;
            --continue) $no_arg; exit_on_error=false ;;
            --allow-fetch) $no_arg; allow_fetch=true ;;
            --fetch) $has_arg
                if [[ "$arg" = "all" ]]; then
                    please_fetch_list="$(all_fetch_deps)"
                elif can_fetch $(guess_pkg_name "$arg"); then
                    please_fetch_list="$please_fetch_list $(guess_pkg_name "$arg")"
                else
                    die "Don't know how to fetch '$arg'"
                fi ;;
            --static) $has_arg
                if [[ "$arg" = none ]]; then
                    static_libs=
                elif [[ "$arg" = all ]]; then
                    static_libs=$all_libs
                elif contains "$all_libs" "$arg"; then
                    static_libs="$static_libs $arg"
                else
                    die "Unknown library: $arg"
                fi ;;
            --dynamic) $has_arg
                if [[ "$arg" = none ]]; then
                    static_libs=$all_libs
                elif [[ "$arg" = all ]]; then
                    static_libs=
                elif contains "$all_libs" "$arg"; then
                    static_libs=$(remove "$static_libs" "$arg")
                    please_fetch_list=$(remove "$please_fetch_list" $(guess_pkg_name "$arg"))
                else
                    die "Unknown library: $arg"
                fi ;;
            --lib-path) $has_arg; lib_paths="$lib_paths $arg" ;;
            --with-tcmalloc) $no_arg; set_custom_allocator tcmalloc ;;
            --with-jemalloc) $no_arg; set_custom_allocator jemalloc ;;
            --with-system-malloc) $no_arg; set_custom_allocator system ;;
            --enable-precompiled-web) $no_arg; enable_precompiled_web=true ;;
            --disable-precompiled-web) $no_arg; enable_precompiled_web=false ;;
            --ccache) $no_arg; use_ccache=true ;;
            --prefix) $has_arg; arg_prefix=$arg ;;
            --sysconfdir) $has_arg; arg_sysconfdir=$arg ;;
            --localstatedir) $has_arg; arg_localstatedir=$arg ;;
            --help) show_help; exit ;;
            -*) die "Unknown option '$option'" ;;
            *) if contains "$all_deps" "$(lc $option)"; then
                 $has_arg
                 force_paths="$force_paths|$(lc $option)=$arg|"
               elif contains "$allowed_arg_vars" "$option"; then
                 $has_arg
                 arg_vars="$arg_vars"$'\2'"$option"$'\1'"$arg"
               else
                 die "Unknown variable argument: $option"
               fi ;;
        esac
    done
}

set_custom_allocator () {
    if [[ -n "$custom_allocator" ]]; then
        die "incompatible options: --with-$custom_allocator and --with-$1"
    fi
    custom_allocator=$1
}

# Description of some of the dependencies
dep_descrs=':
cxx:C++ Compiler
protoc:Protobuf compiler
npm:Node.js package manager
unwind:libunwind
v8:v8 javascript engine
protobuf:Protobuf library
browserify:Browserify
v8:V8 JavaScript Engine
re2:RE2
z:zlib
gtest:Google Test'

# Output of --help
show_help () {
    cat <<EOF
Configure a RethinkDB build from source

Usage: $0 [arguments]

  --help                  Display this help
  --config <file>         Output file (default config.mk)
  --continue              Do not stop after encountering an error

  --allow-fetch           Allow fetching missing dependencies
  --lib-path <dir>        Add dir to the library search path
  <var>=<val>             Set the value of a variable
                            CXXFLAGS  C++ compiler arguments
                            LDFLAGS   C++ linker arguments
  --fetch <dep>           Force fetching <dep>.
  <dep>=<path>            Library or executable path. <dep> can be
EOF
    for dep in $all_deps; do
        local padded="$dep                        "
        local descr
        lookup "$dep_descrs" $dep descr || descr=
        echo "                            ${padded:0:24} $descr"
    done
    cat <<EOF
  --static <lib>          Statically link some libraries. <lib> is a library name, 'all' or 'none'
  --dynamic <lib>         Dynamically link some libraries. <lib> is a library name, 'all' or 'none'
  --prefix <dir>          Installation prefix. Defaults to /usr/local
  --sysconfdir <dir>      Configuration prefix. Defaults to /usr/local/etc
  --localstatedir <dir>   Runtime data prefix. Defaults to /usr/local/var
  --with-tcmalloc         Use TCMalloc
  --with-jemalloc         Use jemalloc (default on Linux)
  --with-system-malloc    Use the system malloc (default on OS X)
  --enable-precompiled-web
  --disable-precompiled-web Use precompiled web assets located in precompiled/web (default: autodetect)
  --ccache                Speed up the build using ccache
EOF
}

# Quote for re-use in the shell
# quote 'a b' -> 'a\ b'
quote () {
    printf %q "$1"
}

# Some error messages
error_no_arg () { die "option ${1%%=*} does not take any arguments"; }
error_missing_arg () { die "option ${1%%=*} takes an argument"; }

# error <message>
# Try to generate an error
# If $delayed_errors, then save the error for later
# If not $required, turn it into a warning
error () {
    local req=$required
    if ${delay_errors:-false}; then
        delayed_error="$*"
        return
    fi
    local type
    if $req; then
        show "error"
        type=Error
    else
        show "no"
        type=Warning
    fi
    if $req || ! ${ignore_warnings:-false}; then
        echo "* $type: $*" >&2
    fi
    write "CONFIGURE_ERROR := $*"
    if $req; then
        echo "${error_details:-}" | head -n 5
        if $exit_on_error; then
            exit 1
        fi
    fi
    failed=$req
}

# Like error, but fatal
die () {
    show error
    required=true
    error "$@"
    exit 1
}

# not_found <name>
# Generate a not found error
not_found () {
    if $required; then
        if can_fetch $(guess_pkg_name "`lc $1`"); then
            error "missing $1. Install it, specify the full path with $(uc $1)= or run ./configure with --allow-fetch"
        else
            error "missing $1. Install it or specify the full path with $(uc $1)="
        fi
    else
        show no
    fi
}

# write <line>
# Write to the config file
write () {
    echo "$*" >&3
}

# show_descr <description>
# Describe what the script is looking for next
# A call to show will complete the line
show_descr () {
    if ${can_show:-false}; then
        show_no
    fi
    local padded="$*:                               "
    echo -n "${padded:0:32}"
    write "# $*"
    can_show=true
    error_details=
}

# show_no [package_descr] [package_name]
# Like 'show no', but show the delayed error if there is one
show_no () {
    local req=$required
    local err=$delayed_error
    local info=""
    show no
    if $req; then
        if can_fetch "$(guess_pkg_name "${2:-$1}")"; then
            info=" Try running ./configure with the --fetch ${2:-$1} or --allow-fetch flags."
        fi
        error "${err:-${1:-} not found.$info}"
    elif [[ -n "$delayed_error" ]]; then
        error "$err"
    fi
}

# show <value>
# Display the value that was found
show () {
    if $can_show; then
        echo "$*"
        can_show=false
    fi
    delayed_error=
    delay_errors=false
}

# Like show_descr, but set $required to true
require () {
    required=true
    show_descr "$@"
}

# Like show_descr, but set $required to false
optional () {
    required=false
    show_descr "$@"
}

# var <name> <value>
# Set the value of a variable in the config file
var () {
    local name=$1
    shift
    local val=$*
    show "$val"
    write "$name := $val"
    eval "$name=$(quote "$val")" 2>/dev/null
}

# macro <name> <value>
# Set the value of a macro variable in the config file
macro () {
    local name=$1
    shift
    local val=$*
    show "$val"
    write "$name = $val"
}

# var_append <name> <value>
# Append a value to a variable in to the config file
var_append () {
    local name=$1
    shift
    local val=$*
    show "$val"
    write "$name += $val"
    eval "$name=\${$name:-}\ $(quote "$val")"
}

# boolvar <name> <command> <arguments ...>
# Run the command and set the variable to its boolean return value
boolvar () {
    local name=$1
    shift
    if "$@"; then
        show yes
        var $name 1
    else
        show no
        var $name 0
    fi
}

# Find a C++ compiler that rethinkdb supports
check_cxx () {
    require "C++ Compiler"
    local force_CXX
    lookup "$force_paths" cxx force_CXX || :
    CXX="${force_CXX:-${CXX:-}}"
    if test -z "$CXX" || ! $CXX --version >/dev/null 2>&1; then
        if [[ -n "${force_CXX:-}" ]]; then
            error "unable to run $force_CXX"
            return
        fi
        CXX=$(command -v c++ 2>/dev/null || command -v g++ 2>/dev/null || command -v clang 2>/dev/null || command -v icc 2>/dev/null)
        if [[ -z "$CXX" ]]; then
            not_found CXX
            return
        fi
    fi
    local description=$($CXX --version 2>/dev/null)$($CXX --help 2>/dev/null)
    local version_string=$(echo "$description" | extract_version_string)
    local type=$(echo "$description" | egrep -io 'gcc|g\+\+|clang|icc' | head -n 1)
    case "$(uc $type)" in
        GCC|G++) min_version=$min_gcc_version
                 type=GCC ;;
        CLANG) min_version=$min_clang_version ;;
        ICC) min_version=$min_icc_version
             type=INTEL ;;
        *) show "unknown"
           error "Could not determine C++ compiler type of $CXX (gcc, clang or icc is required)"
           return
    esac
    if [[ -z "$version_string" ]]; then
        show "$(uc $type) (unknown version)"
        error "Could not determine C++ compiler version (>= $(write_version $min_version) required)"
        return
    else
        show "$(uc $type) $version_string ($CXX)"
        test_version_ge $(uc $type) $(read_version "$version_string") $min_version || return
    fi

    var COMPILER "$(uc $type)"
    var CXX "$CXX"
}

# foo --version | extract_version_string
# find a version string in the output of foo --version
extract_version_string () {
    sed 's/([^)]*)//g' | egrep -o '[0-9]+\.[0-9]+(\.[0-9]+)?' | head -n 1
}

# read_version "1.2.3" -> 10203
# read_version "2.14" -> 21400
read_version () {
    local one=${1%%.*}
    local rest=${1#*.}
    local two=${rest%%.*}
    rest=${rest#*.}
    local three=${rest%%.*}
    if [[ "$three" != "$rest" ]]; then three=0; fi
    printf %d%02d%02d "$one" "$two" "$three"
}

# write_version "10203" -> "1.2.3"
write_version () {
    local v=$(printf %06d "$1")
    local v1=${v:0:2}
    local v2=${v:2:2}
    local v3=${v:4:2}
    printf %d.%d.%d "${v1#0}" "${v2#0}" "${v3#0}"
}

# test_version_ge <name> <version> <min version>
test_version_ge () {
    local fetch_message=
    if ! [[ $2 -ge $3 ]]; then
        if can_fetch "$(bin_pkg_name "$1")"; then
            fetch_message=" Try running ./configure with --allow-fetch"
        fi
        error "$1 $(write_version $2) is too old. At least $1 $(write_version $3) is required.$fetch_message"
        return 1
    fi
}

# test_version_le <name> <version> <max version>
test_version_le () {
    local fetch_message=
    if ! [[ $2 -le $3 ]]; then
        if can_fetch "$(bin_pkg_name "$1")"; then
            fetch_message=" Try running ./configure with --allow-fetch"
        fi
        error "$1 $(write_version $2) is too recent. At most $1 $(write_version $3) is required.$fetch_message"
        return 1
    fi
}

# test_bin_version <name> <path>
test_bin_version () {
    local min_var=min_$1_version
    local min=${!min_var:-}
    local max_var=max_$1_version
    local max=${!max_var:-}
    local invalid_var=invalid_$1_versions
    local invalid=${!invalid_var:-}
    test -z "$min$max$invalid" && return 0
    local output
    local ver
    if output=$("$2" --version 2>&1) &&
       ver=$(echo "$output" | extract_version_string) &&
       test -n "$ver" ;
    then
        local version=$(read_version "$ver")
        test -z "$min" || test_version_ge $1 $version $(read_version $min) || return 1
        test -z "$max" || test_version_le $1 $version $(read_version $max) || return 1
        if contains "$invalid" "$ver" ; then
            error "$1 ($ver) is not supported"
            return 1
        fi
    else
        error "Could not determine $1 version"
        return 1
    fi
    show "$1 $ver"
}

# contains <haystack> <needle>
# Test if the space-separated list haystack contains needle
contains () {
    local d=" $1 "
    [[ "${d% $2 *}" != "$d" ]]
}

# remove <list> <item>
# remove an item from a space-separated list
remove () {
    if contains "$1" "$2"; then
        local outputlist=""
        for item in $1; do
            if [ "$item" != "$2" ]; then
                if [ -z "$outputlist" ]; then
                    outputlist="$item"
                else
                    outputlist="$outputlist $item"
                fi
            fi
        done
        echo -n "$outputlist"
    else
        echo -n "$1"
    fi
}

# any "<list>" <command>
# Test if the command is true for any element of the space seperated list
any () {
    local list=$1
    shift
    for x in $list; do
        if "$@" $x; then
            return 0
        fi
    done
    return 1
}

# lookup <dict> <key> [var]
# dict is an assoc-list composed of two seperators followed by a list of pairs
# eg: ':|foo:bar|test:123|baz:quux' or '= a=b c=d'
lookup () {
    local _val=${1#*${1:1:1}$2${1:0:1}}
    if [[ "$_val" = "$1" ]]; then
        unset ${3:-$2}
        return 1
    fi
    eval "${3:-$2}=$(quote "${_val%%${1:1:1}*}")"
}

# check_bin <name>
# Check for a binary
check_bin () {
    local force_bin
    lookup "$force_paths" $1 force_bin || force_bin=
    if test -z "$force_bin" && contains "$please_fetch_list" $(bin_pkg_name "$1"); then
        fetch_bin $1
        return
    fi
    local ucbin=$(uc $1)
    local bin=${force_bin:-${!ucbin:-$1}}
    bin=$(command -v "$bin" 2>/dev/null)
    if [[ ! -x "$bin" ]]; then
        if [[ -n "${force_bin:-}" ]]; then
            bin=$force_bin
        elif fetch_allowed $(bin_pkg_name $1); then
            fetch_bin $1
            return
        else
            not_found $(uc $1)
            return
        fi
    fi
    local version
    delay_errors=true
    if ! test_bin_version $1 "$bin"; then
        if fetch_allowed $(bin_pkg_name $1); then
            fetch_bin $1
            return
        else
            show_no "$1"
            return
        fi
    fi
    var "$(uc $1)" "$bin"
    var "$(uc $1)_BIN_DEP" ""
}

# Invoke pkg.sh with the required environment variables
pkg () {
    FETCH_LIST="$FETCH_LIST" bash $root/mk/support/pkg/pkg.sh "$@"
}

# add_fetch <name>
# Instruct make to fetch and build the dependency
# Sets the version variable
add_fetch () {
    local pkg
    pkg="$1"
    if ! version=$(pkg version "$pkg"); then
        error "Internal error: cannot fetch $pkg"
        return 1
    fi
    show external/${pkg}_$version
    if ! contains "$FETCH_LIST" "$pkg"; then
        local depends
        depends=$(pkg depends "$pkg")
        for dep in $depends; do
            fetch_pkg $dep
        done
        var_append FETCH_LIST "$pkg"
        var "${pkg}_VERSION" "$version"
        var "${pkg}_DEPENDS" "$depends"
    fi
}

# Wrapper around add_fetch
fetch_pkg () {
    local version
    add_fetch "$1"
}

# Chose to fetch the given binary
fetch_bin () {
    local version
    pkg=$(bin_pkg_name "$1")
    add_fetch "$pkg"
    macro "$(uc "$1")"         "\$(abspath \$(SUPPORT_BUILD_DIR)/${pkg}_$version/bin/$1)"
    macro "$(uc "$1")_BIN_DEP" "\$(SUPPORT_BUILD_DIR)/${pkg}_$version/bin/$1"
}

# Chose to fetch the given library
fetch_lib () {
    local pkg
    local version
    pkg=$(lib_pkg_name "$1")
    add_fetch "$pkg"
    var_append "$pkg"_LIB_NAME "$(uc "$1")"
    var "HAS_$(uc "$1")" 1
    macro "$(uc "$1")_LIBS_DEP"         "\$(SUPPORT_BUILD_DIR)/${pkg}_$version/lib/lib$1.a"
    macro "$(uc "$1")_INCLUDE" "-isystem \$(SUPPORT_BUILD_DIR)/${pkg}_$version/include"
    macro "$(uc "$1")_INCLUDE_DEP"      "\$(SUPPORT_BUILD_DIR)/${pkg}_$version/include"
    static_libs="$static_libs $1"
}

# require_dep <name>
# Like require, but looks up the description for name
require_dep () {
    local descr
    lookup "$dep_descrs" $1 descr || descr=$1
    require $descr
}

# optional_dep <name>
# Like optional, but looks up the description for name
optional_dep () {
    local descr
    lookup "$dep_descrs" $1 descr || descr=$1
    optional $descr
}

# An assoc-list of c++ code to test if a library works
lib_test_code=':~

~termcap:
#include <termcap.h>
int main(){ tgetent(0, "xterm"); return 0; }

~boost:
#include <boost/bind.hpp>
int main(){ return 0; }

~cxx11:
// Verify that std::map uses the move constructor

#include <map>

struct C {
    C(const C&) = delete;

    C() { }
    C(C &&) { }
};

int main() {
    std::map<int, C> m;
    m.insert(std::make_pair(0, C()));
}

~jemalloc:

#include <jemalloc/jemalloc.h>

int main(){
    static_assert(JEMALLOC_VERSION_MAJOR >= 3, "jemalloc version 3 or above is required");
}

~'

# An assoc-list of possible library aliases
lib_alias=':
termcap:termcap tinfo ncurses
tcmalloc:tcmalloc_minimal'

# List the paths where static libraries can be found into the try_lib_paths variable
build_try_lib_paths () {
    cc_paths=$($CXX -print-search-dirs 2>/dev/null | grep ^libraries | sed -e 's/^libraries[: =]*//; s/:/ /g')
    LDCONFIG=$(PATH="$PATH:/sbin:/usr/sbin" command -v ldconfig 2>/dev/null)
    if [[ -n "$LDCONFIG" ]]; then
        ld_paths=$($LDCONFIG -v -N -X 2>/dev/null | grep -v '^	' | sed -e 's/:$//' )
    else
        ld_paths="/usr/lib /usr/local/lib" # Default ld search paths on OSX
    fi
    try_lib_paths="$lib_paths $cc_paths $ld_paths"
    try_lib_paths=$(for path in $try_lib_paths; do
            test -d "$path" && niceabspath "$path"
        done | sort -u)
}

# check_lib <name> <required/optional>
# Check for the presence of a library and set the correct make flags for it
# WISHLIST: Properly detect the presence of the headers and check that the
#           installed version is compatible. Try using pkg-config.
check_lib () {
    local info=$2
    local path
    if contains "$please_fetch_list $FETCH_LIST" $(lib_pkg_name "$1"); then
        ${info}_dep $1
        fetch_lib $1
        return
    fi
    if lookup "$force_paths" $1 path; then
        ${info}_dep $1
        check_lib_compile "$path" $1
        if $can_show; then
            show_no "$path" "$1"
            empty_deps_lib $1 false
        fi
        return
    fi
    local check
    if contains "$static_libs" $1; then
        static_info=" (static)"
        check=check_static_lib
    else
        static_info=
        check=check_dyn_lib
    fi
    $info "$1$static_info"
    delay_errors=true
    local aliases
    lookup "$lib_alias" $1 aliases || aliases=$1
    for lib in $aliases; do
        $check $lib $1
        if ! $can_show; then
            empty_deps_lib $1 true
            return
        fi
    done
    if fetch_allowed $(lib_pkg_name $1); then
        fetch_lib $1
    else
        show_no "lib$1$static_info" "$1"
        empty_deps_lib $1 false
    fi
}

empty_deps_lib () {
    if ! "$2"; then
        var "HAS_$(uc $1)" 0
        var "$(uc $1)_LIBS" ""
    else
        var "HAS_$(uc $1)" 1
    fi
    var "$(uc $1)_INCLUDE" ""
    var "$(uc $1)_INCLUDE_DEP" ""
    var "$(uc $1)_LIBS_DEP" ""
}

check_dyn_lib () {
    check_lib_compile -l$1 $2
}

# Test if the c++ compiler knows about the library
check_lib_compile () {
    local bfile=$root/mk/gen/check_$2
    local code
    if ! lookup "$lib_test_code" $2 code; then
        code='int main(){ return 0; }'
    fi
    echo "$code" > "$bfile.cc"
    if $CXX -std=gnu++0x ${CXXFLAGS:-} ${LDFLAGS:-} ${LIB_SEARCH_PATHS:-} "$bfile.cc" $1 -o "$bfile.out" 1>"$bfile.log" 2>&1; then
        show "${1:-ok}"
        var_append $(uc $2)_LIBS "$1"
        var HAS_$(uc $2) 1
    else
        error_details="${error_details:-}"$(cat "$bfile.log")
    fi
}

# Test if we are cross-compiling
check_cross_compiling () {
    require "Cross-compiling"
    local bfile="$root/mk/gen/check_cross_compile"
    echo "int main(){ return 0; }" > "$bfile.cc"
    if ! $CXX ${CXXFLAGS:-} ${LDFLAGS:-} "$bfile.cc" -o "$bfile.out" 1>"$bfile.log" 2>&1; then
        error_details=$(cat "$bfile.log")
        error "Failed to compile"
    else
        if "$bfile.out" >/dev/null 2>&1; then
            boolvar CROSS_COMPILING false
        else
            boolvar CROSS_COMPILING true
        fi
    fi
}

check_static_lib () {
    local found=false
    for path in $try_lib_paths; do
        local l=$path/lib$1.a
        if test -e "$l"; then
            found=true
            check_lib_compile "$l" "$2"
            if ! $can_show; then
                return 0
            fi
        fi
    done
    if ! $found; then
        error_details="${error_details:-}"$"lib$1.a not found\n"
    fi
}

# Some utility functions
# When bash 4 becomes ubiquitous, we can use ${//}, ${^^} and ${,,}
uc () { echo "$*" | tr '[:lower:]' '[:upper:]'; }
lc () { echo "$*" | tr '[:upper:]' '[:lower:]'; }
subst () { echo "${1%%$2*}$3${1#*$2}"; }

# bash's ! as a command
not () {
    ! "$@"
}

# Make the path absolute and prettier (with no /..)
niceabspath () {
    if [[ -d "$1" ]]; then
        (cd "$1" && pwd) && return
    fi
    local dir=$(dirname "$1")
    if [[ -d "$dir" ]] && dir=$(cd "$dir" && pwd); then
        echo "$dir/$(basename "$1")" | sed 's|^//|/|'
        return
    fi
    if [[ "${1:0:1}" = / ]]; then
        echo "$1"
    else
        echo "$(pwd)/$1"
    fi
}

# Test that PROTOC and PROTOBUF_LIBS work together
test_protobuf () {
    require "Test protobuf"
    if any "protoc protobuf" contains "$FETCH_LIST"; then
        if [[ -z "${PROTOC_BIN_DEP:-}" ]]; then
            fetch_bin protoc
        fi
        show fetch
        return
    fi
    if ! test -e "$PROTOC"; then
        required=false
        error "$PROTOC does not exist"
        return
    fi
    local pbdir=$root/mk/gen/protoc/
    mkdir -p "$pbdir"
    echo 'message Foo { enum Bar { Baz = 1; } }' > "$pbdir/test.proto"
    echo 'int main(){ return 0; }' > "$pbdir/main.cc"
    local out
    if ! out=$(
            "$PROTOC" "$pbdir/test.proto" --cpp_out=. 2>&1 &&
            $CXX "$pbdir/test.pb.cc" "$pbdir/main.cc" -I "$root" $PROTOBUF_LIBS $PTHREAD_LIBS $M_LIBS ${CXXFLAGS:-} ${LDFLAGS:-} ${LIB_SEARCH_PATHS:-} -o "$pbdir/a.out" 2>&1)
    then
        error_details="$out"
        error "Unable to compile sample protobuf file. Try running ./configure with the --fetch protoc option"
        return
    fi
    show ok
}

# fetch_allowed <pkg>
# Fails if the package cannot be fetched
fetch_allowed () {
     { contains "$please_fetch_list" $1 ||
         { can_fetch $1 && $allow_fetch ; } ; } || return 1
}

# Checks what version of the v8 API is available
check_v8_pre_3_19 () {
    if contains "$FETCH_LIST" v8; then
        boolvar V8_PRE_3_19 false
        return
    fi
    require "Use pre-3.19 v8 API"
    local tmpfile=$root/mk/gen/check_v8_pre_3_19
    cat > "$tmpfile.cc" <<EOF
#include <v8.h>
int main() {
    v8::Local<v8::Context> lc = v8::Context::New(v8::Isolate::GetCurrent());
    v8::Persistent<v8::Context> ps;
    ps.Reset(v8::Isolate::GetCurrent(), lc);
    v8::Local<v8::Context> lh = v8::Local<v8::Context>::New(v8::Isolate::GetCurrent(), ps);
}
EOF
    if
        $CXX ${CXXFLAGS:-} ${LDFLAGS:-} ${LIB_SEARCH_PATHS:-} "$tmpfile.cc" \
            ${V8_LIBS:-} $PTHREAD_LIBS $M_LIBS $RT_LIBS -o "$tmpfile.out" 1>"$tmpfile.log" 2>&1;
    then
        boolvar V8_PRE_3_19 false
    else
        boolvar V8_PRE_3_19 true
    fi
}

# Check for boost
check_boost () {
    require "Test boost"
    if contains "$please_fetch_list" boost; then
        fetch_lib boost
        return
    fi
    check_lib_compile "" boost
    if $can_show; then
        if fetch_allowed boost; then
            fetch_lib boost
        else
            show_no "boost"
        fi
    else
        empty_deps_lib boost true
    fi
}

# bin_pkg_name <bin>
# The support package name that contains the application
bin_pkg_name () {
    case "$1" in
        protoc) echo protobuf ;;
        coffee) echo coffee-script ;;
        npm) echo node ;;
        # The curl-bin package doesn't exist. It is placed here to avoid
        # the circular dependency of curl being used to fetch curl.
        curl) echo curl-bin ;;
        *) echo "$1" ;;
    esac
}

# lib_pkg_name <lib>
# The support package name that contains the library
lib_pkg_name () {
    case "$1" in
        tcmalloc) echo gperftools ;;
        z) echo zlib ;;
        boost_system) echo boost ;;
        crypto) echo openssl ;;
        ssl) echo openssl ;;
        *) echo "$1" ;;
    esac
}

# guess_pkg_name <name>
# Find the name of a package associated with the given name
guess_pkg_name () {
    local pkg
    case "$1" in
        # Assume that curl here means libcurl, not curl itself
        curl) echo curl ; return ;;
    esac
    pkg=$(lib_pkg_name "$1")
    if [[ "$pkg" != "$1" ]]; then
        echo "$pkg"
    else
        bin_pkg_name "$1"
    fi
}

# can_fetch <pkg>
# Check if we know how to fetch pkg
can_fetch () {
    test -e $root/mk/support/pkg/"$1".sh
}

# List all the packages that can be fetched
all_fetch_deps () {
    local ret=
    local pkg
    for dep in $all_deps; do
        pkg=$(guess_pkg_name "$dep")
        if can_fetch $pkg; then
            ret="$ret $pkg"
        fi
    done
    echo "$ret"
}

check_cxx11 () {
    require "C++11"
    check_lib_compile "" cxx11
    if $can_show; then
        show_no "C++11"
    fi
}

check_admin_deps () {
    require "web UI dependencies"
    local version
    version=$(pkg version admin-deps)
    add_fetch admin-deps
    macro "GULP"         "\$(abspath \$(SUPPORT_BUILD_DIR)/admin-deps_$version/bin/gulp)"
    macro "GULP_BIN_DEP" "\$(SUPPORT_BUILD_DIR)/admin-deps_$version/bin/gulp"
}

# The root of the source tree
root=$(dirname $0)

# Call the main command with the command line arguments
main "$@" 3>/dev/null<|MERGE_RESOLUTION|>--- conflicted
+++ resolved
@@ -25,11 +25,7 @@
     please_fetch_list="handlebars gtest re2 $must_fetch_list"
 
     optional_libs="gtest termcap boost_system ssl"
-<<<<<<< HEAD
-    required_libs="protobuf icui18n icuuc v8 re2 z crypto curl" # TODO ATN: icudata
-=======
     required_libs="protobuf v8 re2 z crypto curl"
->>>>>>> 2244496f
     other_libs="unwind tcmalloc jemalloc"
     all_libs="$required_libs $optional_libs $other_libs"
     default_static="tcmalloc jemalloc"
