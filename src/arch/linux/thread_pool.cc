#include <errno.h>
#include <unistd.h>
#include "thread_pool.hpp"
#include "errors.hpp"
#include "arch/linux/event_queue.hpp"
#include "coroutine/coroutines.hpp"
#include <sys/eventfd.h>
#include <signal.h>
#include <fcntl.h>

/* Defined in perfmon_system.cc */
void poll_system_stats(void *);

__thread linux_thread_pool_t *linux_thread_pool_t::thread_pool;
__thread int linux_thread_pool_t::thread_id;
__thread linux_thread_t *linux_thread_pool_t::thread;

linux_thread_pool_t::linux_thread_pool_t(int n_threads)
    : interrupt_message(NULL),
      n_threads(n_threads + 1) // we create an extra utility thread
{
    assert(n_threads > 0);
    assert(n_threads <= MAX_THREADS);
    
    int res;
    
    res = pthread_cond_init(&shutdown_cond, NULL);
    guarantee(res == 0, "Could not create shutdown cond");
    
    res = pthread_mutex_init(&shutdown_cond_mutex, NULL);
    guarantee(res == 0, "Could not create shutdown cond mutex");
    
    res = pthread_spin_init(&interrupt_message_lock, PTHREAD_PROCESS_PRIVATE);
    guarantee(res == 0, "Could not create interrupt spin lock");
}

linux_thread_message_t *linux_thread_pool_t::set_interrupt_message(linux_thread_message_t *m) {
    int res;
    
    res = pthread_spin_lock(&interrupt_message_lock);
    guarantee(res == 0, "Could not acquire interrupt message lock");
    
    linux_thread_message_t *o = interrupt_message;
    interrupt_message = m;
    
    res = pthread_spin_unlock(&interrupt_message_lock);
    guarantee(res == 0, "Could not release interrupt message lock");
    
    return o;
}

struct thread_data_t {
    pthread_barrier_t *barrier;
    linux_thread_pool_t *thread_pool;
    int current_thread;
    linux_thread_message_t *initial_message;
};

void *linux_thread_pool_t::start_thread(void *arg) {
    int res;
    
    thread_data_t *tdata = (thread_data_t*)arg;
    
    // Set thread-local variables
    linux_thread_pool_t::thread_pool = tdata->thread_pool;
    linux_thread_pool_t::thread_id = tdata->current_thread;
    
    // Use a separate block so that it's very clear how long the thread lives for
    // It's not really necessary, but I like it.
    {
        linux_thread_t thread(tdata->thread_pool, tdata->current_thread);
        tdata->thread_pool->threads[tdata->current_thread] = &thread;
        linux_thread_pool_t::thread = &thread;
        
        // If one thread is allowed to run before another one has finished
        // starting up, then it might try to access an uninitialized part of the
        // unstarted one.
        res = pthread_barrier_wait(tdata->barrier);
        guarantee(res == 0 || res == PTHREAD_BARRIER_SERIAL_THREAD, "Could not wait at start barrier");
        
        // Prime the pump by calling the initial thread message that was passed to thread_pool::run()
        if (tdata->initial_message) {
            thread.message_hub.store_message(tdata->current_thread, tdata->initial_message);
        }

        coro_t::run();
        
        thread.queue.run();
        
        // If one thread is allowed to delete itself before another one has
        // broken out of its loop, it might delete something that the other thread
        // needed to access.
        res = pthread_barrier_wait(tdata->barrier);
        guarantee(res == 0 || res == PTHREAD_BARRIER_SERIAL_THREAD, "Could not wait at stop barrier");
        
<<<<<<< HEAD
        coro_t::destroy();
        tdata->thread_pool->threads[tdata->current_cpu] = NULL;
=======
        tdata->thread_pool->threads[tdata->current_thread] = NULL;
>>>>>>> 66bcd190
        linux_thread_pool_t::thread = NULL;
    }
    
    delete tdata;
    return NULL;
}

void linux_thread_pool_t::run(linux_thread_message_t *initial_message) {
    int res;
    
    do_shutdown = false;
    
    // Start child threads
    
    pthread_barrier_t barrier;
    res = pthread_barrier_init(&barrier, NULL, n_threads);
    guarantee(res == 0, "Could not create barrier");
    
    for (int i = 0; i < n_threads; i++) {
        thread_data_t *tdata = new thread_data_t();
        tdata->barrier = &barrier;
        tdata->thread_pool = this;
        tdata->current_thread = i;
        // The initial message (which creates utility workers) gets
        // sent to the last thread. The last thread is not reported by
        // get_num_db_threads() (see it for more details).
        tdata->initial_message = (i == n_threads - 1) ? initial_message : NULL;
        
        res = pthread_create(&pthreads[i], NULL, &start_thread, (void*)tdata);
        guarantee(res == 0, "Could not create thread");
        
        // Distribute threads evenly among CPUs
        
        int ncpus = get_cpu_count();
        cpu_set_t mask;
        CPU_ZERO(&mask);
        CPU_SET(i % ncpus, &mask);
        res = pthread_setaffinity_np(pthreads[i], sizeof(cpu_set_t), &mask);
        guarantee(res == 0, "Could not set thread affinity");
    }
    
    // Set up interrupt handlers
    
    linux_thread_pool_t::thread_pool = this;   // So signal handlers can find us
    {
        struct sigaction sa;
        bzero((char*)&sa, sizeof(struct sigaction));
        sa.sa_handler = &linux_thread_pool_t::interrupt_handler;
    
        res = sigaction(SIGTERM, &sa, NULL);
        guarantee_err(res == 0, "Could not install TERM handler");
        
        res = sigaction(SIGINT, &sa, NULL);
        guarantee_err(res == 0, "Could not install INT handler");
    }
    
    // Wait for order to shut down
    
    res = pthread_mutex_lock(&shutdown_cond_mutex);
    guarantee(res == 0, "Could not lock shutdown cond mutex");
    
    while (!do_shutdown) {   // while loop guards against spurious wakeups
        res = pthread_cond_wait(&shutdown_cond, &shutdown_cond_mutex);
        guarantee(res == 0, "Could not wait for shutdown cond");
    }
    
    res = pthread_mutex_unlock(&shutdown_cond_mutex);
    guarantee(res == 0, "Could not unlock shutdown cond mutex");
    
    // Remove interrupt handlers
    
    {
        struct sigaction sa;
        bzero((char*)&sa, sizeof(struct sigaction));
        sa.sa_handler = SIG_DFL;
    
        res = sigaction(SIGTERM, &sa, NULL);
        guarantee_err(res == 0, "Could not remove TERM handler");
        
        res = sigaction(SIGINT, &sa, NULL);
        guarantee_err(res == 0, "Could not remove INT handler");
    }
    linux_thread_pool_t::thread_pool = NULL;
    
    // Shut down child threads
    
    for (int i = 0; i < n_threads; i++) {
        // Cause child thread to break out of its loop
        
        threads[i]->do_shutdown = true;
        res = eventfd_write(threads[i]->shutdown_notify_fd, 1);
        guarantee(res == 0, "Could not write to core_notify_fd");
    }
    
    for (int i = 0; i < n_threads; i++) {
        // Wait for child thread to actually exit
        
        res = pthread_join(pthreads[i], NULL);
        guarantee(res == 0, "Could not join thread");
    }
    
    res = pthread_barrier_destroy(&barrier);
    guarantee(res == 0, "Could not destroy barrier");
    
    // Fin.
}

// Note: Maybe we should use a signalfd instead of a signal handler, and then
// there would be no issues with potential race conditions because the signal
// would just be pulled out in the main poll/epoll loop. But as long as this works,
// there's no real reason to change it.
void linux_thread_pool_t::interrupt_handler(int) {
    /* The interrupt handler should run on the main thread, the same thread that
    run() was called on. */
    
    linux_thread_pool_t *self = linux_thread_pool_t::thread_pool;
    
    /* Set the interrupt message to NULL at the same time as we get it so that
    we don't send the same message twice. This is necessary because it's illegal
    to send the same thread message twice until it has been received the first time
    (because of the intrusive list), and we could hypothetically get two SIGINTs
    in quick succession. */
    linux_thread_message_t *interrupt_msg = self->set_interrupt_message(NULL);
    
    if (interrupt_msg) {
        self->threads[self->n_threads - 1]->message_hub.insert_external_message(interrupt_msg);
    }
}

void linux_thread_pool_t::shutdown() {
    int res;
    
    // This will tell the main thread to tell all the child threads to
    // shut down.
    
    do_shutdown = true;
    
    res = pthread_cond_signal(&shutdown_cond);
    guarantee(res == 0, "Could not signal shutdown cond");
}

linux_thread_pool_t::~linux_thread_pool_t() {
    int res;
    
    res = pthread_cond_destroy(&shutdown_cond);
    guarantee(res == 0, "Could not destroy shutdown cond");
    
    res = pthread_mutex_destroy(&shutdown_cond_mutex);
    guarantee(res == 0, "Could not destroy shutdown cond mutex");
    
    res = pthread_spin_destroy(&interrupt_message_lock);
    guarantee(res == 0, "Could not destroy interrupt spin lock");
}

linux_thread_t::linux_thread_t(linux_thread_pool_t *parent_pool, int thread_id)
    : queue(this),
      message_hub(&queue, parent_pool, thread_id),
      timer_handler(&queue),
      iosys(&queue),
      do_shutdown(false)
{
    int res;
    
    // Create and watch an eventfd for shutdown notifications
    
    shutdown_notify_fd = eventfd(0, 0);
    guarantee_err(shutdown_notify_fd != -1, "Could not create shutdown notification fd");

    res = fcntl(shutdown_notify_fd, F_SETFL, O_NONBLOCK);
    guarantee_err(res == 0, "Could not make shutdown notify fd non-blocking");

    queue.watch_resource(shutdown_notify_fd, poll_event_in, this);
    
    // Start the stats timer
    
    perfmon_stats_timer = timer_handler.add_timer_internal(1000, poll_system_stats, NULL, false);
}

linux_thread_t::~linux_thread_t() {
    timer_handler.cancel_timer(perfmon_stats_timer);
    
    int res;
    
    res = close(shutdown_notify_fd);
    guarantee_err(res == 0, "Could not close shutdown_notify_fd");
}

void linux_thread_t::pump() {
    message_hub.push_messages();
}

void linux_thread_t::on_event(int events) {
    // No-op. This is just to make sure that the event queue wakes up
    // so it can shut down.
}

bool linux_thread_t::should_shut_down() {
    return do_shutdown;
}
<|MERGE_RESOLUTION|>--- conflicted
+++ resolved
@@ -93,12 +93,8 @@
         res = pthread_barrier_wait(tdata->barrier);
         guarantee(res == 0 || res == PTHREAD_BARRIER_SERIAL_THREAD, "Could not wait at stop barrier");
         
-<<<<<<< HEAD
         coro_t::destroy();
-        tdata->thread_pool->threads[tdata->current_cpu] = NULL;
-=======
         tdata->thread_pool->threads[tdata->current_thread] = NULL;
->>>>>>> 66bcd190
         linux_thread_pool_t::thread = NULL;
     }
     
