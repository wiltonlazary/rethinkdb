--- conflicted
+++ resolved
@@ -11,19 +11,15 @@
  * (but coroutine-safe) concurrency primitives can be used where appropriate.
  */
 inline timer_token_t *add_timer(int64_t ms, void (*callback)(void *), void *ctx) {  // NOLINT
-    return linux_thread_pool_t::get_thread()->timer_handler.add_timer_internal(ms, callback, ctx, false);
+    return linux_thread_pool_t::thread->timer_handler.add_timer_internal(ms, callback, ctx, false);
 }
 
 inline timer_token_t *fire_timer_once(int64_t ms, void (*callback)(void *), void *ctx) {  // NOLINT
-    return linux_thread_pool_t::get_thread()->timer_handler.add_timer_internal(ms, callback, ctx, true);
+    return linux_thread_pool_t::thread->timer_handler.add_timer_internal(ms, callback, ctx, true);
 }
 
 inline void cancel_timer(timer_token_t *timer) {
-<<<<<<< HEAD
-    linux_thread_pool_t::get_thread()->timer_handler.cancel_timer(timer);
-=======
     linux_thread_pool_t::thread->timer_handler.cancel_timer(timer);
->>>>>>> 84151c0d
 }
 
 #endif /* ARCH_IO_ARCH_HPP_ */