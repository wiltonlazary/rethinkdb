// Copyright 2010-2013 RethinkDB, all rights reserved.

#include "arch/io/network.hpp"

#include <errno.h>
#include <fcntl.h>
#include <string.h>
#include <sys/types.h>

#ifdef _WIN32
#include "windows.hpp"
#include <ws2tcpip.h> // NOLINT
#include <iphlpapi.h> // NOLINT
#else
#include <arpa/inet.h>
#include <net/if.h>
#include <netdb.h>
#include <netinet/tcp.h>
#include <sys/ioctl.h>
#include <sys/socket.h>
#endif

#include "utils.hpp"
#include <boost/bind.hpp>

#include "arch/runtime/runtime.hpp"
#include "arch/runtime/thread_pool.hpp"
#include "arch/timing.hpp"
#include "arch/types.hpp"
#include "concurrency/auto_drainer.hpp"
#include "concurrency/exponential_backoff.hpp"
#include "concurrency/wait_any.hpp"
#include "containers/printf_buffer.hpp"
#include "logger.hpp"
#include "perfmon/perfmon.hpp"
#include "errors.hpp"

#ifdef TRACE_WINSOCK
#define winsock_debugf(...) debugf("winsock: " __VA_ARGS__)
#else
#define winsock_debugf(...) ((void)0)
#endif

#ifdef _WIN32
LPFN_CONNECTEX get_ConnectEx(fd_t s) {
    static THREAD_LOCAL LPFN_CONNECTEX ConnectEx = nullptr;
    if (ConnectEx == nullptr) {
        DWORD size = 0;
        GUID id = WSAID_CONNECTEX;
        DWORD res = WSAIoctl(fd_to_socket(s), SIO_GET_EXTENSION_FUNCTION_POINTER,
                             &id, sizeof(id), &ConnectEx, sizeof(ConnectEx),
                             &size, nullptr, nullptr);
        guarantee_winerr(res == 0, "WSAIoctl failed");
    }
    return ConnectEx;
}

LPFN_ACCEPTEX get_AcceptEx(fd_t s) {
    static THREAD_LOCAL LPFN_ACCEPTEX AcceptEx = nullptr;
    if (AcceptEx == nullptr) {
        DWORD size = 0;
        GUID id = WSAID_ACCEPTEX;
        DWORD res = WSAIoctl(fd_to_socket(s), SIO_GET_EXTENSION_FUNCTION_POINTER,
                             &id, sizeof(id), &AcceptEx, sizeof(AcceptEx),
                             &size, nullptr, nullptr);
        guarantee_winerr(res == 0, "WSAIoctl failed");
    }
    return AcceptEx;
}
#endif

void async_connect(fd_t socket, sockaddr *sa, size_t sa_len,
                   event_watcher_t *event_watcher, signal_t *interuptor) {
#ifdef _WIN32
    overlapped_operation_t op(event_watcher);
    winsock_debugf("connecting socket %x\n", socket);
    DWORD bytes_sent;
    BOOL res = get_ConnectEx(socket)(fd_to_socket(socket), sa, sa_len, nullptr, 0, &bytes_sent, &op.overlapped);
    DWORD error = GetLastError();
    if (!res && error != ERROR_IO_PENDING) {
        op.set_cancel();
        logERR("connect failed: %s", winerr_string(error).c_str());
        throw linux_tcp_conn_t::connect_failed_exc_t(EIO);
    }
    winsock_debugf("waiting for connection on %x\n", socket);
    op.wait_interruptible(interuptor);
    if (op.error != NO_ERROR) {
        logERR("ConnectEx failed: %s", winerr_string(op.error).c_str());
        throw linux_tcp_conn_t::connect_failed_exc_t(EIO);
    }
    winsock_debugf("connected %x\n", socket);
#else
    int res;
    do {
        res = connect(socket, sa, sa_len);
    } while (res == -1 && get_errno() == EINTR);

    if (res != 0) {
        if (get_errno() == EINPROGRESS) {
            linux_event_watcher_t::watch_t watch(event_watcher, poll_event_out);
            wait_interruptible(&watch, interuptor);
            int error;
            socklen_t error_size = sizeof(error);
            int getsockoptres = getsockopt(socket, SOL_SOCKET, SO_ERROR, &error, &error_size);
            if (getsockoptres != 0) {
                throw linux_tcp_conn_t::connect_failed_exc_t(error);
            }
            if (error != 0) {
                throw linux_tcp_conn_t::connect_failed_exc_t(error);
            }
        } else {
            throw linux_tcp_conn_t::connect_failed_exc_t(get_errno());
        }
    }
#endif
}

void connect_ipv4_internal(fd_t socket, int local_port, const in_addr &addr, int port, event_watcher_t *event_watcher, signal_t *interuptor) {
    struct sockaddr_in sa;
    socklen_t sa_len(sizeof(sa));
    memset(&sa, 0, sa_len);
    sa.sin_family = AF_INET;

#ifdef _WIN32
    sa.sin_port = htons(local_port);
    sa.sin_addr.s_addr = INADDR_ANY;
    // TODO WINDOWS: can bind block when called like this?
    winsock_debugf("binding socket for connect %x\n", socket);
    if (bind(fd_to_socket(socket), reinterpret_cast<sockaddr *>(&sa), sa_len) != 0) {
        logWRN("Failed to bind to local port %d: %s", local_port, winerr_string(GetLastError()).c_str());
    }
#else
    if (local_port != 0) {
        sa.sin_port = htons(local_port);
        sa.sin_addr.s_addr = INADDR_ANY;
        if (bind(socket, reinterpret_cast<sockaddr *>(&sa), sa_len) != 0) {
            logWRN("Failed to bind to local port %d: %s", local_port, errno_string(get_errno()).c_str());
        }
    }
#endif

    sa.sin_port = htons(port);
    sa.sin_addr = addr;

    async_connect(socket, reinterpret_cast<sockaddr *>(&sa), sa_len, event_watcher, interuptor);
}

void connect_ipv6_internal(fd_t socket, int local_port, const in6_addr &addr, int port, uint32_t scope_id, event_watcher_t *event_watcher, signal_t *interuptor) {
    struct sockaddr_in6 sa;
    socklen_t sa_len(sizeof(sa));
    memset(&sa, 0, sa_len);
    sa.sin6_family = AF_INET6;

#ifdef _WIN32
    sa.sin6_port = htons(local_port);
    sa.sin6_addr = in6addr_any;
    winsock_debugf("binding socket for connect %x\n", socket);
    if (bind(fd_to_socket(socket), reinterpret_cast<sockaddr *>(&sa), sa_len) != 0) {
        logWRN("Failed to bind to local port %d: %s", local_port, winerr_string(GetLastError()).c_str());
    }
#else
    if (local_port != 0) {
        sa.sin6_port = htons(local_port);
        sa.sin6_addr = in6addr_any;
        if (bind(socket, reinterpret_cast<sockaddr *>(&sa), sa_len) != 0) {
            logWRN("Failed to bind to local port %d: %s", local_port, errno_string(get_errno()).c_str());
        }
    }
#endif

    sa.sin6_port = htons(port);
    sa.sin6_addr = addr;
    sa.sin6_scope_id = scope_id;

    async_connect(socket, reinterpret_cast<sockaddr *>(&sa), sa_len, event_watcher, interuptor);
}

fd_t create_socket_wrapper(int address_family) {
#ifdef _WIN32
    fd_t res = socket_to_fd(socket(address_family, SOCK_STREAM, IPPROTO_TCP));
    winsock_debugf("new socket %x\n", res);
    if (res == INVALID_FD) {
        DWORD err = GetLastError();
        logERR("Failed to create socket: %s", winerr_string(err).c_str());
        throw linux_tcp_conn_t::connect_failed_exc_t(EIO);
    }
    return res;
#else
    fd_t res = socket(address_family, SOCK_STREAM, 0);
    if (res == INVALID_FD) {
        // Let the user know something is wrong - except in the case where
        // TCP doesn't support AF_INET6, which may be fairly common and spammy
        if (get_errno() != EAFNOSUPPORT || address_family == AF_INET) {
            logERR("Failed to create socket: %s", errno_string(get_errno()).c_str());
        }
        throw linux_tcp_conn_t::connect_failed_exc_t(get_errno());
    }
#endif
    return res;
}

// Network connection object
linux_tcp_conn_t::linux_tcp_conn_t(const ip_address_t &peer,
                                   int port,
                                   signal_t *interruptor,
                                   int local_port) THROWS_ONLY(connect_failed_exc_t, interrupted_exc_t) :
        write_perfmon(nullptr),
        sock(create_socket_wrapper(peer.get_address_family())),
        event_watcher(new event_watcher_t(sock.get(), this)),
        read_in_progress(false), write_in_progress(false),
        read_buffer(IO_BUFFER_SIZE),
        write_handler(this),
        write_queue_limiter(WRITE_QUEUE_MAX_SIZE),
        write_coro_pool(1, &write_queue, &write_handler),
        current_write_buffer(get_write_buffer()),
        drainer(new auto_drainer_t) {

#ifndef _WIN32
    guarantee_err(fcntl(sock.get(), F_SETFL, O_NONBLOCK) == 0, "Could not make socket non-blocking");
#endif

    if (local_port != 0) {
        // Set the socket to reusable so we don't block out other sockets from this port
        int reuse = 1;
        if (setsockopt(fd_to_socket(sock.get()), SOL_SOCKET, SO_REUSEADDR, reinterpret_cast<char*>(&reuse), sizeof(reuse)) != 0)
            logWRN("Failed to set socket reuse to true: %s", errno_string(get_errno()).c_str());
    }
    {
        // Disable Nagle algorithm just as in the listener case
        int sockoptval = 1;
        int res = setsockopt(fd_to_socket(sock.get()), IPPROTO_TCP, TCP_NODELAY, reinterpret_cast<char*>(&sockoptval), sizeof(sockoptval));
        guarantee_err(res != -1, "Could not set TCP_NODELAY option");
    }

    if (peer.is_ipv4()) {
        connect_ipv4_internal(sock.get(), local_port, peer.get_ipv4_addr(), port, event_watcher.get(), interruptor);
    } else {
        connect_ipv6_internal(sock.get(), local_port, peer.get_ipv6_addr(), port,
                              peer.get_ipv6_scope_id(), event_watcher.get(), interruptor);
    }
}

linux_tcp_conn_t::linux_tcp_conn_t(fd_t s) :
<<<<<<< HEAD
        write_perfmon(nullptr),
        sock(s),
        event_watcher(new linux_event_watcher_t(sock.get(), this)),
        read_in_progress(false), write_in_progress(false),
        read_buffer(IO_BUFFER_SIZE),
        write_handler(this),
        write_queue_limiter(WRITE_QUEUE_MAX_SIZE),
        write_coro_pool(1, &write_queue, &write_handler),
        current_write_buffer(get_write_buffer()),
        drainer(new auto_drainer_t) {
=======
       write_perfmon(NULL),
       sock(s),
       event_watcher(new event_watcher_t(sock.get(), this)),
       read_in_progress(false), write_in_progress(false),
       read_buffer(IO_BUFFER_SIZE),
       write_handler(this),
       write_queue_limiter(WRITE_QUEUE_MAX_SIZE),
       write_coro_pool(1, &write_queue, &write_handler),
       current_write_buffer(get_write_buffer()),
       drainer(new auto_drainer_t) {
>>>>>>> f18eea62
    rassert(sock.get() != INVALID_FD);

#ifndef _WIN32
    int res = fcntl(sock.get(), F_SETFL, O_NONBLOCK);
    guarantee_err(res == 0, "Could not make socket non-blocking");
#endif
}

void linux_tcp_conn_t::enable_keepalive() {
    int optval = 1;
#ifdef _WIN32
    int res = setsockopt(fd_to_socket(sock.get()), SOL_SOCKET, SO_KEEPALIVE, reinterpret_cast<char*>(&optval), sizeof(optval));
#else
    int res = setsockopt(sock.get(), SOL_SOCKET, SO_KEEPALIVE, &optval, sizeof(optval));
#endif
    guarantee(res != -1, "Could not set SO_KEEPALIVE option.");
}

linux_tcp_conn_t::write_buffer_t * linux_tcp_conn_t::get_write_buffer() {
    write_buffer_t *buffer;

    if (unused_write_buffers.empty()) {
        buffer = new write_buffer_t;
    } else {
        buffer = unused_write_buffers.head();
        unused_write_buffers.pop_front();
    }
    buffer->size = 0;
    return buffer;
}

linux_tcp_conn_t::write_queue_op_t * linux_tcp_conn_t::get_write_queue_op() {
    write_queue_op_t *op;

    if (unused_write_queue_ops.empty()) {
        op = new write_queue_op_t;
    } else {
        op = unused_write_queue_ops.head();
        unused_write_queue_ops.pop_front();
    }
    return op;
}

void linux_tcp_conn_t::release_write_buffer(write_buffer_t *buffer) {
    unused_write_buffers.push_front(buffer);
}

void linux_tcp_conn_t::release_write_queue_op(write_queue_op_t *op) {
    op->keepalive = auto_drainer_t::lock_t();
    unused_write_queue_ops.push_front(op);
}

size_t linux_tcp_conn_t::read_internal(void *buffer, size_t size) THROWS_ONLY(tcp_conn_read_closed_exc_t) {
    assert_thread();
    rassert(!read_closed.is_pulsed());

#ifdef _WIN32
    overlapped_operation_t op(event_watcher.get());
    winsock_debugf("request read %d bytes on %x\n", size, sock.get());
    // TODO WINDOWS: WSARecv may be more efficient
    BOOL res = ReadFile(sock.get(), buffer, size, nullptr, &op.overlapped);
    DWORD error = GetLastError();
    if (res || error == ERROR_IO_PENDING) {
        op.wait_abortable(&read_closed);
        error = op.error;
    } else {
        op.set_result(0, error);
    }
    if (read_closed.is_pulsed()) {
        throw tcp_conn_read_closed_exc_t();
    }
    if (op.nb_bytes == 0 || error == ERROR_HANDLE_EOF) {
        on_shutdown_read();
        throw tcp_conn_read_closed_exc_t();
    } else if (error != NO_ERROR) {
        logERR("Could not read from socket: %s", winerr_string(error).c_str());
        on_shutdown_read();
        throw tcp_conn_read_closed_exc_t();
    } else {
        winsock_debugf("read complete, %d/%d on %x\n", op.nb_bytes, size, sock.get());
        return op.nb_bytes;
    }
#else
    while (true) {
        ssize_t res = ::read(sock.get(), buffer, size);

        if (res == -1 && (get_errno() == EAGAIN || get_errno() == EWOULDBLOCK)) {
            /* There's no data available right now, so we must wait for a notification from the
               epoll queue, or for an order to shut down. */

            linux_event_watcher_t::watch_t watch(event_watcher.get(), poll_event_in);
            wait_any_t waiter(&watch, &read_closed);
            waiter.wait_lazily_unordered();

            if (read_closed.is_pulsed()) {
                /* We were closed for whatever reason. Something else has already called
                   on_shutdown_read(). In fact, we were probably signalled by on_shutdown_read(). */
                throw tcp_conn_read_closed_exc_t();
            }

            /* Go around the loop and try to read again */

        } else if (res == 0 || (res == -1 && (get_errno() == ECONNRESET || get_errno() == ENOTCONN))) {
            /* We were closed. This is the first notification that the kernel has given us, so we
               must call on_shutdown_read(). */
            on_shutdown_read();
            throw tcp_conn_read_closed_exc_t();

        } else if (res == -1) {
            /* Unknown error. This is not expected, but it will probably happen sometime so we
               shouldn't crash. */
            logERR("Could not read from socket: %s", errno_string(get_errno()).c_str());
            on_shutdown_read();
            throw tcp_conn_read_closed_exc_t();

        } else {
            /* We read some data, whooo */
            return res;
        }
    }
#endif
}

size_t linux_tcp_conn_t::read_some(void *buf, size_t size, signal_t *closer) THROWS_ONLY(tcp_conn_read_closed_exc_t) {
    rassert(size > 0);
    read_op_wrapper_t sentry(this, closer);

    if (read_buffer.size()) {
        /* Return the data from the peek buffer */
        size_t read_buffer_bytes = std::min(read_buffer.size(), size);
        memcpy(buf, read_buffer.data(), read_buffer_bytes);
        read_buffer.erase_front(read_buffer_bytes);
        return read_buffer_bytes;
    } else {
        /* Go to the kernel _once_. */
        return read_internal(buf, size);
    }
}

void linux_tcp_conn_t::read(void *buf, size_t size, signal_t *closer) THROWS_ONLY(tcp_conn_read_closed_exc_t) {
    read_op_wrapper_t sentry(this, closer);

    /* First, consume any data in the peek buffer */
    int read_buffer_bytes = std::min(read_buffer.size(), size);
    memcpy(buf, read_buffer.data(), read_buffer_bytes);
    read_buffer.erase_front(read_buffer_bytes);
    buf = reinterpret_cast<void *>(reinterpret_cast<char *>(buf) + read_buffer_bytes);
    size -= read_buffer_bytes;

    /* Now go to the kernel for any more data that we need */
    while (size > 0) {
        size_t delta = read_internal(buf, size);
        rassert(delta <= size);
        buf = reinterpret_cast<void *>(reinterpret_cast<char *>(buf) + delta);
        size -= delta;
    }
}

void linux_tcp_conn_t::read_buffered(void *buf, size_t size, signal_t *closer)
        THROWS_ONLY(tcp_conn_read_closed_exc_t) {
    while (size > 0) {
        const_charslice read_data = peek();
        if (read_data.end == read_data.beg) {
            // We didn't get anything from the read buffer. Get some data from
            // the underlying socket...
            // For large reads, we read directly into buf to avoid an additional copy
            // and additional round trips.
            // For smaller reads, we use `read_more_buffered` to read into the
            // connection's internal buffer and then copy out whatever we can use
            // to satisfy the current request.
            if (size >= IO_BUFFER_SIZE) {
                return read(buf, size, closer);
            } else {
                read_more_buffered(closer);
                read_data = peek();
            }
        }
        size_t num_read = read_data.end - read_data.beg;
        if (num_read > size) {
            num_read = size;
        }
        rassert(num_read > 0);
        memcpy(buf, read_data.beg, num_read);
        // Remove the consumed data from the read buffer
        pop(num_read, closer);

        size -= num_read;
        buf = static_cast<char *>(buf) + num_read;
    }
}

void linux_tcp_conn_t::read_more_buffered(signal_t *closer) THROWS_ONLY(tcp_conn_read_closed_exc_t) {
    read_op_wrapper_t sentry(this, closer);

    size_t old_size = read_buffer.size();
    read_buffer.resize(old_size + IO_BUFFER_SIZE);
    size_t delta = read_internal(read_buffer.data() + old_size, IO_BUFFER_SIZE);

    read_buffer.resize(old_size + delta);
}

const_charslice linux_tcp_conn_t::peek() const THROWS_ONLY(tcp_conn_read_closed_exc_t) {
    assert_thread();
    rassert(!read_in_progress);   // Is there a read already in progress?
    if (read_closed.is_pulsed()) {
        throw tcp_conn_read_closed_exc_t();
    }

    return const_charslice(read_buffer.data(), read_buffer.data() + read_buffer.size());
}

const_charslice linux_tcp_conn_t::peek(size_t size, signal_t *closer) THROWS_ONLY(tcp_conn_read_closed_exc_t) {
    while (read_buffer.size() < size) {
        read_more_buffered(closer);
    }
    return const_charslice(read_buffer.data(), read_buffer.data() + size);
}

void linux_tcp_conn_t::pop(size_t len, signal_t *closer) THROWS_ONLY(tcp_conn_read_closed_exc_t) {
    assert_thread();
    rassert(!read_in_progress);
    if (read_closed.is_pulsed()) {
        throw tcp_conn_read_closed_exc_t();
    }

    peek(len, closer);
    read_buffer.erase_front(len);
}

void linux_tcp_conn_t::shutdown_read() {
    assert_thread();
#ifdef _WIN32
    int res = ::shutdown(fd_to_socket(sock.get()), SD_RECEIVE);
    if (res != 0 && GetLastError() != WSAENOTCONN) {
        logERR("Could not shutdown socket for reading: %s", winerr_string(GetLastError()).c_str());
    }
#else
    int res = ::shutdown(sock.get(), SHUT_RD);
    if (res != 0 && get_errno() != ENOTCONN) {
        logERR("Could not shutdown socket for reading: %s", errno_string(get_errno()).c_str());
    }
#endif
    on_shutdown_read();
}

void linux_tcp_conn_t::on_shutdown_read() {
    assert_thread();
    rassert(!read_closed.is_pulsed());
    read_closed.pulse();
}

bool linux_tcp_conn_t::is_read_open() const {
    assert_thread();
    return !read_closed.is_pulsed();
}

linux_tcp_conn_t::write_handler_t::write_handler_t(linux_tcp_conn_t *_parent) :
    parent(_parent)
{ }

void linux_tcp_conn_t::write_handler_t::coro_pool_callback(write_queue_op_t *operation, UNUSED signal_t *interruptor) {
    if (operation->buffer != nullptr) {
        parent->perform_write(operation->buffer, operation->size);
        if (operation->dealloc != nullptr) {
            parent->release_write_buffer(operation->dealloc);
            parent->write_queue_limiter.unlock(operation->size);
        }
    }

    if (operation->cond != nullptr) {
        operation->cond->pulse();
    }
    if (operation->dealloc != nullptr) {
        parent->release_write_queue_op(operation);
    }
}

void linux_tcp_conn_t::internal_flush_write_buffer() {
    write_queue_op_t *op = get_write_queue_op();
    assert_thread();
    rassert(write_in_progress);

    /* Swap in a new write buffer, and set up the old write buffer to be
       released once the write is over. */
    op->buffer = current_write_buffer->buffer;
    op->size = current_write_buffer->size;
    op->dealloc = current_write_buffer.release();
    op->cond = nullptr;
    op->keepalive = auto_drainer_t::lock_t(drainer.get());
    current_write_buffer.init(get_write_buffer());

    /* Acquire the write semaphore so the write queue doesn't get too long
       to be released once the write is completed by the coroutine pool */
    rassert(op->size <= WRITE_CHUNK_SIZE);
    rassert(WRITE_CHUNK_SIZE < WRITE_QUEUE_MAX_SIZE);
    write_queue_limiter.co_lock(op->size);

    write_queue.push(op);
}

void linux_tcp_conn_t::perform_write(const void *buf, size_t size) {
    assert_thread();

    if (write_closed.is_pulsed()) {
        /* The write end of the connection was closed, but there are still
           operations in the write queue; we are one of those operations. Just
           don't do anything. */
        return;
    }

#ifdef _WIN32
    overlapped_operation_t op(event_watcher.get());
    WSABUF wsabuf;
    wsabuf.len = size;
    wsabuf.buf = const_cast<char*>(reinterpret_cast<const char*>(buf));
    DWORD flags = 0;
    winsock_debugf("write on %x\n", sock.get());
    int res = WSASend(fd_to_socket(sock.get()), &wsabuf, 1, nullptr, flags, &op.overlapped, nullptr);
    DWORD error = GetLastError();
    if (res == 0 || error == ERROR_IO_PENDING) {
        op.wait_abortable(&write_closed);
        error = op.error;
    } else {
        op.set_result(0, error);
    }
    if (write_closed.is_pulsed()) {
        return;
    }
    if (error != NO_ERROR) {
        logERR("Could not write to socket %x: %s", sock.get(), winerr_string(error).c_str());
        on_shutdown_write();
    } else if (op.nb_bytes == 0) {
        on_shutdown_write();
    } else {
        if (write_perfmon) write_perfmon->record(op.nb_bytes);
        rassert(op.nb_bytes == size);  // TODO WINDOWS: does windows guarantee this?
    }
#else
    while (size > 0) {
        ssize_t res = ::write(sock.get(), buf, size);

        if (res == -1 && (get_errno() == EAGAIN || get_errno() == EWOULDBLOCK)) {
            /* Wait for a notification from the event queue, or for an order to
               shut down */
            linux_event_watcher_t::watch_t watch(event_watcher.get(), poll_event_out);
            wait_any_t waiter(&watch, &write_closed);
            waiter.wait_lazily_unordered();

            if (write_closed.is_pulsed()) {
                /* We were closed for whatever reason. Whatever signalled us has already called
                   on_shutdown_write(). */
                break;
            }

            /* Go around the loop and try to write again */

        } else if (res == -1 && (get_errno() == EPIPE || get_errno() == ENOTCONN || get_errno() == EHOSTUNREACH ||
                                 get_errno() == ENETDOWN || get_errno() == EHOSTDOWN || get_errno() == ECONNRESET)) {
            /* These errors are expected to happen at some point in practice */
            on_shutdown_write();
            break;

        } else if (res == -1) {
            /* In theory this should never happen, but it probably will. So we write a log message
               and then shut down normally. */
            logERR("Could not write to socket: %s", errno_string(get_errno()).c_str());
            on_shutdown_write();
            break;

        } else if (res == 0) {
            /* This should never happen either, but it's better to write an error message than to
               crash completely. */
            logERR("Didn't expect write() to return 0.");
            on_shutdown_write();
            break;

        } else {
            rassert(res <= static_cast<ssize_t>(size));
            buf = reinterpret_cast<const void *>(reinterpret_cast<const char *>(buf) + res);
            size -= res;
            if (write_perfmon) {
                write_perfmon->record(res);
            }
        }
    }
#endif
}

void linux_tcp_conn_t::write(const void *buf, size_t size, signal_t *closer) THROWS_ONLY(tcp_conn_write_closed_exc_t) {
    write_op_wrapper_t sentry(this, closer);

    write_queue_op_t op;
    cond_t to_signal_when_done;

    /* Flush out any data that's been buffered, so that things don't get out of order */
    if (current_write_buffer->size > 0) {
        internal_flush_write_buffer();
    }

    /* Don't bother acquiring the write semaphore because we're going to block
       until the write is done anyway */

    /* Enqueue the write so it will happen eventually */
    op.buffer = buf;
    op.size = size;
    op.dealloc = nullptr;
    op.cond = &to_signal_when_done;
    write_queue.push(&op);

    /* Wait for the write to be done. If the write half of the network connection
       is closed before or during our write, then `perform_write()` will turn into a
       no-op, so the cond will still get pulsed. */
    to_signal_when_done.wait();

    if (write_closed.is_pulsed()) {
        throw tcp_conn_write_closed_exc_t();
    }
}

void linux_tcp_conn_t::write_buffered(const void *vbuf, size_t size, signal_t *closer) THROWS_ONLY(tcp_conn_write_closed_exc_t) {
    write_op_wrapper_t sentry(this, closer);

    /* Convert to `char` for ease of pointer arithmetic */
    const char *buf = reinterpret_cast<const char *>(vbuf);

    while (size > 0) {
        /* Stop putting more things on the write queue if it's already closed. */
        if (write_closed.is_pulsed()) {
            throw tcp_conn_write_closed_exc_t();
        }

        /* Insert the largest chunk that fits in this block */
        size_t chunk = std::min(size, WRITE_CHUNK_SIZE - current_write_buffer->size);

        memcpy(current_write_buffer->buffer + current_write_buffer->size, buf, chunk);
        current_write_buffer->size += chunk;

        rassert(current_write_buffer->size <= WRITE_CHUNK_SIZE);
        if (current_write_buffer->size == WRITE_CHUNK_SIZE) {
            internal_flush_write_buffer();
        }

        buf += chunk;
        size -= chunk;
    }

    if (write_closed.is_pulsed()) {
        throw tcp_conn_write_closed_exc_t();
    }
}

void linux_tcp_conn_t::writef(signal_t *closer, const char *format, ...) THROWS_ONLY(tcp_conn_write_closed_exc_t) {
    va_list ap;
    va_start(ap, format);

    printf_buffer_t b(ap, format);
    write(b.data(), b.size(), closer);

    va_end(ap);
}

void linux_tcp_conn_t::flush_buffer(signal_t *closer) THROWS_ONLY(tcp_conn_write_closed_exc_t) {
    write_op_wrapper_t sentry(this, closer);

    /* Flush the write buffer; it might be half-full. */
    if (current_write_buffer->size > 0) {
        internal_flush_write_buffer();
    }

    /* Wait until we know that the write buffer has gone out over the network.
       If the write half of the connection is closed, then the call to
       `perform_write()` that `internal_flush_write_buffer()` will turn into a no-op,
       but the queue will continue to be pumped and so our cond will still get
       pulsed. */
    write_queue_op_t op;
    cond_t to_signal_when_done;
    op.buffer = nullptr;
    op.dealloc = nullptr;
    op.cond = &to_signal_when_done;
    write_queue.push(&op);
    to_signal_when_done.wait();

    if (write_closed.is_pulsed()) {
        throw tcp_conn_write_closed_exc_t();
    }
}

void linux_tcp_conn_t::flush_buffer_eventually(signal_t *closer) THROWS_ONLY(tcp_conn_write_closed_exc_t) {
    write_op_wrapper_t sentry(this, closer);

    /* Flush the write buffer; it might be half-full. */
    if (current_write_buffer->size > 0) {
        internal_flush_write_buffer();
    }

    if (write_closed.is_pulsed()) {
        throw tcp_conn_write_closed_exc_t();
    }
}

void linux_tcp_conn_t::shutdown_write() {
    assert_thread();

#ifdef _WIN32
    int res = ::shutdown(fd_to_socket(sock.get()), SD_SEND);
    if (res != 0 && GetLastError() != WSAENOTCONN) {
        logERR("Could not shutdown socket for writing: %s", winerr_string(GetLastError()).c_str());
    }
#else
    int res = ::shutdown(sock.get(), SHUT_WR);
    if (res != 0 && get_errno() != ENOTCONN) {
        logERR("Could not shutdown socket for writing: %s", errno_string(get_errno()).c_str());
    }
#endif

    on_shutdown_write();
}

void linux_tcp_conn_t::on_shutdown_write() {
    assert_thread();
    rassert(!write_closed.is_pulsed());
    write_closed.pulse();

    /* We don't flush out the write queue or stop the write coro pool explicitly.
       But by pulsing `write_closed`, we turn all `perform_write()` operations into
       no-ops, so in practice the write queue empties. */
}

bool linux_tcp_conn_t::is_write_open() const {
    assert_thread();
    return !write_closed.is_pulsed();
}

linux_tcp_conn_t::~linux_tcp_conn_t() THROWS_NOTHING {
    assert_thread();

    // Tell the readers and writers to stop.  The auto drainer will
    // wait for them to stop.
    if (is_read_open()) {
        shutdown_read();
    }
    if (is_write_open()) {
        shutdown_write();
    }
}

void linux_tcp_conn_t::rethread(threadnum_t new_thread) {
    if (home_thread() == get_thread_id() && new_thread == INVALID_THREAD) {
        rassert(!read_in_progress);
        rassert(!write_in_progress);
        rassert(event_watcher.has());
#ifdef _WIN32
        event_watcher->rethread(new_thread);
#else
        event_watcher.reset();
#endif

    } else if (home_thread() == INVALID_THREAD && new_thread == get_thread_id()) {
#ifdef _WIN32
        event_watcher->rethread(new_thread);
#else
        rassert(!event_watcher.has());
        event_watcher.init(new event_watcher_t(sock.get(), this));
#endif

    } else {
        crash("linux_tcp_conn_t can be rethread()ed from no thread to the current thread or "
              "from the current thread to no thread, but no other combination is legal. The "
              "current thread is %" PRIi32 "; the old thread is %" PRIi32 "; the new thread "
              "is %" PRIi32 ".\n",
              get_thread_id().threadnum, home_thread().threadnum, new_thread.threadnum);
    }

    real_home_thread = new_thread;

    read_closed.rethread(new_thread);
    write_closed.rethread(new_thread);
    write_coro_pool.rethread(new_thread);

    if (drainer.has()) {
        drainer->rethread(new_thread);
    }
}

bool linux_tcp_conn_t::getpeername(ip_and_port_t *ip_and_port) {
    struct sockaddr_storage addr;
    socklen_t addr_len = sizeof(addr);

    int res = ::getpeername(fd_to_socket(sock.get()), reinterpret_cast<sockaddr *>(&addr), &addr_len);
    if (res == 0) {
        *ip_and_port = ip_and_port_t(reinterpret_cast<sockaddr *>(&addr));
        return true;
    }

    return false;
}

void linux_tcp_conn_t::on_event(int /* events */) {
    assert_thread();

    /* This is called by linux_event_watcher_t when error events occur. Ordinary
       poll_event_in/poll_event_out events are not sent through this function. */

    if (is_write_open()) {
        shutdown_write();
    }

    if (is_read_open()) {
        shutdown_read();
    }

    event_watcher->stop_watching_for_errors();
}

tls_conn_wrapper_t::tls_conn_wrapper_t(SSL_CTX *tls_ctx)
    THROWS_ONLY(linux_tcp_conn_t::connect_failed_exc_t) {
    ERR_clear_error();

    conn = SSL_new(tls_ctx);
    if (nullptr == conn) {
        unsigned long err_code = ERR_get_error(); // NOLINT(runtime/int)

        throw linux_tcp_conn_t::connect_failed_exc_t(
            err_code, ERR_error_string(err_code, nullptr));
    }

    // Add support for partial writes.
    SSL_set_mode(conn, SSL_MODE_ENABLE_PARTIAL_WRITE);
}

tls_conn_wrapper_t::~tls_conn_wrapper_t() {
    SSL_free(conn);
}

// Set the underlying IO.
void tls_conn_wrapper_t::set_fd(fd_t sock)
    THROWS_ONLY(linux_tcp_conn_t::connect_failed_exc_t) {
    if (0 == SSL_set_fd(conn, sock)) {
        unsigned long err_code = ERR_get_error(); // NOLINT(runtime/int)
        throw linux_tcp_conn_t::connect_failed_exc_t(
            err_code, ERR_error_string(err_code, nullptr));
    }
}

/* This is the client version of the constructor. The base class constructor
will establish a TCP connection to the peer at the given host:port and then we
wrap the tcp connection in TLS using the configuration in the given tls_ctx. */
linux_secure_tcp_conn_t::linux_secure_tcp_conn_t(
    SSL_CTX *tls_ctx, const ip_address_t &host, int port,
    signal_t *interruptor, int local_port) THROWS_ONLY(connect_failed_exc_t, interrupted_exc_t) :
    linux_tcp_conn_t(host, port, interruptor, local_port),
    conn(tls_ctx) {

    conn.set_fd(sock.get());
    SSL_set_connect_state(conn.get());
    perform_handshake(interruptor);
}

/* This is the server version of the constructor */
linux_secure_tcp_conn_t::linux_secure_tcp_conn_t(
    SSL_CTX *tls_ctx, fd_t _sock, signal_t *interruptor)
    THROWS_ONLY(connect_failed_exc_t, interrupted_exc_t) :
    linux_tcp_conn_t(_sock),
    conn(tls_ctx) {

    conn.set_fd(sock.get());
    SSL_set_accept_state(conn.get());
    perform_handshake(interruptor);
}

linux_secure_tcp_conn_t::~linux_secure_tcp_conn_t() THROWS_NOTHING {
    assert_thread();

    if (is_open()) shutdown();
}

void linux_secure_tcp_conn_t::rethread(threadnum_t thread) {
    closed.rethread(thread);

    linux_tcp_conn_t::rethread(thread);
}

void linux_secure_tcp_conn_t::perform_handshake(signal_t *interruptor)
    THROWS_ONLY(linux_tcp_conn_t::connect_failed_exc_t, interrupted_exc_t) {
    // Perform TLS handshake.
    while (true) {
        ERR_clear_error();
        int ret = SSL_do_handshake(conn.get());

        if (ret > 0) {
            return; // Successful TLS handshake.
        }

        if (ret == 0) {
            // The handshake failed but the connection shut down cleanly.
            throw linux_tcp_conn_t::connect_failed_exc_t(
                0, "TLS handshake failed, shutdown cleanly");
        }

        switch (SSL_get_error(conn.get(), ret)) {
        case SSL_ERROR_WANT_READ:
            /* The handshake needs to read data, but the underlying I/O has no data
            ready to read. Wait for it to be ready or for an interrupt signal. */
            {
                linux_event_watcher_t::watch_t watch(get_event_watcher(), poll_event_in);
                wait_interruptible(&watch, interruptor);
            }
            break;
        case SSL_ERROR_WANT_WRITE:
            /* The handshake needs to write data, but the underlying I/O is not ready
            to write. Wait for it to be ready or for an interrupt signal. */
            {
                linux_event_watcher_t::watch_t watch(get_event_watcher(), poll_event_out);
                wait_interruptible(&watch, interruptor);
            }
            break;
        default:
            // Some other error with the underlying I/O.
            unsigned long err_code = ERR_get_error(); // NOLINT(runtime/int)
            throw linux_tcp_conn_t::connect_failed_exc_t(
                err_code, ERR_error_string(err_code, nullptr));
        }

        if (interruptor->is_pulsed()) {
            // The handshake cannot continue because we need to shutdown now.
            throw interrupted_exc_t();
        }

        /* Go around the loop and try to complete the handshake. */
    }
}

size_t linux_secure_tcp_conn_t::read_internal(void *buffer, size_t size)
    THROWS_ONLY(tcp_conn_read_closed_exc_t) {
    assert_thread();
    rassert(!closed.is_pulsed());

    while(true) {
        ERR_clear_error();

        int ret = SSL_read(conn.get(), buffer, size);

        if (ret > 0) {
            return ret; // Operation successful, returns number of bytes read.
        }

        switch (SSL_get_error(conn.get(), ret)) {
        case SSL_ERROR_ZERO_RETURN:
            // Indicates that the peer has sent the "close notify" alert. The
            // shutdown state is currently SSL_RECEIVED_SHUTDOWN. We must now
            // send our "close notify" alert.
            shutdown();
            throw tcp_conn_read_closed_exc_t();
        case SSL_ERROR_WANT_READ:
            /* The underlying I/O has no data ready to read. Wait for it to be
            ready or for someone to send a close signal. */
            {
                linux_event_watcher_t::watch_t watch(
                    get_event_watcher(), poll_event_in);
                wait_any_t waiter(&watch, &closed);
                waiter.wait_lazily_unordered();
            }
            break;
        case SSL_ERROR_WANT_WRITE:
            /* Though we are reading, a TLS renegotiation may occur at any time
            requiring a write. Wait for the underyling I/O to be ready for a
            write, or for someone to send a close signal. */
            {
                linux_event_watcher_t::watch_t watch(
                    get_event_watcher(), poll_event_out);
                wait_any_t waiter(&watch, &closed);
                waiter.wait_lazily_unordered();
            }
            break;
        default:
            // Some other error. Assume that the connection is unusable.
            shutdown_socket();
            throw tcp_conn_read_closed_exc_t();
        }

        if (closed.is_pulsed()) {
            /* We were closed for whatever reason. Whatever signalled us has
            already called shutdown_socket(). */
            throw tcp_conn_read_closed_exc_t();
        }

        /* Go around the loop and try to read again */
    }
}

void linux_secure_tcp_conn_t::perform_write(const void *buffer, size_t size) {
    assert_thread();

    if (closed.is_pulsed()) {
        /* The connection was closed, but there are still operations in the
        write queue; we are one of those operations. Just don't do anything. */
        return;
    }

    // Loop for retrying if the underlying socket would block and to retry on
    // partial writes.
    while (size > 0) {
        ERR_clear_error();

        int ret = SSL_write(conn.get(), buffer, size);

        if (ret > 0) {
            // Operation successful, returns number of bytes written.
            rassert(static_cast<size_t>(ret) <= size);
            size -= ret;

            // Slide down the buffer.
            buffer = reinterpret_cast<const void *>(
                reinterpret_cast<const char *>(buffer) + ret);

            if (write_perfmon) write_perfmon->record(ret);

            // Go around the loop again if there is more data to write.
            continue;
        }

        switch (SSL_get_error(conn.get(), ret)) {
        case SSL_ERROR_ZERO_RETURN:
            // Indicates that the peer has sent the "close notify" alert. The
            // shutdown state is currently SSL_RECEIVED_SHUTDOWN. We must now
            // send our "close notify" alert.
            shutdown();
            return;
        case SSL_ERROR_WANT_READ:
            /* Though we are writing, a TLS renegotiation may occur at any time
            requiring a read. Wait for the underyling I/O to be ready for a
            read, or for someone to send a close signal. */
            {
                linux_event_watcher_t::watch_t watch(get_event_watcher(), poll_event_in);
                wait_any_t waiter(&watch, &closed);
                waiter.wait_lazily_unordered();
            }
            break;
        case SSL_ERROR_WANT_WRITE:
            /* The underlying I/O is not ready to accept a write. Wait for it
            to be ready or for someone to send a close signal. */
            {
                linux_event_watcher_t::watch_t watch(
                    get_event_watcher(), poll_event_out);
                wait_any_t waiter(&watch, &closed);
                waiter.wait_lazily_unordered();
            }
            break;
        default:
            // Some other error. Assume that the connection is unusable.
            shutdown_socket();
            return;
        }

        if (closed.is_pulsed()) {
            /* We were closed for whatever reason. Whatever signalled
            us has already called shutdown_socket(). */
            throw tcp_conn_read_closed_exc_t();
        }

        /* Go around the loop and try to read again */
    }
}

/* It is not possible to close only the read or write side of a TLS connection
so we use only a single shutdown method which attempts to shutdown the TLS
before shutting down the underlying tcp connection */
void linux_secure_tcp_conn_t::shutdown() {
    assert_thread();

    // If something else already shut us down, abort immediately.
    if (closed.is_pulsed()) {
        return;
    }

    // Wait at most 5 seconds for the orderly shutdown. If it doesn't complete by then,
    // we simply shutdown the socket.
    signal_timer_t shutdown_timeout(5000);

    bool skip_shutdown = false; // Set to true if TLS shutdown encounters an error.

    // If we have not already received a "close notify" alert from the peer,
    // then we should send one. If we have received one, this loop will respond
    // with our own "close notify" alert.
    while (!(skip_shutdown || shutdown_timeout.is_pulsed())) {
        ERR_clear_error();

        int ret = SSL_shutdown(conn.get());

        if (ret > 0) {
            // "close notify" has been sent and received.
            break;
        }

        if (ret == 0) {
            // "close notify" has been sent but not yet received from peer.
            continue;
        }

        switch(SSL_get_error(conn.get(), ret)) {
        case SSL_ERROR_WANT_READ:
            {
                /* The shutdown needs to read data, but the underlying I/O has no data
                ready to read. Wait for it to be ready or for a timeout. */
                linux_event_watcher_t::watch_t watch(get_event_watcher(), poll_event_in);
                wait_any_t waiter(&watch, &shutdown_timeout);
                waiter.wait_lazily_unordered();
            }
            continue;
        case SSL_ERROR_WANT_WRITE:
            {
                /* The handshake needs to write data, but the underlying I/O is not ready
                to write. Wait for it to be ready or for a timeout. */
                linux_event_watcher_t::watch_t watch(
                    get_event_watcher(), poll_event_out);
                wait_any_t waiter(&watch, &shutdown_timeout);
                waiter.wait_lazily_unordered();
            }
            continue;
        default:
            // Unable to perform clean shutdown. Just skip it.
            skip_shutdown = true;
        }
    }

    shutdown_socket();
}

void linux_secure_tcp_conn_t::shutdown_socket() {
    assert_thread();
    rassert(!closed.is_pulsed());
    rassert(!read_closed.is_pulsed());
    rassert(!write_closed.is_pulsed());

    // Shutdown the underlying TCP connection.
    int res = ::shutdown(sock.get(), SHUT_RDWR);
    if (res != 0 && get_errno() != ENOTCONN) {
        logERR(
            "Could not shutdown socket for reading and writing: %s",
            errno_string(get_errno()).c_str());
    }

    closed.pulse();
    read_closed.pulse();
    write_closed.pulse();
}


linux_tcp_conn_descriptor_t::linux_tcp_conn_descriptor_t(fd_t fd) : fd_(fd) {
    rassert(fd != INVALID_FD);
}

linux_tcp_conn_descriptor_t::~linux_tcp_conn_descriptor_t() {
<<<<<<< HEAD
    if (fd_ != -1) {
        int res = ::shutdown(fd_, SHUT_RDWR);
        if (res != 0 && get_errno() != ENOTCONN) {
            logERR(
                "Could not shutdown socket for reading and writing: %s",
                errno_string(get_errno()).c_str());
        }
    }
}

void linux_tcp_conn_descriptor_t::make_server_connection(
    SSL_CTX *tls_ctx, scoped_ptr_t<linux_tcp_conn_t> *tcp_conn, signal_t *closer
) THROWS_ONLY(linux_tcp_conn_t::connect_failed_exc_t, interrupted_exc_t) {
    // We pass ownership of `fd_` to the connection.
    fd_t sock = fd_;
    fd_ = -1;
    if (tls_ctx == nullptr) {
        tcp_conn->init(new linux_tcp_conn_t(sock));
    } else {
        tcp_conn->init(new linux_secure_tcp_conn_t(tls_ctx, sock, closer));
    }
}

void linux_tcp_conn_descriptor_t::make_server_connection(
    SSL_CTX *tls_ctx, linux_tcp_conn_t **tcp_conn_out, signal_t *closer
) THROWS_ONLY(linux_tcp_conn_t::connect_failed_exc_t, interrupted_exc_t) {
    // We pass ownership of `fd_` to the connection.
    fd_t sock = fd_;
    fd_ = -1;
    if (tls_ctx == nullptr) {
        *tcp_conn_out = new linux_tcp_conn_t(sock);
    } else {
        *tcp_conn_out = new linux_secure_tcp_conn_t(tls_ctx, sock, closer);
    }
=======
    rassert(fd_ == INVALID_FD);
}

void linux_tcp_conn_descriptor_t::make_overcomplicated(scoped_ptr_t<linux_tcp_conn_t> *tcp_conn) {
    tcp_conn->init(new linux_tcp_conn_t(fd_));
    fd_ = INVALID_FD;
}

void linux_tcp_conn_descriptor_t::make_overcomplicated(linux_tcp_conn_t **tcp_conn_out) {
    *tcp_conn_out = new linux_tcp_conn_t(fd_);
    fd_ = INVALID_FD;
>>>>>>> f18eea62
}

/* Network listener object */
linux_nonthrowing_tcp_listener_t::linux_nonthrowing_tcp_listener_t(
         const std::set<ip_address_t> &bind_addresses, int _port,
         const std::function<void(scoped_ptr_t<linux_tcp_conn_descriptor_t> &)> &cb) :
    callback(cb),
    local_addresses(bind_addresses),
    port(_port),
    bound(false),
    socks(),
    last_used_socket_index(0),
    event_watchers(),
    log_next_error(true)
{
    // If no addresses were supplied, default to 'any'
    if (local_addresses.empty()) {
        local_addresses.insert(ip_address_t::any(AF_INET6));
#ifdef _WIN32
        local_addresses.insert(ip_address_t::any(AF_INET));
#endif
    }
}

bool linux_nonthrowing_tcp_listener_t::begin_listening() {
    if (!bound) {
        try {
            bind_sockets();
        } catch (const tcp_socket_exc_t &) {
            return false;
        }
    }

    const int RDB_LISTEN_BACKLOG = 256;

    // Start listening to connections
    for (size_t i = 0; i < socks.size(); ++i) {
        winsock_debugf("listening on socket %x\n", socks[i].get());
        int res = listen(fd_to_socket(socks[i].get()), RDB_LISTEN_BACKLOG);
#ifdef _WIN32
        guarantee_winerr(res == 0, "Couldn't listen to the socket");
#else
        guarantee_err(res == 0, "Couldn't listen to the socket");
        res = fcntl(socks[i].get(), F_SETFL, O_NONBLOCK);
        guarantee_err(res == 0, "Could not make socket non-blocking");
#endif
    }

    // Start the accept loop
    accept_loop_drainer.init(new auto_drainer_t);
    coro_t::spawn_sometime(std::bind(
        &linux_nonthrowing_tcp_listener_t::accept_loop, this, auto_drainer_t::lock_t(accept_loop_drainer.get())));

    return true;
}

bool linux_nonthrowing_tcp_listener_t::is_bound() const {
    return bound;
}

int linux_nonthrowing_tcp_listener_t::get_port() const {
    return port;
}

int linux_nonthrowing_tcp_listener_t::init_sockets() {
    event_watchers.reset();
    event_watchers.init(local_addresses.size());
    socks.reset();
    socks.init(local_addresses.size());

    size_t i = 0;
    for (auto addr = local_addresses.begin(); addr != local_addresses.end(); ++addr, ++i) {
        if (event_watchers[i].has()) {
            event_watchers[i].reset();
        }

#ifdef _WIN32
        // TODO WINDOWS: maybe use WSASocket instead
        socks[i].reset(socket_to_fd(socket(addr->get_address_family(), SOCK_STREAM, IPPROTO_TCP)));
        winsock_debugf("new socket for listening: %x\n", socks[i]);
        if (socks[i].get() == INVALID_FD) {
            logERR("socket failed: %s", winerr_string(GetLastError()));
            return EIO;
        }
#else
        socks[i].reset(socket(addr->get_address_family(), SOCK_STREAM, 0));
        if (socks[i].get() == INVALID_FD) {
            return get_errno();
        }
#endif

        event_watchers[i].init(new event_watcher_t(socks[i].get(), this));

        fd_t sock_fd = socks[i].get();
        guarantee_err(sock_fd != INVALID_FD, "Couldn't create socket");

        int sockoptval = 1;
#ifdef _WIN32
        int res = setsockopt(fd_to_socket(sock_fd), SOL_SOCKET, SO_REUSEADDR, reinterpret_cast<char*>(&sockoptval), sizeof(sockoptval)); 
        guarantee_winerr(res != -1, "Could not set REUSEADDR option");
#else
        int res = setsockopt(sock_fd, SOL_SOCKET, SO_REUSEADDR, &sockoptval, sizeof(sockoptval)); 
        guarantee_err(res != -1, "Could not set REUSEADDR option");
#endif
        /* XXX Making our socket NODELAY prevents the problem where responses to
         * pipelined requests are delayed, since the TCP Nagle algorithm will
         * notice when we send multiple small packets and try to coalesce them. But
         * if we are only sending a few of these small packets quickly, like during
         * pipeline request responses, then Nagle delays for around 40 ms before
         * sending out those coalesced packets if they don't reach the max window
         * size. So for latency's sake we want to disable Nagle.
         *
         * This might decrease our throughput, so perhaps we should add a
         * runtime option for it.
         */
#ifdef _WIN32
        res = setsockopt(fd_to_socket(sock_fd), IPPROTO_TCP, TCP_NODELAY, reinterpret_cast<char*>(&sockoptval), sizeof(sockoptval));
        guarantee_winerr(res != -1, "Could not set TCP_NODELAY option");
#else
        res = setsockopt(sock_fd, IPPROTO_TCP, TCP_NODELAY, &sockoptval, sizeof(sockoptval));
        guarantee_err(res != -1, "Could not set TCP_NODELAY option");
#endif
    }
    return 0;
}

int bind_ipv4_interface(fd_t sock, int *port_out, const struct in_addr &addr) {
    sockaddr_in serv_addr;
    socklen_t sa_len(sizeof(serv_addr));
    memset(&serv_addr, 0, sa_len);
    serv_addr.sin_family = AF_INET;
    serv_addr.sin_port = htons(*port_out);
    serv_addr.sin_addr = addr;

    int res = bind(fd_to_socket(sock), reinterpret_cast<sockaddr *>(&serv_addr), sa_len);
    winsock_debugf("bound socket %x\n", sock);
    if (res != 0) {
#ifdef _WIN32
        logWRN("bind failed: %s", winerr_string(GetLastError()).c_str());
        res = EIO;
#else
        res = get_errno();
#endif
    } else if (*port_out == ANY_PORT) {
        res = ::getsockname(fd_to_socket(sock), reinterpret_cast<sockaddr *>(&serv_addr), &sa_len);
        guarantee_err(res != -1, "Could not determine socket local port number");
        *port_out = ntohs(serv_addr.sin_port);
    }

    return res;
}

int bind_ipv6_interface(fd_t sock, int *port_out, const ip_address_t &addr) {
    sockaddr_in6 serv_addr;
    socklen_t sa_len(sizeof(serv_addr));
    memset(&serv_addr, 0, sa_len);
    serv_addr.sin6_family = AF_INET6;
    serv_addr.sin6_port = htons(*port_out);
    serv_addr.sin6_addr = addr.get_ipv6_addr();
    serv_addr.sin6_scope_id = addr.get_ipv6_scope_id();

    int res = bind(fd_to_socket(sock), reinterpret_cast<sockaddr *>(&serv_addr), sa_len);
    if (res != 0) {
#ifdef _WIN32
        logWRN("bind failed: %s", winerr_string(GetLastError()).c_str());
        res = EIO;
#else
        res = get_errno();
#endif
    } else if (*port_out == ANY_PORT) {
        res = ::getsockname(fd_to_socket(sock), reinterpret_cast<sockaddr *>(&serv_addr), &sa_len);
        guarantee_err(res != -1, "Could not determine socket local port number");
        *port_out = ntohs(serv_addr.sin6_port);
    }

    return res;
}

void fallback_to_ipv4(std::set<ip_address_t> *addrs, int err, int port) {
    bool ipv6_address_found = false;

    // Fallback to IPv4 only - remove any IPv6 addresses and resize dependant arrays
    for (auto it = addrs->begin(); it != addrs->end();) {
        if (it->get_address_family() == AF_INET6) {
            if (it->is_any()) {
                addrs->insert(ip_address_t::any(AF_INET));
            }
            addrs->erase(*(it++));
            ipv6_address_found = true;
        } else {
            ++it;
        }
    }

    if (!ipv6_address_found) {
        throw tcp_socket_exc_t(err, port);
    }
    logERR("Failed to create sockets for listener on port %d, "
           "falling back to IPv4 only", port);
}

void linux_nonthrowing_tcp_listener_t::bind_sockets() {
    // It may take multiple attempts to get all the sockets onto the same port
    int local_port = port;

    for (uint32_t attempts = (port == ANY_PORT) ? MAX_BIND_ATTEMPTS : 1;
         attempts > 0; --attempts) {
        local_port = port;
        int res = init_sockets();
        if (res == EAFNOSUPPORT) {
            ++attempts; // This attempt doesn't count
            fallback_to_ipv4(&local_addresses, res, port);
            continue;
        } else if (res != 0) {
            throw tcp_socket_exc_t(res, port);
        }

        size_t i = 0;
        for (std::set<ip_address_t>::iterator addr = local_addresses.begin();
             addr != local_addresses.end(); ++i, ++addr) {
            switch (addr->get_address_family()) {
            case AF_INET:
                res = bind_ipv4_interface(socks[i].get(), &local_port, addr->get_ipv4_addr());
                break;
            case AF_INET6:
                res = bind_ipv6_interface(socks[i].get(), &local_port, *addr);
                break;
            default:
                unreachable();
            }

            if (res == EADDRNOTAVAIL) {
                ++attempts; // This attempt doesn't count
                fallback_to_ipv4(&local_addresses, res, port);
                break;
            } else if (res == EADDRINUSE || res == EACCES) {
                break;
            } else if (res != 0) {
                throw tcp_socket_exc_t(res, port);
            }
        }

        if (i == local_addresses.size()) {
            bound = true;
            port = local_port;
            return;
        }
    }
    throw tcp_socket_exc_t(EADDRINUSE, port);
}

#ifdef _WIN32
// Used by accept_loop to manage concurrent accept operations
struct accept_op_t {
    // From the AcceptEx documentation: at least 16 bytes more than the maximum address
    // length for the transport protocol in use.
    static const int ADDRESS_SIZE = INET6_ADDRSTRLEN + 16;

    accept_op_t(fd_t sock, event_watcher_t *event_watcher)
        : listening_sock(sock), op(event_watcher) {
        WSAPROTOCOL_INFO pinfo;
        int pinfo_size = sizeof(pinfo);
        DWORD res = getsockopt(fd_to_socket(sock), SOL_SOCKET, SO_PROTOCOL_INFO, reinterpret_cast<char*>(&pinfo), &pinfo_size);
        guarantee_winerr(res == 0, "getsockopt failed");
        address_family = pinfo.iAddressFamily;

        queue_accept();
    }

    void queue_accept() {
        op.reset();
        new_sock = socket_to_fd(WSASocket(address_family, SOCK_STREAM, IPPROTO_TCP, nullptr, 0, WSA_FLAG_OVERLAPPED));
        winsock_debugf("new socket for accepting: %x\n", new_sock);
        guarantee_winerr(new_sock != INVALID_FD, "WSASocket failed");
        winsock_debugf("accepting on socket %x\n", listening_sock);
        BOOL res = get_AcceptEx(listening_sock)(fd_to_socket(listening_sock), fd_to_socket(new_sock), addresses, 0, ADDRESS_SIZE, ADDRESS_SIZE, &bytes_recieved, &op.overlapped);
        if (res) {
            op.set_result(0, NO_ERROR);
        } else {
            DWORD error = GetLastError();
            if (error != ERROR_IO_PENDING) {
                op.set_result(0, error);
            }
        }
    }

    ~accept_op_t() {
        op.abort_op();
    }

    fd_t listening_sock;
    int address_family;
    char addresses[ADDRESS_SIZE][2];
    overlapped_operation_t op;
    fd_t new_sock;
    DWORD bytes_recieved;
};
#else
fd_t linux_nonthrowing_tcp_listener_t::wait_for_any_socket(const auto_drainer_t::lock_t &lock) {
    scoped_array_t<scoped_ptr_t<linux_event_watcher_t::watch_t> > watches(event_watchers.size());
    wait_any_t waiter(lock.get_drain_signal());

    for (size_t i = 0; i < event_watchers.size(); ++i) {
        watches[i].init(new linux_event_watcher_t::watch_t(event_watchers[i].get(), poll_event_in));
        waiter.add(watches[i].get());
    }

    waiter.wait_lazily_unordered();

    if (lock.get_drain_signal()->is_pulsed()) {
        return -1;
    }

    for (size_t i = 0; i < watches.size(); ++i) {
        // This rather convoluted expression is to make sure we don't starve out higher-indexed interfaces
        //  because connections are coming in too fast on the lower interfaces, unlikely but valid
        size_t index = (last_used_socket_index + i + 1) % watches.size();
        if (watches[index]->is_pulsed()) {
            last_used_socket_index = index;
            return socks[index].get();
        }
    }

    // This should never happen, but it shouldn't be much of a problem
    return -1;
}
#endif

void linux_nonthrowing_tcp_listener_t::accept_loop(auto_drainer_t::lock_t lock) {
    exponential_backoff_t backoff(10, 160, 2.0, 0.5);

#ifdef _WIN32

    scoped_array_t<object_buffer_t<accept_op_t>> accept_ops(socks.size());
    for (size_t i = 0; i < socks.size(); i++) {
        accept_ops[i].create(socks[i].get(), event_watchers[i].get());
    }

    while(!lock.get_drain_signal()->is_pulsed()) {
        {
            wait_any_t waiter(lock.get_drain_signal());
            for (size_t i = 0; i < accept_ops.size(); i++) {
                waiter.add(accept_ops[i]->op.get_completed_signal());
            }
            waiter.wait_lazily_unordered();
        }

        if (lock.get_drain_signal()->is_pulsed()) {
            return;
        }

        for (size_t i = 0; i < accept_ops.size(); i++) {
            accept_op_t *accepted = accept_ops[(i + last_used_socket_index + 1) % accept_ops.size()].get();
            if (accepted->op.get_completed_signal()->is_pulsed()) {
                if (accepted->op.error != NO_ERROR) {
                    logERR("AcceptEx failed: %s", winerr_string(accepted->op.error).c_str());
                    try {
                        backoff.failure(lock.get_drain_signal());
                    } catch (const interrupted_exc_t &) {
                        return;
                    }
                    accepted->queue_accept();
                } else {
                    winsock_debugf("accepted %x from %x\n", accepted->new_sock, accepted->listening_sock);
                    fd_t new_sock = accepted->new_sock;
                    accepted->queue_accept();
                    coro_t::spawn_now_dangerously(std::bind(&linux_nonthrowing_tcp_listener_t::handle, this, new_sock));
                    backoff.success();
                }
            }
        }
    }
#else
    fd_t active_fd = socks[0].get();
    while(!lock.get_drain_signal()->is_pulsed()) {
        fd_t new_sock = accept(active_fd, nullptr, nullptr);

        if (new_sock != INVALID_FD) {
            coro_t::spawn_now_dangerously(std::bind(&linux_nonthrowing_tcp_listener_t::handle, this, new_sock));
            backoff.success();

            /* Assume that if there was a problem before, it's gone now because accept()
               is working. */
            log_next_error = true;

        } else if (get_errno() == EAGAIN || get_errno() == EWOULDBLOCK) {
            active_fd = wait_for_any_socket(lock);

        } else if (get_errno() == EINTR) {
            /* Harmless error; just try again. */

        } else {
            /* Unexpected error. Log it unless it's a repeat error. */
            if (log_next_error) {
                logERR("accept() failed: %s.",
                       errno_string(get_errno()).c_str());
                log_next_error = false;
            }

            /* Delay before retrying. */
            try {
                backoff.failure(lock.get_drain_signal());
            } catch (const interrupted_exc_t &) {
                return;
            }
        }
    }
#endif
}

void linux_nonthrowing_tcp_listener_t::handle(fd_t socket) {
    scoped_ptr_t<linux_tcp_conn_descriptor_t> nconn(new linux_tcp_conn_descriptor_t(socket));
    callback(nconn);
}

linux_nonthrowing_tcp_listener_t::~linux_nonthrowing_tcp_listener_t() {
    /* Interrupt the accept loop */
    accept_loop_drainer.reset();

    // scoped_fd_t destructor will close() the socket
}

void linux_nonthrowing_tcp_listener_t::on_event(int) {
    /* This is only called in cases of error; normal input events are recieved
       via event_listener.watch(). */
}

void noop_fun(UNUSED const scoped_ptr_t<linux_tcp_conn_descriptor_t> &arg) { }

linux_tcp_bound_socket_t::linux_tcp_bound_socket_t(const std::set<ip_address_t> &bind_addresses, int port) :
    listener(new linux_nonthrowing_tcp_listener_t(bind_addresses, port, noop_fun))
{
    listener->bind_sockets();
}

int linux_tcp_bound_socket_t::get_port() const {
    return listener->get_port();
}

linux_tcp_listener_t::linux_tcp_listener_t(const std::set<ip_address_t> &bind_addresses, int port,
    const std::function<void(scoped_ptr_t<linux_tcp_conn_descriptor_t> &)> &callback) :
        listener(new linux_nonthrowing_tcp_listener_t(bind_addresses, port, callback))
{
    if (!listener->begin_listening()) {
        throw address_in_use_exc_t("localhost", listener->get_port());
    }
}

linux_tcp_listener_t::linux_tcp_listener_t(
    linux_tcp_bound_socket_t *bound_socket,
    const std::function<void(scoped_ptr_t<linux_tcp_conn_descriptor_t> &)> &callback) :
        listener(bound_socket->listener.release())
{
    listener->callback = callback;
    if (!listener->begin_listening()) {
        throw address_in_use_exc_t("localhost", listener->get_port());
    }
}

int linux_tcp_listener_t::get_port() const {
    return listener->get_port();
}

linux_repeated_nonthrowing_tcp_listener_t::linux_repeated_nonthrowing_tcp_listener_t(
    const std::set<ip_address_t> &bind_addresses,
    int port,
    const std::function<void(scoped_ptr_t<linux_tcp_conn_descriptor_t> &)> &callback) :
        listener(bind_addresses, port, callback)
{ }

int linux_repeated_nonthrowing_tcp_listener_t::get_port() const {
    return listener.get_port();
}

void linux_repeated_nonthrowing_tcp_listener_t::begin_repeated_listening_attempts() {
    auto_drainer_t::lock_t lock(&drainer);
    coro_t::spawn_sometime(
                           std::bind(&linux_repeated_nonthrowing_tcp_listener_t::retry_loop, this, lock));
}

void linux_repeated_nonthrowing_tcp_listener_t::retry_loop(auto_drainer_t::lock_t lock) {
    try {
        bool bound = listener.begin_listening();

        for (int retry_interval = 1;
             !bound;
             retry_interval = std::min(10, retry_interval + 2)) {
            logNTC("Will retry binding to port %d in %d seconds.\n",
                   listener.get_port(),
                   retry_interval);
            nap(retry_interval * 1000, lock.get_drain_signal());
            bound = listener.begin_listening();
        }

        bound_cond.pulse();
    } catch (const interrupted_exc_t &e) {
        // ignore
    }
}

signal_t *linux_repeated_nonthrowing_tcp_listener_t::get_bound_signal() {
    return &bound_cond;
}

std::vector<std::string> get_ips() {
    std::vector<std::string> ret;

<<<<<<< HEAD
    struct ifaddrs *if_addrs = nullptr;
=======
#ifdef _WIN32
    const ULONG SIZE_INCREMENT = 15000;
    scoped_malloc_t<IP_ADAPTER_ADDRESSES> addresses_buffer;
    UINT res;
    for (int i = 1; i < 10; i++) {
        ULONG buf_size = i * SIZE_INCREMENT;
        addresses_buffer = scoped_malloc_t<IP_ADAPTER_ADDRESSES>(buf_size);
        res = GetAdaptersAddresses(AF_UNSPEC, GAA_FLAG_SKIP_ANYCAST | GAA_FLAG_SKIP_MULTICAST | GAA_FLAG_SKIP_DNS_SERVER, nullptr, addresses_buffer.get(), &buf_size);
        if (res != ERROR_BUFFER_OVERFLOW) {
            break;
        }
    }
    guarantee_winerr(res == NO_ERROR, "GetAdaptersAddresses failed");
    for (IP_ADAPTER_ADDRESSES *addresses = addresses_buffer.get(); addresses != nullptr; addresses = addresses->Next) {
        for (IP_ADAPTER_UNICAST_ADDRESS *unicast = addresses->FirstUnicastAddress; unicast != nullptr; unicast = unicast->Next) {
            SOCKADDR *addr = unicast->Address.lpSockaddr;
            char buf[INET6_ADDRSTRLEN];
            const char *str;
            switch (addr->sa_family) {
            case AF_INET: {
                auto sa = reinterpret_cast<sockaddr_in*>(addr);
                str = InetNtop(AF_INET, &sa->sin_addr, buf, sizeof(buf));
                break;
            }
            case AF_INET6: {
                auto sa6 = reinterpret_cast<sockaddr_in6*>(addr);
                str = InetNtop(AF_INET6, &sa6->sin6_addr, buf, sizeof(buf));
                break;
            }
            default:
                continue;
            }
            guarantee_winerr(str != nullptr, "InetNtop failed");
            ret.emplace_back(str);
        }
    }
#else
    struct ifaddrs *if_addrs = NULL;
>>>>>>> f18eea62
    int addr_res = getifaddrs(&if_addrs);
    guarantee_err(addr_res == 0, "getifaddrs failed, could not determine local ip addresses");

    for (ifaddrs *p = if_addrs; p != nullptr; p = p->ifa_next) {
        if (p->ifa_addr == nullptr) {
            continue;
        } else if (p->ifa_addr->sa_family == AF_INET) {
            if (!(p->ifa_flags & IFF_LOOPBACK)) {
                struct sockaddr_in *in_addr = reinterpret_cast<sockaddr_in *>(p->ifa_addr);
                // I don't think the "+ 1" is necessary, we're being
                // paranoid about weak documentation.
                const int buflength = INET_ADDRSTRLEN;
                char buf[buflength + 1] = { 0 };
                const char *res = inet_ntop(AF_INET, &in_addr->sin_addr, buf, buflength);

                guarantee_err(res != nullptr, "inet_ntop failed");

                ret.push_back(std::string(buf));
            }
        } else if (p->ifa_addr->sa_family == AF_INET6) {
            if (!(p->ifa_flags & IFF_LOOPBACK)) {
                struct sockaddr_in6 *in6_addr = reinterpret_cast<sockaddr_in6 *>(p->ifa_addr);

                const int buflength = INET6_ADDRSTRLEN;
                scoped_array_t<char> buf(buflength + 1);
                memset(buf.data(), 0, buf.size());
                const char *res = inet_ntop(AF_INET6, &in6_addr->sin6_addr, buf.data(), buflength);

                guarantee_err(res != nullptr, "inet_ntop failed on an ipv6 address");

                ret.push_back(std::string(buf.data()));
            }
        }
    }

    freeifaddrs(if_addrs);
#endif

    return ret;
}<|MERGE_RESOLUTION|>--- conflicted
+++ resolved
@@ -241,18 +241,6 @@
 }
 
 linux_tcp_conn_t::linux_tcp_conn_t(fd_t s) :
-<<<<<<< HEAD
-        write_perfmon(nullptr),
-        sock(s),
-        event_watcher(new linux_event_watcher_t(sock.get(), this)),
-        read_in_progress(false), write_in_progress(false),
-        read_buffer(IO_BUFFER_SIZE),
-        write_handler(this),
-        write_queue_limiter(WRITE_QUEUE_MAX_SIZE),
-        write_coro_pool(1, &write_queue, &write_handler),
-        current_write_buffer(get_write_buffer()),
-        drainer(new auto_drainer_t) {
-=======
        write_perfmon(NULL),
        sock(s),
        event_watcher(new event_watcher_t(sock.get(), this)),
@@ -263,7 +251,6 @@
        write_coro_pool(1, &write_queue, &write_handler),
        current_write_buffer(get_write_buffer()),
        drainer(new auto_drainer_t) {
->>>>>>> f18eea62
     rassert(sock.get() != INVALID_FD);
 
 #ifndef _WIN32
@@ -1217,8 +1204,7 @@
 }
 
 linux_tcp_conn_descriptor_t::~linux_tcp_conn_descriptor_t() {
-<<<<<<< HEAD
-    if (fd_ != -1) {
+    if (fd_ != INVALID) {
         int res = ::shutdown(fd_, SHUT_RDWR);
         if (res != 0 && get_errno() != ENOTCONN) {
             logERR(
@@ -1252,19 +1238,6 @@
     } else {
         *tcp_conn_out = new linux_secure_tcp_conn_t(tls_ctx, sock, closer);
     }
-=======
-    rassert(fd_ == INVALID_FD);
-}
-
-void linux_tcp_conn_descriptor_t::make_overcomplicated(scoped_ptr_t<linux_tcp_conn_t> *tcp_conn) {
-    tcp_conn->init(new linux_tcp_conn_t(fd_));
-    fd_ = INVALID_FD;
-}
-
-void linux_tcp_conn_descriptor_t::make_overcomplicated(linux_tcp_conn_t **tcp_conn_out) {
-    *tcp_conn_out = new linux_tcp_conn_t(fd_);
-    fd_ = INVALID_FD;
->>>>>>> f18eea62
 }
 
 /* Network listener object */
@@ -1772,9 +1745,6 @@
 std::vector<std::string> get_ips() {
     std::vector<std::string> ret;
 
-<<<<<<< HEAD
-    struct ifaddrs *if_addrs = nullptr;
-=======
 #ifdef _WIN32
     const ULONG SIZE_INCREMENT = 15000;
     scoped_malloc_t<IP_ADAPTER_ADDRESSES> addresses_buffer;
@@ -1813,7 +1783,6 @@
     }
 #else
     struct ifaddrs *if_addrs = NULL;
->>>>>>> f18eea62
     int addr_res = getifaddrs(&if_addrs);
     guarantee_err(addr_res == 0, "getifaddrs failed, could not determine local ip addresses");
 
