--- conflicted
+++ resolved
@@ -1,9 +1,5 @@
 // Copyright 2010-2013 RethinkDB, all rights reserved.
-<<<<<<< HEAD
 #ifndef _WIN32
-=======
-#ifndef _WIN32 // TODO ATN
->>>>>>> 10a18556
 
 #include "arch/os_signal.hpp"
 
@@ -44,8 +40,4 @@
     do_on_thread(home_thread(), std::bind(&os_signal_cond_t::pulse, this));
 }
 
-<<<<<<< HEAD
-#endif // !defined(_WIN32)
-=======
-#endif
->>>>>>> 10a18556
+#endif