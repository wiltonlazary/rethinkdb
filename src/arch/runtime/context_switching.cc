--- conflicted
+++ resolved
@@ -166,12 +166,9 @@
 
 #else
 
-<<<<<<< HEAD
 #include "arch/runtime/context_switching.hpp"
 
-=======
 #include <errno.h>
->>>>>>> 979600e7
 #include <pthread.h>
 #include <sys/mman.h>
 #include <unistd.h>
