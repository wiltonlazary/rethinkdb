--- conflicted
+++ resolved
@@ -39,15 +39,9 @@
 #endif
 #endif  // VALGRIND
 
-<<<<<<< HEAD
-DECL_THREAD_LOCAL linux_thread_pool_t *linux_thread_pool_t::thread_pool = nullptr;
-DECL_THREAD_LOCAL int linux_thread_pool_t::thread_id = -1;
-DECL_THREAD_LOCAL linux_thread_t *linux_thread_pool_t::thread = nullptr;
-=======
-THREAD_LOCAL linux_thread_pool_t *linux_thread_pool_t::thread_pool;
-THREAD_LOCAL int linux_thread_pool_t::thread_id;
-THREAD_LOCAL linux_thread_t *linux_thread_pool_t::thread;
->>>>>>> b2a223b5
+THREAD_LOCAL linux_thread_pool_t *linux_thread_pool_t::thread_pool = nullptr;
+THREAD_LOCAL int linux_thread_pool_t::thread_id = -1;
+THREAD_LOCAL linux_thread_t *linux_thread_pool_t::thread = nullptr;
 
 NOINLINE linux_thread_pool_t *linux_thread_pool_t::get_thread_pool() {
     // ATN TODO rassert(thread_pool != nullptr);
@@ -152,15 +146,10 @@
         running under valgrind, we don't install this handler because Valgrind will print the
         backtrace for us. */
 #ifndef VALGRIND
-<<<<<<< HEAD
-#ifndef _WIN32
-        stack_t signal_stack;
-        signal_stack.ss_sp = raw_malloc_aligned(SIGNAL_HANDLER_STACK_SIZE, getpagesize());
-=======
+#ifndef _WIN32
         scoped_page_aligned_ptr_t<void> stack_base(SIGNAL_HANDLER_STACK_SIZE);
         stack_t signal_stack;
         signal_stack.ss_sp = stack_base.get();
->>>>>>> b2a223b5
         signal_stack.ss_flags = 0;
         signal_stack.ss_size = SIGNAL_HANDLER_STACK_SIZE;
         int res = sigaltstack(&signal_stack, NULL);
@@ -206,15 +195,6 @@
         // needed to access.
         tdata->barrier->wait();
 
-<<<<<<< HEAD
-#ifndef VALGRIND
-#ifndef _WIN32
-        raw_free_aligned(signal_stack.ss_sp);
-#endif
-#endif
-
-=======
->>>>>>> b2a223b5
         // If this thread created the generic blocker pool, clean it up
         if (generic_blocker_pool != NULL) {
             delete generic_blocker_pool;
