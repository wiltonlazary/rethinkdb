// Copyright 2010-2012 RethinkDB, all rights reserved.
#include "arch/runtime/thread_pool.hpp"

#include <errno.h>
#include <signal.h>
#include <string.h>
#include <unistd.h>
#include <sys/time.h>

#include "arch/barrier.hpp"
#include "arch/io/timer_provider.hpp"
#include "arch/runtime/event_queue.hpp"
#include "arch/runtime/runtime.hpp"
#include "errors.hpp"
#include "logger.hpp"
#include "thread_local.hpp"

const int SEGV_STACK_SIZE = SIGSTKSZ;

TLS_with_init(linux_thread_pool_t *, thread_pool, NULL);
TLS_with_init(int, thread_id, 0);
TLS_with_init(linux_thread_t *, thread, NULL);

linux_thread_pool_t *linux_thread_pool_t::get_thread_pool() { return TLS_get_thread_pool(); }
int get_thread_id() { return TLS_get_thread_id(); }
linux_thread_t *linux_thread_pool_t::get_thread() { return TLS_get_thread(); }
void linux_thread_pool_t::unittest_set_thread_id(int fake_id) { TLS_set_thread_id(fake_id); }

<<<<<<< HEAD
=======
const int SEGV_STACK_SIZE = SIGSTKSZ;
>>>>>>> 84151c0d


linux_thread_pool_t::linux_thread_pool_t(int worker_threads, bool _do_set_affinity) :
#ifndef NDEBUG
      coroutine_summary(false),
#endif
      interrupt_message(NULL),
      generic_blocker_pool(NULL),
      n_threads(worker_threads + 1),    // we create an extra utility thread
      do_set_affinity(_do_set_affinity)
{
    rassert(n_threads > 1);             // we want at least one non-utility thread
    rassert(n_threads <= MAX_THREADS);

    int res;

    res = pthread_cond_init(&shutdown_cond, NULL);
    guarantee_xerr(res == 0, res, "Could not create shutdown cond");

    res = pthread_mutex_init(&shutdown_cond_mutex, NULL);
    guarantee_xerr(res == 0, res, "Could not create shutdown cond mutex");
}

linux_thread_message_t *linux_thread_pool_t::set_interrupt_message(linux_thread_message_t *m) {
    linux_thread_message_t *o;
    {
<<<<<<< HEAD
        spinlock_acq_t acq(&get_thread_pool()->interrupt_message_lock);

        o = get_thread_pool()->interrupt_message;
        get_thread_pool()->interrupt_message = m;
=======
        spinlock_acq_t acq(&thread_pool->interrupt_message_lock);

        o = thread_pool->interrupt_message;
        thread_pool->interrupt_message = m;
>>>>>>> 84151c0d
    }

    return o;
}

struct thread_data_t {
    thread_barrier_t *barrier;
    linux_thread_pool_t *thread_pool;
    int current_thread;
    linux_thread_message_t *initial_message;
};

void *linux_thread_pool_t::start_thread(void *arg) {
    // Block all signals but `SIGSEGV` (will be unblocked by the event queue in
    // case of poll).
    {
        sigset_t sigmask;
        int res = sigfillset(&sigmask);
        guarantee_err(res == 0, "Could not get a full sigmask");

        res = sigdelset(&sigmask, SIGSEGV);
        guarantee_err(res == 0, "Could not remove SIGSEGV from sigmask");

        res = pthread_sigmask(SIG_SETMASK, &sigmask, NULL);
        guarantee_xerr(res == 0, res, "Could not block signal");
    }

    thread_data_t *tdata = reinterpret_cast<thread_data_t *>(arg);

    // Set thread-local variables
    TLS_set_thread_pool(tdata->thread_pool);
    TLS_set_thread_id(tdata->current_thread);

    // Use a separate block so that it's very clear how long the thread lives for
    // It's not really necessary, but I like it.
    {
        linux_thread_t local_thread(tdata->thread_pool, tdata->current_thread);
        tdata->thread_pool->threads[tdata->current_thread] = &local_thread;
        TLS_set_thread(&local_thread);
        blocker_pool_t *generic_blocker_pool = NULL; // Will only be instantiated by one thread

        /* Install a handler for segmentation faults that just prints a backtrace. If we're
        running under valgrind, we don't install this handler because Valgrind will print the
        backtrace for us. */
#ifndef VALGRIND
        stack_t segv_stack;
        segv_stack.ss_sp = malloc_aligned(SEGV_STACK_SIZE, getpagesize());
        guarantee_err(segv_stack.ss_sp != 0, "malloc failed");
        segv_stack.ss_flags = 0;
        segv_stack.ss_size = SEGV_STACK_SIZE;
        int res = sigaltstack(&segv_stack, NULL);
        guarantee_err(res == 0, "sigaltstack failed");

        {
            struct sigaction sa = make_sa_sigaction(SA_SIGINFO | SA_ONSTACK, &linux_thread_pool_t::sigsegv_handler);

            res = sigaction(SIGSEGV, &sa, NULL);
            guarantee_err(res == 0, "Could not install SEGV handler");
        }

#endif  // VALGRIND

        // First thread should initialize generic_blocker_pool before the start barrier
        if (tdata->initial_message) {
            rassert(tdata->thread_pool->generic_blocker_pool == NULL, "generic_blocker_pool already initialized");
            generic_blocker_pool = new blocker_pool_t(GENERIC_BLOCKER_THREAD_COUNT,
                                                      &local_thread.queue);
            tdata->thread_pool->generic_blocker_pool = generic_blocker_pool;
        }

        // If one thread is allowed to run before another one has finished
        // starting up, then it might try to access an uninitialized part of the
        // unstarted one.
        tdata->barrier->wait();
        rassert(tdata->thread_pool->generic_blocker_pool != NULL,
                "Thread passed start barrier while generic_blocker_pool uninitialized");

        // Prime the pump by calling the initial thread message that was passed to thread_pool::run()
        if (tdata->initial_message) {
            local_thread.message_hub.store_message(tdata->current_thread, tdata->initial_message);
        }

        local_thread.queue.run();

        // If one thread is allowed to delete itself before another one has
        // broken out of its loop, it might delete something that the other thread
        // needed to access.
        tdata->barrier->wait();

#ifndef VALGRIND
        free(segv_stack.ss_sp);
#endif

        // If this thread created the generic blocker pool, clean it up
        if (generic_blocker_pool != NULL) {
            delete generic_blocker_pool;
            tdata->thread_pool->generic_blocker_pool = NULL;
        }

        tdata->thread_pool->threads[tdata->current_thread] = NULL;
        TLS_set_thread(NULL);
    }

    delete tdata;
    return NULL;
}

#ifndef NDEBUG
void linux_thread_pool_t::enable_coroutine_summary() {
    coroutine_summary = true;
}
#endif

void linux_thread_pool_t::run_thread_pool(linux_thread_message_t *initial_message) {
    do_shutdown = false;

    // Start child threads
    thread_barrier_t barrier(n_threads + 1);

    for (int i = 0; i < n_threads; i++) {
        thread_data_t *tdata = new thread_data_t();
        tdata->barrier = &barrier;
        tdata->thread_pool = this;
        tdata->current_thread = i;
        // The initial message gets sent to thread zero.
        tdata->initial_message = (i == 0) ? initial_message : NULL;

        int res = pthread_create(&pthreads[i], NULL, &start_thread, tdata);
        guarantee_xerr(res == 0, res, "Could not create thread");

        if (do_set_affinity) {
            // On Apple, the thread affinity API has awful documentation, so we don't even bother.
#ifdef _GNU_SOURCE
            // Distribute threads evenly among CPUs
            int ncpus = get_cpu_count();
            cpu_set_t mask;
            CPU_ZERO(&mask);
            CPU_SET(i % ncpus, &mask);
            res = pthread_setaffinity_np(pthreads[i], sizeof(cpu_set_t), &mask);
            guarantee_xerr(res == 0, res, "Could not set thread affinity");
#endif
        }
    }

    // Mark the main thread (for use in assertions etc.)
    TLS_set_thread_id(-1);

    // Set up interrupt handlers

    // Wait for threads to start up so that our interrupt handlers can send messages to the threads.
    // TODO: Fix the thread pool so that it isn't awful, fragile, and reliant on thread barriers.
    barrier.wait();

    // TODO: Should we save and restore previous interrupt handlers? This would
    // be a good thing to do before distributing the RethinkDB IO layer, but it's
    // not really important.

    TLS_set_thread_pool(this);
    {
        struct sigaction sa = make_sa_handler(0, &linux_thread_pool_t::interrupt_handler);

        int res = sigaction(SIGTERM, &sa, NULL);
        guarantee_err(res == 0, "Could not install TERM handler");

        res = sigaction(SIGINT, &sa, NULL);
        guarantee_err(res == 0, "Could not install INT handler");
    }

    // Wait for order to shut down

    int res = pthread_mutex_lock(&shutdown_cond_mutex);
    guarantee_xerr(res == 0, res, "Could not lock shutdown cond mutex");

    while (!do_shutdown) {   // while loop guards against spurious wakeups
        res = pthread_cond_wait(&shutdown_cond, &shutdown_cond_mutex);
        guarantee_xerr(res == 0, res, "Could not wait for shutdown cond");
    }

    res = pthread_mutex_unlock(&shutdown_cond_mutex);
    guarantee_xerr(res == 0, res, "Could not unlock shutdown cond mutex");

    // Remove interrupt handlers

    {
        struct sigaction sa = make_sa_handler(0, SIG_IGN);

        res = sigaction(SIGTERM, &sa, NULL);
        guarantee_err(res == 0, "Could not remove TERM handler");

        res = sigaction(SIGINT, &sa, NULL);
        guarantee_err(res == 0, "Could not remove INT handler");
    }
    TLS_set_thread_pool(NULL);

#ifndef NDEBUG
    // Save each thread's coroutine counters before shutting down
    std::vector<std::map<std::string, size_t> > coroutine_counts(n_threads);
#endif

    // Shut down child threads
    for (int i = 0; i < n_threads; i++) {
        // Cause child thread to break out of its loop
#ifndef NDEBUG
        threads[i]->initiate_shut_down(&coroutine_counts[i]);
#else
        threads[i]->initiate_shut_down();
#endif
    }

    // Wait for barrier, because it expects n_threads + 1 things to wait.  (Otherwise we'd have to
    // have two barriers, which isn't such a problem, but meh.)
    barrier.wait();

    for (int i = 0; i < n_threads; i++) {
        // Wait for child thread to actually exit

        res = pthread_join(pthreads[i], NULL);
        guarantee_xerr(res == 0, res, "Could not join thread");
    }

#ifndef NDEBUG
    if (coroutine_summary)
    {
        // Combine coroutine counts from each thread, and log the totals
        std::map<std::string, size_t> total_coroutine_counts;
        for (int i = 0; i < n_threads; ++i) {
            for (std::map<std::string, size_t>::iterator j = coroutine_counts[i].begin();
                 j != coroutine_counts[i].end(); ++j) {
                total_coroutine_counts[j->first] += j->second;
            }
        }

        for (std::map<std::string, size_t>::iterator i = total_coroutine_counts.begin();
             i != total_coroutine_counts.end(); ++i) {
            logDBG("%zu coroutines ran with type %s", i->second, i->first.c_str());
        }
    }
#endif  // NDEBUG
}

// Note: Maybe we should use a signalfd instead of a signal handler, and then
// there would be no issues with potential race conditions because the signal
// would just be pulled out in the main poll/epoll loop. But as long as this works,
// there's no real reason to change it.
void linux_thread_pool_t::interrupt_handler(int) {
    /* The interrupt handler should run on the main thread, the same thread that
    run() was called on. */
    rassert(get_thread_id() == -1, "The interrupt handler was called on the wrong thread.");

    linux_thread_pool_t *self = linux_thread_pool_t::get_thread_pool();

    /* Set the interrupt message to NULL at the same time as we get it so that
    we don't send the same message twice. This is necessary because it's illegal
    to send the same thread message twice until it has been received the first time
    (because of the intrusive list), and we could hypothetically get two SIGINTs
    in quick succession. */
    linux_thread_message_t *interrupt_msg = self->set_interrupt_message(NULL);

    if (interrupt_msg) {
        self->threads[self->n_threads - 1]->message_hub.insert_external_message(interrupt_msg);
    }
}

void linux_thread_pool_t::sigsegv_handler(int signum, siginfo_t *info, UNUSED void *data) {
    if (signum == SIGSEGV) {
        if (is_coroutine_stack_overflow(info->si_addr)) {
            crash("Callstack overflow in a coroutine");
        } else {
            crash("Segmentation fault from reading the address %p.", info->si_addr);
        }
    } else {
        crash("Unexpected signal: %d\n", signum);
    }
}

void linux_thread_pool_t::shutdown_thread_pool() {
    int res;

    // This will tell the main() thread to tell all the child threads to
    // shut down.

    res = pthread_mutex_lock(&shutdown_cond_mutex);
    guarantee_xerr(res == 0, res, "Could not lock shutdown cond mutex");

    do_shutdown = true;

    res = pthread_cond_signal(&shutdown_cond);
    guarantee_xerr(res == 0, res, "Could not signal shutdown cond");

    res = pthread_mutex_unlock(&shutdown_cond_mutex);
    guarantee_xerr(res == 0, res, "Could not unlock shutdown cond mutex");
}

linux_thread_pool_t::~linux_thread_pool_t() {
    int res;

    res = pthread_cond_destroy(&shutdown_cond);
    guarantee_xerr(res == 0, res, "Could not destroy shutdown cond");

    res = pthread_mutex_destroy(&shutdown_cond_mutex);
    guarantee_xerr(res == 0, res, "Could not destroy shutdown cond mutex");
}

linux_thread_t::linux_thread_t(linux_thread_pool_t *parent_pool, int thread_id)
    : queue(this),
      message_hub(&queue, parent_pool, thread_id),
      timer_handler(&queue),
      do_shutdown(false)
#ifndef NDEBUG
      , coroutine_counts_at_shutdown(NULL)
#endif
{
    // Initialize the mutex which synchronizes access to the do_shutdown variable
    int res = pthread_mutex_init(&do_shutdown_mutex, NULL);
    guarantee_xerr(res == 0, res, "could not initialize do_shutdown_mutex");

    // Watch an eventfd for shutdown notifications
    queue.watch_resource(shutdown_notify_event.get_notify_fd(), poll_event_in, this);
}

linux_thread_t::~linux_thread_t() {

#ifndef NDEBUG
    // Save the coroutine counts before they're deleted, should be ready at shutdown
    rassert(coroutine_counts_at_shutdown != NULL);
    coroutine_counts_at_shutdown->clear();
    coro_runtime.get_coroutine_counts(coroutine_counts_at_shutdown);
#endif

    int res = pthread_mutex_destroy(&do_shutdown_mutex);
    guarantee_xerr(res == 0, res, "could not destroy do_shutdown_mutex");
}

void linux_thread_t::pump() {
    message_hub.push_messages();
}

void linux_thread_t::on_event(int events) {
    // No-op. This is just to make sure that the event queue wakes up
    // so it can shut down.

    if (events != poll_event_in) {
        logERR("Unexpected event mask: %d", events);
    }
}

bool linux_thread_t::should_shut_down() {
    int res = pthread_mutex_lock(&do_shutdown_mutex);
    guarantee_xerr(res == 0, res, "could not lock do_shutdown_mutex");
    bool result = do_shutdown;
    res = pthread_mutex_unlock(&do_shutdown_mutex);
    guarantee_xerr(res == 0, res, "could not unlock do_shutdown_mutex");
    return result;
}

#ifndef NDEBUG
void linux_thread_t::initiate_shut_down(std::map<std::string, size_t> *coroutine_counts) {
#else
void linux_thread_t::initiate_shut_down() {
#endif
    int res = pthread_mutex_lock(&do_shutdown_mutex);
    guarantee_xerr(res == 0, res, "could not lock do_shutdown_mutex");
#ifndef NDEBUG
    coroutine_counts_at_shutdown = coroutine_counts;
#endif
    do_shutdown = true;
    shutdown_notify_event.write(1);
    res = pthread_mutex_unlock(&do_shutdown_mutex);
    guarantee_xerr(res == 0, res, "could not unlock do_shutdown_mutex");
}<|MERGE_RESOLUTION|>--- conflicted
+++ resolved
@@ -13,24 +13,12 @@
 #include "arch/runtime/runtime.hpp"
 #include "errors.hpp"
 #include "logger.hpp"
-#include "thread_local.hpp"
 
 const int SEGV_STACK_SIZE = SIGSTKSZ;
 
-TLS_with_init(linux_thread_pool_t *, thread_pool, NULL);
-TLS_with_init(int, thread_id, 0);
-TLS_with_init(linux_thread_t *, thread, NULL);
-
-linux_thread_pool_t *linux_thread_pool_t::get_thread_pool() { return TLS_get_thread_pool(); }
-int get_thread_id() { return TLS_get_thread_id(); }
-linux_thread_t *linux_thread_pool_t::get_thread() { return TLS_get_thread(); }
-void linux_thread_pool_t::unittest_set_thread_id(int fake_id) { TLS_set_thread_id(fake_id); }
-
-<<<<<<< HEAD
-=======
-const int SEGV_STACK_SIZE = SIGSTKSZ;
->>>>>>> 84151c0d
-
+__thread linux_thread_pool_t *linux_thread_pool_t::thread_pool;
+__thread int linux_thread_pool_t::thread_id;
+__thread linux_thread_t *linux_thread_pool_t::thread;
 
 linux_thread_pool_t::linux_thread_pool_t(int worker_threads, bool _do_set_affinity) :
 #ifndef NDEBUG
@@ -56,17 +44,10 @@
 linux_thread_message_t *linux_thread_pool_t::set_interrupt_message(linux_thread_message_t *m) {
     linux_thread_message_t *o;
     {
-<<<<<<< HEAD
-        spinlock_acq_t acq(&get_thread_pool()->interrupt_message_lock);
-
-        o = get_thread_pool()->interrupt_message;
-        get_thread_pool()->interrupt_message = m;
-=======
         spinlock_acq_t acq(&thread_pool->interrupt_message_lock);
 
         o = thread_pool->interrupt_message;
         thread_pool->interrupt_message = m;
->>>>>>> 84151c0d
     }
 
     return o;
@@ -97,15 +78,15 @@
     thread_data_t *tdata = reinterpret_cast<thread_data_t *>(arg);
 
     // Set thread-local variables
-    TLS_set_thread_pool(tdata->thread_pool);
-    TLS_set_thread_id(tdata->current_thread);
+    linux_thread_pool_t::thread_pool = tdata->thread_pool;
+    linux_thread_pool_t::thread_id = tdata->current_thread;
 
     // Use a separate block so that it's very clear how long the thread lives for
     // It's not really necessary, but I like it.
     {
         linux_thread_t local_thread(tdata->thread_pool, tdata->current_thread);
         tdata->thread_pool->threads[tdata->current_thread] = &local_thread;
-        TLS_set_thread(&local_thread);
+        linux_thread_pool_t::thread = &local_thread;
         blocker_pool_t *generic_blocker_pool = NULL; // Will only be instantiated by one thread
 
         /* Install a handler for segmentation faults that just prints a backtrace. If we're
@@ -167,7 +148,7 @@
         }
 
         tdata->thread_pool->threads[tdata->current_thread] = NULL;
-        TLS_set_thread(NULL);
+        linux_thread_pool_t::thread = NULL;
     }
 
     delete tdata;
@@ -212,7 +193,7 @@
     }
 
     // Mark the main thread (for use in assertions etc.)
-    TLS_set_thread_id(-1);
+    linux_thread_pool_t::thread_id = -1;
 
     // Set up interrupt handlers
 
@@ -224,7 +205,7 @@
     // be a good thing to do before distributing the RethinkDB IO layer, but it's
     // not really important.
 
-    TLS_set_thread_pool(this);
+    linux_thread_pool_t::thread_pool = this;   // So signal handlers can find us
     {
         struct sigaction sa = make_sa_handler(0, &linux_thread_pool_t::interrupt_handler);
 
@@ -259,7 +240,7 @@
         res = sigaction(SIGINT, &sa, NULL);
         guarantee_err(res == 0, "Could not remove INT handler");
     }
-    TLS_set_thread_pool(NULL);
+    linux_thread_pool_t::thread_pool = NULL;
 
 #ifndef NDEBUG
     // Save each thread's coroutine counters before shutting down
@@ -314,9 +295,9 @@
 void linux_thread_pool_t::interrupt_handler(int) {
     /* The interrupt handler should run on the main thread, the same thread that
     run() was called on. */
-    rassert(get_thread_id() == -1, "The interrupt handler was called on the wrong thread.");
-
-    linux_thread_pool_t *self = linux_thread_pool_t::get_thread_pool();
+    rassert(linux_thread_pool_t::thread_id == -1, "The interrupt handler was called on the wrong thread.");
+
+    linux_thread_pool_t *self = linux_thread_pool_t::thread_pool;
 
     /* Set the interrupt message to NULL at the same time as we get it so that
     we don't send the same message twice. This is necessary because it's illegal
