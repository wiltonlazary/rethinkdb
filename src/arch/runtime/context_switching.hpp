// Copyright 2010-2012 RethinkDB, all rights reserved.
#ifndef ARCH_RUNTIME_CONTEXT_SWITCHING_HPP_
#define ARCH_RUNTIME_CONTEXT_SWITCHING_HPP_

<<<<<<< HEAD
#ifdef _WIN32

// TODO WINDOWS: implement this

struct fiber_context_ref_t {
    bool is_nil();
};

class fiber_stack_t {
public:
    fiber_stack_t(void(*initial_fun)(void), size_t stack_size);
    bool address_in_stack(const void *addr) const;
    bool address_is_stack_overflow(const void *addr) const;
    size_t free_space_below(const void *addr) const;
=======
#ifdef _WIN32 // ATN TODO

struct fiber_context_ref_t {
	void* fiber = nullptr;
	bool is_nil() { return fiber == nullptr; }
	~fiber_context_ref_t();
};

void coro_initialize_for_thread();

class fiber_stack_t {
public:
    fiber_stack_t(void(*initial_fun)(void), size_t stack_size);
    ~fiber_stack_t();
>>>>>>> 10a18556
    fiber_context_ref_t context;
};

void context_switch(fiber_context_ref_t *current_context_out, fiber_context_ref_t *dest_context_in);

typedef fiber_stack_t coro_stack_t;
typedef fiber_context_ref_t coro_context_ref_t;

#else

#include <pthread.h>

#include "errors.hpp"

#include "arch/io/concurrency.hpp"
#include "containers/scoped.hpp"


/* Note that `artificial_stack_context_ref_t` is not a POD type. We could make it a POD type, but
at the cost of removing some safety guarantees provided by the constructor and
destructor. */

struct artificial_stack_context_ref_t {

    /* Creates a nil `context_ref_t`. */
    artificial_stack_context_ref_t();

    /* Destroys a `context_ref_t`. It must be nil at the time that this
    destructor is called; if you're trying to call the destructor and it's
    non-nil, that means you're leaking a stack somewhere. */
    ~artificial_stack_context_ref_t();

    /* Returns `true` if the `artificial_stack_context_ref_t` is nil, and false otherwise. */
    bool is_nil();

private:
    friend class artificial_stack_t;
    friend void context_switch(artificial_stack_context_ref_t *,
                               artificial_stack_context_ref_t *);

    /* `pointer` points to a location on the stack of the context in question.
    From that pointer, we find the instruction pointer, relevant registers, and
    so on. */
    void *pointer;

    DISABLE_COPYING(artificial_stack_context_ref_t);
};

class artificial_stack_t {
public:

    /* `artificial_stack_t()` sets up an artificial context. Once it is set up,
    you can use `context` to swap into and out of it. When you call
    `~artificial_stack_t()`, the original context must have been returned to
    `context` again. */
    artificial_stack_t(void (*initial_fun)(void), size_t stack_size);
    ~artificial_stack_t();

    artificial_stack_context_ref_t context;

    /* Returns `true` if the given address is on this stack or in its protection
    page. */
    bool address_in_stack(const void *addr) const;

    /* Returns `true` if the given address is in the stack's protection page. */
    bool address_is_stack_overflow(const void *addr) const;

    /* Returns the base of the stack */
    void *get_stack_base() const { return stack.get() + stack_size; }

    /* Returns the end of the stack */
    void *get_stack_bound() const { return stack.get(); }

    /* Returns how many more bytes below the given address can be used */
    size_t free_space_below(const void *addr) const;

private:
    scoped_page_aligned_ptr_t<char> stack;
    size_t stack_size;
#ifdef VALGRIND
    int valgrind_stack_id;
#endif
};

/* `context_switch()` switches from one context to another.
`current_context_out` must be nil; it will be filled with the context that we
were in when we called `context_switch()`. `destination_context_in` must be
non-nil; it will be set to nil, and we will switch to it. */
void context_switch(
    artificial_stack_context_ref_t *current_context_out,
    artificial_stack_context_ref_t *dest_context_in);



/* ____ Threaded version of context_switching ____ */

/*
 * This is an alternative implementation where each context runs in a thread of
 * its own. The primary use case for this is to allow certain profiling tools
 * that would otherwise get confused by our artificial_stack switches to be used
 * with RethinkDB. Another use case is to ease porting RethinkDB to new
 * architectures in cases where performance doesn't matter much.
 *
 * Internally, one thread is created per threaded_stack_t. To be compatible
 * with the artificial_stack_t implementation, we simulate a fixed number of
 * "virtual threads" (up to MAX_THREADS) Each threaded_stack_t has an associated
 * virtual thread and only one threaded_stack_t can be active per virtual thread
 * at any time, which is enforced through a mutex per virtual thread and a
 * condition in each threaded_stack_t.
 *
 * A context switch then is simply notifying the condition on the threaded_stack_t
 * that should be swapped in and then making the previous context wait on its own
 * condition (there is some additional logic for handling virtual thread
 * switches and switching from/to the global context).
 */

class linux_thread_pool_t;
class linux_thread_t;

class threaded_context_ref_t {
public:
    threaded_context_ref_t() : do_rethread(false), do_shutdown(false) {
        store_virtual_thread();
    }

    /* Every context reference has a condition that can be used to wake it up.
    While it is active, it also holds a lock on the virtual_thread_mutexes of
    its current virtual thread. */
    system_cond_t cond;
    scoped_ptr_t<system_mutex_t::lock_t> lock;

    /* Returns `true` if the threaded_context_t has not been used yet,
    or if it is a reference to the scheduler context and the scheduler is currently
    running.
    (in other words: if it doesn't currently hold a context reference) */
    bool is_nil() { return !lock.has(); }

    void wait();
    void rethread_to_current();
private:
    friend class threaded_stack_t;
    void restore_virtual_thread();
    void store_virtual_thread();

    bool do_rethread;
    bool do_shutdown;

    /* These variables store the values that `restore_virtual_thread()` loads into
    linux_thread_pool_t's `thread_pool`, `thread_id` and `thread` variables.
    Those variables are thread-local in `linux_thread_pool_t`. Since a threaded
    context is actually run in a thread of its own, we have to initialize these
    values when the threaded context is activated.
    More specifically, we set them to the same values that they had when the
    `threaded_context_ref_t` was constructed, so it appears like it ran in
    the same thread. Unless the context is re-threaded, in which case
    we set them to the values taken from the thread that the context is re-threaded
    to. */
    linux_thread_pool_t *my_thread_pool;
    int32_t my_thread_id;
    linux_thread_t *my_thread;

    DISABLE_COPYING(threaded_context_ref_t);
};

void context_switch(threaded_context_ref_t *current_context,
                    threaded_context_ref_t *dest_context);

class threaded_stack_t {
public:

    threaded_stack_t(void (*initial_fun_)(void), size_t stack_size);
    ~threaded_stack_t();

    threaded_context_ref_t context;

    /* Returns `true` if the given address is on this stack or in its protection
    page. */
    bool address_in_stack(const void *addr) const;

    /* Returns `true` if the given address is in the stack's protection page. */
    bool address_is_stack_overflow(const void *addr) const;

    /* Returns the base of the stack */
    void *get_stack_base() const;

    /* Returns the end of the stack */
    void *get_stack_bound() const;

    /* Returns how many more bytes below the given address can be used */
    size_t free_space_below(const void *addr) const;

private:
    static void *internal_run(void *p);
    void get_stack_addr_size(void **stackaddr_out, size_t *stacksize_out) const;

    pthread_t thread;
    void (*initial_fun)(void);
    system_cond_t launch_cond;

    // To fake the memory overhead of an artificial_stack_t, we actually
    // allocate one here and just let it sit around.
    // TODO: If we at some point want to use threaded_stack_t for production
    // stuff, we will have to remove this.
    artificial_stack_t dummy_stack;

    DISABLE_COPYING(threaded_stack_t);
};

/* ^^^^ Threaded version of context_switching ^^^^ */

#ifdef THREADED_COROUTINES
typedef threaded_stack_t coro_stack_t;
typedef threaded_context_ref_t coro_context_ref_t;
#else
typedef artificial_stack_t coro_stack_t;
typedef artificial_stack_context_ref_t coro_context_ref_t;
#endif

#endif /* !defined(_WIN32) */
#endif /* ARCH_RUNTIME_CONTEXT_SWITCHING_HPP_ */<|MERGE_RESOLUTION|>--- conflicted
+++ resolved
@@ -2,23 +2,7 @@
 #ifndef ARCH_RUNTIME_CONTEXT_SWITCHING_HPP_
 #define ARCH_RUNTIME_CONTEXT_SWITCHING_HPP_
 
-<<<<<<< HEAD
 #ifdef _WIN32
-
-// TODO WINDOWS: implement this
-
-struct fiber_context_ref_t {
-    bool is_nil();
-};
-
-class fiber_stack_t {
-public:
-    fiber_stack_t(void(*initial_fun)(void), size_t stack_size);
-    bool address_in_stack(const void *addr) const;
-    bool address_is_stack_overflow(const void *addr) const;
-    size_t free_space_below(const void *addr) const;
-=======
-#ifdef _WIN32 // ATN TODO
 
 struct fiber_context_ref_t {
 	void* fiber = nullptr;
@@ -32,7 +16,6 @@
 public:
     fiber_stack_t(void(*initial_fun)(void), size_t stack_size);
     ~fiber_stack_t();
->>>>>>> 10a18556
     fiber_context_ref_t context;
 };
 
