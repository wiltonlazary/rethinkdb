--- conflicted
+++ resolved
@@ -20,17 +20,11 @@
     ~poll_event_queue_t();
 
     // These should only be called by the event queue itself or by the linux_* classes
-<<<<<<< HEAD
-    void watch_resource(fd_t resource, int events, linux_event_callback_t *cb);
-    void adjust_resource(fd_t resource, int events, linux_event_callback_t *cb);
+    void watch_resource(fd_t resource, int events, event_callback_t *cb);
+    void adjust_resource(fd_t resource, int events, event_callback_t *cb);
     void forget_resource(fd_t resource, linux_event_callback_t *cb);
     void watch_event(system_event_t *, linux_event_callback_t *cb);
     void forget_event(system_event_t *, linux_event_callback_t *cb);
-=======
-    void watch_resource(fd_t resource, int events, event_callback_t *cb);
-    void adjust_resource(fd_t resource, int events, event_callback_t *cb);
-    void forget_resource(fd_t resource, event_callback_t *cb);
->>>>>>> 10a18556
 
 private:
     queue_parent_t *parent;
