--- conflicted
+++ resolved
@@ -1,12 +1,6 @@
 // Copyright 2010-2013 RethinkDB, all rights reserved.
-<<<<<<< HEAD
-
-#ifndef _WIN32
-=======
-// #ifndef _WIN32 // TODO ATN
 
 #ifndef _MSC_VER
->>>>>>> 10a18556
 #include <sys/resource.h>
 #endif
 
@@ -27,11 +21,7 @@
 #endif
 
 #ifndef NDEBUG
-<<<<<<< HEAD
-#ifndef _WIN32
-=======
 #ifndef _MSC_VER // TODO ATN
->>>>>>> 10a18556
     rlimit core_limit;
     core_limit.rlim_cur = 100 * MEGABYTE;
     core_limit.rlim_max = 200 * MEGABYTE;
