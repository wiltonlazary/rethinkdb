--- conflicted
+++ resolved
@@ -107,12 +107,8 @@
 struct check_perfmon_multi_membership_args_t<T, Args...>
     : public std::conditional<std::is_convertible<T, perfmon_t *>::value,
                               flip_check_perfmon_multi_membership_args_t<Args...>,
-<<<<<<< HEAD
-                              std::false_type>::type { };
-=======
                               std::false_type>::type {
 };
->>>>>>> 1db2f996
 
 template <>
 struct flip_check_perfmon_multi_membership_args_t<> : public std::false_type { };
@@ -121,12 +117,8 @@
 struct flip_check_perfmon_multi_membership_args_t<T, Args...>
     : public std::conditional<std::is_convertible<T, const char *>::value,
                               check_perfmon_multi_membership_args_t<Args...>,
-<<<<<<< HEAD
-                              std::false_type>::type { };
-=======
                               std::false_type>::type {
 };
->>>>>>> 1db2f996
 
 
 
