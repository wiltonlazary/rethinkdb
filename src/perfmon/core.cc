// Copyright 2010-2013 RethinkDB, all rights reserved.
#include <stdarg.h>

#include "errors.hpp"
#include <boost/bind.hpp>
#include <boost/tokenizer.hpp>

#include "arch/runtime/coroutines.hpp"
#include "containers/scoped.hpp"
#include "containers/scoped_regex.hpp"
#include "logger.hpp"
#include "perfmon/core.hpp"

/* Constructor and destructor register and deregister the perfmon. */
perfmon_t::perfmon_t() {
}

perfmon_t::~perfmon_t() {
}

struct stats_collection_context_t : public home_thread_mixin_t {
private:
    rwi_lock_t::read_acq_t lock_sentry;
public:
    DEBUG_ONLY(size_t size;)
    void **contexts;

    stats_collection_context_t(rwi_lock_t *constituents_lock,
                               const intrusive_list_t<perfmon_membership_t> &constituents) :
        lock_sentry(constituents_lock),
        DEBUG_ONLY(size(constituents.size()), )
        contexts(new void *[constituents.size()])
    { }

    ~stats_collection_context_t() {
        delete[] contexts;
    }
};

perfmon_collection_t::perfmon_collection_t() {
}

void *perfmon_collection_t::begin_stats() {
    stats_collection_context_t *ctx;
    {
        on_thread_t thread_switcher(home_thread());
        ctx = new stats_collection_context_t(&constituents_access, constituents);
    }

    size_t i = 0;
    for (perfmon_membership_t *p = constituents.head(); p != NULL; p = constituents.next(p), ++i) {
        rassert(i < ctx->size);
        ctx->contexts[i] = p->get()->begin_stats();
    }
    return ctx;
}

void perfmon_collection_t::visit_stats(void *_context) {
    stats_collection_context_t *ctx = reinterpret_cast<stats_collection_context_t*>(_context);
    size_t i = 0;
    for (perfmon_membership_t *p = constituents.head(); p != NULL; p = constituents.next(p), ++i) {
        rassert(i < ctx->size);
        p->get()->visit_stats(ctx->contexts[i]);
    }
}

scoped_ptr_t<perfmon_result_t> perfmon_collection_t::end_stats(void *_context) {
    stats_collection_context_t *ctx = reinterpret_cast<stats_collection_context_t*>(_context);

    scoped_ptr_t<perfmon_result_t> map = perfmon_result_t::alloc_map_result();

    size_t i = 0;
    for (perfmon_membership_t *p = constituents.head(); p != NULL; p = constituents.next(p), ++i) {
        rassert(i < ctx->size);
        scoped_ptr_t<perfmon_result_t> stat = p->get()->end_stats(ctx->contexts[i]);
        if (p->splice()) {
            stat->splice_into(map.get());
        } else {
            map->insert(p->name, stat.release());
        }
    }

    {
        on_thread_t thread_switcher(home_thread());
        delete ctx; // cleans up, unlocks
    }

    return map;
}

void perfmon_collection_t::add(perfmon_membership_t *perfmon) {
    scoped_ptr_t<on_thread_t> thread_switcher;
    if (coroutines_have_been_initialized()) {
        thread_switcher.init(new on_thread_t(home_thread()));
    }

    rwi_lock_t::write_acq_t write_acq(&constituents_access);
    constituents.push_back(perfmon);
}

void perfmon_collection_t::remove(perfmon_membership_t *perfmon) {
    scoped_ptr_t<on_thread_t> thread_switcher;
    if (coroutines_have_been_initialized()) {
        thread_switcher.init(new on_thread_t(home_thread()));
    }

    rwi_lock_t::write_acq_t write_acq(&constituents_access);
    constituents.remove(perfmon);
}

perfmon_membership_t::perfmon_membership_t(perfmon_collection_t *_parent, perfmon_t *_perfmon, const char *_name, bool _own_the_perfmon)
    : name(_name != NULL ? _name : ""), parent(_parent), perfmon(_perfmon), own_the_perfmon(_own_the_perfmon)
{
    parent->add(this);
}

perfmon_membership_t::perfmon_membership_t(perfmon_collection_t *_parent, perfmon_t *_perfmon, const std::string &_name, bool _own_the_perfmon)
    : name(_name), parent(_parent), perfmon(_perfmon), own_the_perfmon(_own_the_perfmon)
{
    parent->add(this);
}

perfmon_membership_t::~perfmon_membership_t() {
    parent->remove(this);
    if (own_the_perfmon)
        delete perfmon;
}

perfmon_t *perfmon_membership_t::get() {
    return perfmon;
}

bool perfmon_membership_t::splice() {
    return name.length() == 0;
}

perfmon_multi_membership_t::perfmon_multi_membership_t(perfmon_collection_t *collection, perfmon_t *perfmon, const char *name, ...) {
    // Create membership for the first provided perfmon first
    memberships.push_back(new perfmon_membership_t(collection, perfmon, name));

    va_list args;
    va_start(args, name);

    // Now go through varargs list until we read NULL
    while ((perfmon = va_arg(args, perfmon_t *)) != NULL) {
        name = va_arg(args, const char *);
        memberships.push_back(new perfmon_membership_t(collection, perfmon, name));
    }

    va_end(args);
}

perfmon_multi_membership_t::~perfmon_multi_membership_t() {
    for (std::vector<perfmon_membership_t*>::const_iterator it = memberships.begin(); it != memberships.end(); ++it) {
        delete *it;
    }
}

perfmon_result_t::perfmon_result_t() {
    type = type_value;
}

perfmon_result_t::perfmon_result_t(const perfmon_result_t &copyee)
    : type(copyee.type), value_(copyee.value_), map_() {
    for (perfmon_result_t::internal_map_t::const_iterator it = copyee.map_.begin(); it != copyee.map_.end(); ++it) {
        perfmon_result_t *subcopy = new perfmon_result_t(*it->second);
        map_.insert(std::pair<std::string, perfmon_result_t *>(it->first, subcopy));
    }
}

perfmon_result_t::perfmon_result_t(const std::string &s) {
    type = type_value;
    value_ = s;
}

perfmon_result_t::perfmon_result_t(const std::map<std::string, perfmon_result_t *> &m) {
    type = type_map;
    map_ = m;
}

perfmon_result_t::~perfmon_result_t() {
    if (type == type_map) {
        clear_map();
    }
    rassert(map_.empty());
}

void perfmon_result_t::clear_map() {
    for (perfmon_result_t::internal_map_t::iterator it = map_.begin(); it != map_.end(); ++it) {
        delete it->second;
    }
    map_.clear();
}

void perfmon_result_t::erase(perfmon_result_t::iterator it) {
    delete it->second;
    map_.erase(it);
}

scoped_ptr_t<perfmon_result_t> perfmon_result_t::alloc_map_result() {
    return scoped_ptr_t<perfmon_result_t>(new perfmon_result_t(internal_map_t()));
}

std::string *perfmon_result_t::get_string() {
    rassert(type == type_value);
    return &value_;
}

const std::string *perfmon_result_t::get_string() const {
    rassert(type == type_value);
    return &value_;
}

perfmon_result_t::internal_map_t *perfmon_result_t::get_map() {
    rassert(type == type_map);
    return &map_;
}

const perfmon_result_t::internal_map_t *perfmon_result_t::get_map() const {
    rassert(type == type_map);
    return &map_;
}

size_t perfmon_result_t::get_map_size() const {
    rassert(type == type_map);
    return map_.size();
}

bool perfmon_result_t::is_string() const {
    return type == type_value;
}

bool perfmon_result_t::is_map() const {
    return type == type_map;
}

perfmon_result_t::perfmon_result_type_t perfmon_result_t::get_type() const {
    return type;
}

void perfmon_result_t::reset_type(perfmon_result_type_t new_type) {
    value_.clear();
    clear_map();
    type = new_type;
}

std::pair<perfmon_result_t::iterator, bool> perfmon_result_t::insert(const std::string &name, perfmon_result_t *val) {
    std::string s(name);
    perfmon_result_t::internal_map_t *map = get_map();
    rassert(map->count(name) == 0, "Duplicate perfmons for: %s\n", name.c_str());
    return map->insert(std::pair<std::string, perfmon_result_t *>(s, val));
}

perfmon_result_t::iterator perfmon_result_t::begin() {
    return map_.begin();
}

perfmon_result_t::iterator perfmon_result_t::end() {
    return map_.end();
}

perfmon_result_t::const_iterator perfmon_result_t::begin() const {
    return map_.begin();
}

perfmon_result_t::const_iterator perfmon_result_t::end() const {
    return map_.end();
}

void perfmon_result_t::splice_into(perfmon_result_t *map) {
    rassert(type == type_map);

    // Transfer all elements from the internal map to the passed map.
    // Unfortunately we can't use here std::map::insert(InputIterator first, InputIterator last),
    // because that way we can overwrite an entry in the target map and thus leak a
    // perfmon_result_t value.
    for (const_iterator it = begin(); it != end(); ++it) {
        map->insert(it->first, it->second);
    }
    map_.clear();
}

/* Construct a filter from a set of paths.  Paths are of the form foo/bar/baz,
   where each of those can be a regular expression.  They act a lot like XPath
   expressions, but for perfmon_t objects.  */
perfmon_filter_t::perfmon_filter_t(const std::set<std::string> &paths) {
    typedef boost::escaped_list_separator<char> separator_t;
    typedef boost::tokenizer<separator_t> tokenizer_t;
    separator_t slashes("\\", "/", "");

    for (std::set<std::string>::const_iterator
             str = paths.begin(); str != paths.end(); ++str) {
        regexps.push_back(std::vector<scoped_regex_t *>());
        std::vector<scoped_regex_t *> *path = &regexps.back();
        try {
            tokenizer_t t(*str, slashes);
            for (tokenizer_t::const_iterator it = t.begin(); it != t.end(); ++it) {
                path->push_back(new scoped_regex_t());
                if (!path->back()->compile("^"+(*it)+"$")) {
                    logWRN("Error: regex %s failed to compile (%s), treating as empty.",
                           sanitize_for_logger(*it).c_str(),
                           sanitize_for_logger(path->back()->get_error()).c_str());
                    if (!path->back()->compile("^$")) {
                        crash("Regex '^$' failed to compile (%s).\n",
                              sanitize_for_logger(path->back()->get_error()).c_str());
                    }
                }
            }
        } catch (const boost::escaped_list_error &e) {
            logWRN("Error: Could not parse %s (%s), skipping.",
                   sanitize_for_logger(*str).c_str(), e.what());
            continue; //Skip this path
        }
    }
}

perfmon_filter_t::~perfmon_filter_t() {
    for (std::vector<std::vector<scoped_regex_t *> >::const_iterator
             it = regexps.begin(); it != regexps.end(); ++it) {
        for (std::vector<scoped_regex_t *>::const_iterator
                 regexp = it->begin(); regexp != it->end(); ++regexp) {
            delete *regexp;
        }
    }
}

void perfmon_filter_t::filter(const scoped_ptr_t<perfmon_result_t> *p) const {
    guarantee(p->has(), "perfmon_filter_t::filter needs a perfmon_result_t");
    subfilter(const_cast<scoped_ptr_t<perfmon_result_t> *>(p),
              0, std::vector<bool>(regexps.size(), true));
    guarantee(p->has(), "subfilter is not supposed to delete the top-most node.");
}

/* Filter a [perfmon_result_t].  [depth] is how deep we are in the paths that
   the [perfmon_filter_t] was constructed from, and [active] is the set of paths
   that are still active (i.e. that haven't failed a match yet).  This should
   only be called by [filter]. */
void perfmon_filter_t::subfilter(
    scoped_ptr_t<perfmon_result_t> *p_ptr, const size_t depth,
    const std::vector<bool> active) const {

    perfmon_result_t *const p = p_ptr->get();

    bool keep_this_perfmon = true;
    if (p->is_string()) {
        std::string *str = p->get_string();
        for (size_t i = 0; i < regexps.size(); ++i) {
            if (!active[i]) {
                continue;
            }
            if (depth >= regexps[i].size()) {
                return;
            }
            if (depth == regexps[i].size() && regexps[i][depth]->matches(*str)) {
                return;
            }
        }
        keep_this_perfmon = false;
    } else if (p->is_map()) {
        perfmon_result_t::iterator it = p->begin();
        while (it != p->end()) {
            std::vector<bool> subactive = active;
            bool some_subpath = false;
            for (size_t i = 0; i < regexps.size(); ++i) {
                if (!active[i]) {
                    continue;
                }
                if (depth >= regexps[i].size()) {
                    return;
                }
                subactive[i] = regexps[i][depth]->matches(it->first);
                some_subpath |= subactive[i];
            }
            if (some_subpath) {
                scoped_ptr_t<perfmon_result_t> tmp(it->second);
                subfilter(&tmp, depth + 1, subactive);
                it->second = tmp.release();
            }
            perfmon_result_t::iterator prev_it = it;
            ++it;
<<<<<<< HEAD
            if (!some_subpath || !it->second) {
=======
            if (!some_subpath || !prev_it->second.has()) {
>>>>>>> 9476a785
                p->erase(prev_it);
            }
        }

        if (p->get_map_size() == 0) {
            keep_this_perfmon = false;
        }
    }

    if (!keep_this_perfmon && depth > 0) {  // Never delete the topmost node.
        p_ptr->reset();
    }
}

perfmon_collection_t &get_global_perfmon_collection() {
    // Getter function so that we can be sure that `collection` is initialized
    // before it is needed, as advised by the C++ FAQ. Otherwise, a `perfmon_t`
    // might be initialized before `collection` was initialized.

    // FIXME: probably use "new" to create the perfmon_collection_t. For more info check out C++ FAQ Lite answer 10.16.
    static perfmon_collection_t collection;
    return collection;
}
<|MERGE_RESOLUTION|>--- conflicted
+++ resolved
@@ -260,11 +260,19 @@
 }
 
 perfmon_result_t::const_iterator perfmon_result_t::begin() const {
-    return map_.begin();
+    return map_.cbegin();
 }
 
 perfmon_result_t::const_iterator perfmon_result_t::end() const {
-    return map_.end();
+    return map_.cend();
+}
+
+perfmon_result_t::const_iterator perfmon_result_t::cbegin() const {
+    return map_.cbegin();
+}
+
+perfmon_result_t::const_iterator perfmon_result_t::cend() const {
+    return map_.cend();
 }
 
 void perfmon_result_t::splice_into(perfmon_result_t *map) {
@@ -378,11 +386,7 @@
             }
             perfmon_result_t::iterator prev_it = it;
             ++it;
-<<<<<<< HEAD
-            if (!some_subpath || !it->second) {
-=======
-            if (!some_subpath || !prev_it->second.has()) {
->>>>>>> 9476a785
+            if (!some_subpath || prev_it->second == NULL) {
                 p->erase(prev_it);
             }
         }
