#ifndef __BUFFER_CACHE_SEMANTIC_CHECKING_HPP__
#define __BUFFER_CACHE_SEMANTIC_CHECKING_HPP__

#include "buffer_cache/types.hpp"
#include "utils.hpp"
#include <boost/crc.hpp>
#include "containers/two_level_array.hpp"
#include "buffer_cache/buf_patch.hpp"

// TODO: Have the semantic checking cache make sure that the
// repli_timestamps are correct.

/* The semantic-checking cache (scc_cache_t) is a wrapper around another cache that will
make sure that the inner cache obeys the proper semantics. */

template<class inner_cache_t> class scc_buf_t;
template<class inner_cache_t> class scc_transaction_t;
template<class inner_cache_t> class scc_cache_t;

typedef uint32_t crc_t;

/* Buf */

template<class inner_cache_t>
class scc_buf_t {
public:
    block_id_t get_block_id();
    bool is_dirty();
    const void *get_data_read() const;
    // Use this only for writes which affect a large part of the block, as it bypasses the diff system
    void *get_data_major_write();
    // Convenience function to set some address in the buffer acquired through get_data_read. (similar to memcpy)
    void set_data(void* dest, const void* src, const size_t n);
    // Convenience function to move data within the buffer acquired through get_data_read. (similar to memmove)
    void move_data(void* dest, const void* src, const size_t n);
    void apply_patch(buf_patch_t *patch); // This might delete the supplied patch, do not use patch after its application
    patch_counter_t get_next_patch_counter();
    void mark_deleted(bool write_null = true);
    void touch_recency(repli_timestamp timestamp);
    void release();

private:
    friend class scc_transaction_t<inner_cache_t>;
    bool snapshotted;
    bool should_load;
    bool has_been_changed;
    typename inner_cache_t::buf_t *inner_buf;
    explicit scc_buf_t(scc_cache_t<inner_cache_t> *, bool snapshotted, bool should_load);
    scc_cache_t<inner_cache_t> *cache;
private:
    crc_t compute_crc() {
        boost::crc_optimal<32, 0x04C11DB7, 0xFFFFFFFF, 0xFFFFFFFF, true, true> crc_computer;
        crc_computer.process_bytes((void *) inner_buf->get_data_read(), cache->get_block_size().value());
        return crc_computer.checksum();
    }
};

/* Transaction */

template<class inner_cache_t>
class scc_transaction_t :
    public home_thread_mixin_t
{
    typedef scc_buf_t<inner_cache_t> buf_t;

public:
    scc_transaction_t(scc_cache_t<inner_cache_t> *cache, access_t access, int expected_change_count, repli_timestamp recency_timestamp, order_token_t token);
    scc_transaction_t(scc_cache_t<inner_cache_t> *cache, access_t access, order_token_t token);
    ~scc_transaction_t();

    // TODO: Implement semantic checking for snapshots!
    void snapshot() {
        snapshotted = true;
        inner_transaction.snapshot();
    }

    void set_account(boost::shared_ptr<typename inner_cache_t::cache_account_t> cache_account);

    buf_t *acquire(block_id_t block_id, access_t mode,
                   boost::function<void()> call_when_in_line = 0, bool should_load = true);
    buf_t *allocate();
    void get_subtree_recencies(block_id_t *block_ids, size_t num_block_ids, repli_timestamp *recencies_out, get_subtree_recencies_callback_t *cb);

    scc_cache_t<inner_cache_t> *cache;

    order_token_t order_token;

private:
    bool snapshotted; // Disables CRC checks

    friend class scc_cache_t<inner_cache_t>;
    access_t access;
    typename inner_cache_t::transaction_t inner_transaction;
};

/* Cache */

template<class inner_cache_t>
class scc_cache_t : public home_thread_mixin_t, public translator_serializer_t::read_ahead_callback_t {
public:
    typedef scc_buf_t<inner_cache_t> buf_t;
    typedef scc_transaction_t<inner_cache_t> transaction_t;
    typedef typename inner_cache_t::cache_account_t cache_account_t;

    static void create(
        translator_serializer_t *serializer,
        mirrored_cache_static_config_t *static_config);
    scc_cache_t(
        translator_serializer_t *serializer,
        mirrored_cache_config_t *dynamic_config);

    block_size_t get_block_size();
<<<<<<< HEAD
=======
    transaction_t *begin_transaction(order_token_t token, access_t access, int expected_change_count, repli_timestamp recency_timestamp, transaction_begin_callback_t *callback);
    boost::shared_ptr<cache_account_t> create_account(int priority);
>>>>>>> 50f8fdfd

    void offer_read_ahead_buf(block_id_t block_id, void *buf, repli_timestamp recency_timestamp);
    bool contains_block(block_id_t block_id);

private:
    inner_cache_t inner_cache;

private:
    friend class scc_transaction_t<inner_cache_t>;
    friend class scc_buf_t<inner_cache_t>;

    /* CRC checking stuff */
    two_level_array_t<crc_t, MAX_BLOCK_ID> crc_map;
    /* order checking stuff */
    two_level_array_t<plain_sink_t, MAX_BLOCK_ID> sink_map;
};

#include "buffer_cache/semantic_checking.tcc"

#endif /* __BUFFER_CACHE_SEMANTIC_CHECKING_HPP__ */
<|MERGE_RESOLUTION|>--- conflicted
+++ resolved
@@ -110,11 +110,8 @@
         mirrored_cache_config_t *dynamic_config);
 
     block_size_t get_block_size();
-<<<<<<< HEAD
-=======
-    transaction_t *begin_transaction(order_token_t token, access_t access, int expected_change_count, repli_timestamp recency_timestamp, transaction_begin_callback_t *callback);
+
     boost::shared_ptr<cache_account_t> create_account(int priority);
->>>>>>> 50f8fdfd
 
     void offer_read_ahead_buf(block_id_t block_id, void *buf, repli_timestamp recency_timestamp);
     bool contains_block(block_id_t block_id);
