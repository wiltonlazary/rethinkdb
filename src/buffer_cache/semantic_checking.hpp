#ifndef __BUFFER_CACHE_SEMANTIC_CHECKING_HPP__
#define __BUFFER_CACHE_SEMANTIC_CHECKING_HPP__

#include "utils.hpp"
#include <boost/crc.hpp>

#include "buffer_cache/types.hpp"
#include "containers/two_level_array.hpp"
#include "buffer_cache/buf_patch.hpp"

// TODO: Have the semantic checking cache make sure that the
// repli_timestamp_ts are correct.

/* The semantic-checking cache (scc_cache_t) is a wrapper around another cache that will
make sure that the inner cache obeys the proper semantics. */

template<class inner_cache_t> class scc_buf_t;
template<class inner_cache_t> class scc_transaction_t;
template<class inner_cache_t> class scc_cache_t;

typedef uint32_t crc_t;

class serializer_t;

/* Buf */

template<class inner_cache_t>
class scc_buf_t {
public:
    block_id_t get_block_id() const;
    const void *get_data_read() const;
    // Use this only for writes which affect a large part of the block, as it bypasses the diff system
    void *get_data_major_write();
    // Convenience function to set some address in the buffer acquired through get_data_read. (similar to memcpy)
    void set_data(void* dest, const void* src, const size_t n);
    // Convenience function to move data within the buffer acquired through get_data_read. (similar to memmove)
    void move_data(void* dest, const void* src, const size_t n);
    void apply_patch(buf_patch_t *patch); // This might delete the supplied patch, do not use patch after its application
    patch_counter_t get_next_patch_counter();
    void mark_deleted();
    void touch_recency(repli_timestamp_t timestamp);
    void release();

private:
    friend class scc_transaction_t<inner_cache_t>;
    bool snapshotted;
    bool should_load;
    bool has_been_changed;
    typename inner_cache_t::buf_t *inner_buf;
    scc_buf_t(scc_cache_t<inner_cache_t> *, bool snapshotted, bool should_load);
    scc_cache_t<inner_cache_t> *cache;
private:
    crc_t compute_crc() {
        boost::crc_optimal<32, 0x04C11DB7, 0xFFFFFFFF, 0xFFFFFFFF, true, true> crc_computer;
        crc_computer.process_bytes(inner_buf->get_data_read(), cache->get_block_size().value());
        return crc_computer.checksum();
    }
public:
    unsigned int get_eviction_priority() {
        return inner_buf->get_eviction_priority();
    }

    void set_eviction_priority(unsigned int val) {
        inner_buf->set_eviction_priority(val);
    }
};

/* Transaction */

template<class inner_cache_t>
class scc_transaction_t :
    public home_thread_mixin_t
{
    typedef scc_buf_t<inner_cache_t> buf_t;

public:
    scc_transaction_t(scc_cache_t<inner_cache_t> *cache, access_t access, int expected_change_count, repli_timestamp_t recency_timestamp);
    scc_transaction_t(scc_cache_t<inner_cache_t> *cache, access_t access);
    ~scc_transaction_t();

    // TODO: Implement semantic checking for snapshots!
    void snapshot() {
        snapshotted = true;
        inner_transaction.snapshot();
    }

    void set_account(const boost::shared_ptr<typename inner_cache_t::cache_account_t>& cache_account);

    buf_t *acquire(block_id_t block_id, access_t mode,
                   boost::function<void()> call_when_in_line = 0, bool should_load = true);
    buf_t *allocate();
    void get_subtree_recencies(block_id_t *block_ids, size_t num_block_ids, repli_timestamp_t *recencies_out, get_subtree_recencies_callback_t *cb);

    scc_cache_t<inner_cache_t> *get_cache() const { return cache; }
    scc_cache_t<inner_cache_t> *cache;

    order_token_t order_token;

    void set_token(order_token_t token) { order_token = token; }

private:
    bool snapshotted; // Disables CRC checks

    friend class scc_cache_t<inner_cache_t>;
    access_t access;
    typename inner_cache_t::transaction_t inner_transaction;
};

/* Cache */

template<class inner_cache_t>
class scc_cache_t : public home_thread_mixin_t, public serializer_read_ahead_callback_t {
public:
    typedef scc_buf_t<inner_cache_t> buf_t;
    typedef scc_transaction_t<inner_cache_t> transaction_t;
    typedef typename inner_cache_t::cache_account_t cache_account_t;

    static void create(
        serializer_t *serializer,
        mirrored_cache_static_config_t *static_config);
    scc_cache_t(
<<<<<<< HEAD
        serializer_t *serializer,
        mirrored_cache_config_t *dynamic_config);
=======
        translator_serializer_t *serializer,
        mirrored_cache_config_t *dynamic_config,
        int this_slice_num);
>>>>>>> 18181159

    int get_slice_num() const { return inner_cache.get_slice_num(); }
    block_size_t get_block_size();
    boost::shared_ptr<cache_account_t> create_account(int priority);

    bool offer_read_ahead_buf(block_id_t block_id, void *buf, const boost::intrusive_ptr<standard_block_token_t>& token, repli_timestamp_t recency_timestamp);
    bool contains_block(block_id_t block_id);

    coro_fifo_t& co_begin_coro_fifo() { return inner_cache.co_begin_coro_fifo(); }

private:
    inner_cache_t inner_cache;

private:
    friend class scc_transaction_t<inner_cache_t>;
    friend class scc_buf_t<inner_cache_t>;

    /* CRC checking stuff */
    two_level_array_t<crc_t, MAX_BLOCK_ID> crc_map;
    /* order checking stuff */
    two_level_array_t<plain_sink_t, MAX_BLOCK_ID> sink_map;
};

#include "buffer_cache/semantic_checking.tcc"

#endif /* __BUFFER_CACHE_SEMANTIC_CHECKING_HPP__ */
<|MERGE_RESOLUTION|>--- conflicted
+++ resolved
@@ -21,6 +21,7 @@
 typedef uint32_t crc_t;
 
 class serializer_t;
+class sequence_group_t;
 
 /* Buf */
 
@@ -56,11 +57,11 @@
         return crc_computer.checksum();
     }
 public:
-    unsigned int get_eviction_priority() {
+    int get_eviction_priority() {
         return inner_buf->get_eviction_priority();
     }
 
-    void set_eviction_priority(unsigned int val) {
+    void set_eviction_priority(int val) {
         inner_buf->set_eviction_priority(val);
     }
 };
@@ -74,8 +75,8 @@
     typedef scc_buf_t<inner_cache_t> buf_t;
 
 public:
-    scc_transaction_t(scc_cache_t<inner_cache_t> *cache, access_t access, int expected_change_count, repli_timestamp_t recency_timestamp);
-    scc_transaction_t(scc_cache_t<inner_cache_t> *cache, access_t access);
+    scc_transaction_t(scc_cache_t<inner_cache_t> *cache, sequence_group_t *seq_group, access_t access, int expected_change_count, repli_timestamp_t recency_timestamp);
+    scc_transaction_t(scc_cache_t<inner_cache_t> *cache, sequence_group_t *seq_group, access_t access);
     ~scc_transaction_t();
 
     // TODO: Implement semantic checking for snapshots!
@@ -118,15 +119,9 @@
     static void create(
         serializer_t *serializer,
         mirrored_cache_static_config_t *static_config);
-    scc_cache_t(
-<<<<<<< HEAD
-        serializer_t *serializer,
-        mirrored_cache_config_t *dynamic_config);
-=======
-        translator_serializer_t *serializer,
-        mirrored_cache_config_t *dynamic_config,
-        int this_slice_num);
->>>>>>> 18181159
+    scc_cache_t(serializer_t *serializer,
+                mirrored_cache_config_t *dynamic_config,
+                int this_slice_num);
 
     int get_slice_num() const { return inner_cache.get_slice_num(); }
     block_size_t get_block_size();
