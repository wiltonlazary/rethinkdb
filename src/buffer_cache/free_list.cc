--- conflicted
+++ resolved
@@ -5,19 +5,12 @@
 namespace alt {
 
 free_list_t::free_list_t(serializer_t *serializer) {
-    //debugf("ATN: free_list_t %p: create from serializer %p\n", this, serializer);
     on_thread_t th(serializer->home_thread());
 
-<<<<<<< HEAD
-    next_new_block_id_ = serializer->max_block_id();
-    //debugf("ATN: free_list_t %p: max block_id %" PR_BLOCK_ID "\n", this, next_new_block_id_);
-=======
     next_new_block_id_ = serializer->end_block_id();
     next_new_aux_block_id_ = serializer->end_aux_block_id();
->>>>>>> c6d45607
     for (block_id_t i = 0; i < next_new_block_id_; ++i) {
         if (serializer->get_delete_bit(i)) {
-            //debugf("ATN: free_list_t %p: added free block %" PR_BLOCK_ID "\n", this, i);
             free_ids_.push_back(i);
         }
     }
@@ -34,12 +27,10 @@
     if (free_ids_.empty()) {
         block_id_t ret = next_new_block_id_;
         ++next_new_block_id_;
-        //debugf("ATN: free_list_t %p: acquire block %" PR_BLOCK_ID " from end\n", this, ret);
         return ret;
     } else {
         block_id_t ret = free_ids_.back();
         free_ids_.pop_back();
-        //debugf("ATN: free_list_t %p: acquire block %" PR_BLOCK_ID " from free ids\n", this, ret);
         return ret;
     }
 }
@@ -57,12 +48,6 @@
 }
 
 void free_list_t::acquire_chosen_block_id(block_id_t block_id) {
-<<<<<<< HEAD
-    if (block_id >= next_new_block_id_) {
-        //debugf("ATN: free_list_t %p: requested block %" PR_BLOCK_ID " is past end\n", this, block_id);
-        const block_id_t old = next_new_block_id_;
-        next_new_block_id_ = block_id + 1;
-=======
     block_id_t *next_new_id = is_aux_block_id(block_id)
                               ? &next_new_aux_block_id_
                               : &next_new_block_id_;
@@ -72,23 +57,14 @@
     if (block_id >= *next_new_id) {
         const block_id_t old = *next_new_id;
         *next_new_id = block_id + 1;
->>>>>>> c6d45607
         for (block_id_t i = old; i < block_id; ++i) {
             free_ids->push_back(i);
         }
     } else {
-<<<<<<< HEAD
-        for (size_t i = 0, e = free_ids_.size(); i < e; ++i) {
-            if (free_ids_[i] == block_id) {
-                free_ids_[i] = free_ids_.back();
-                free_ids_.pop_back();
-                //debugf("ATN: free_list_t %p: requested block %" PR_BLOCK_ID " is free\n", this, block_id);
-=======
         for (size_t i = 0, e = free_ids->size(); i < e; ++i) {
             if ((*free_ids)[i] == block_id) {
                 (*free_ids)[i] = free_ids->back();
                 free_ids->pop_back();
->>>>>>> c6d45607
                 return;
             }
         }
@@ -99,16 +75,11 @@
 }
 
 void free_list_t::release_block_id(block_id_t block_id) {
-<<<<<<< HEAD
-    //debugf("ATN: free_list_t %p: releasing %" PR_BLOCK_ID "\n", this, block_id);
-    free_ids_.push_back(block_id);
-=======
     if (is_aux_block_id(block_id)) {
         free_aux_ids_.push_back(block_id);
     } else {
         free_ids_.push_back(block_id);
     }
->>>>>>> c6d45607
 }
 
 
