#include "writeback.hpp"
#include "buffer_cache/mirrored/mirrored.hpp"
#include <cmath>
#include <set>

// TODO: We added a writeback->possibly_unthrottle_transactions() call
// in the begin_transaction_fsm_t(..) constructor, where did that get
// merged to now?


perfmon_duration_sampler_t
    pm_flushes_diff_flush("flushes_diff_flushing", secs_to_ticks(1)),
    pm_flushes_diff_store("flushes_diff_store", secs_to_ticks(1)),
    pm_flushes_locking("flushes_locking", secs_to_ticks(1)),
    pm_flushes_writing("flushes_writing", secs_to_ticks(1));

writeback_t::writeback_t(
        cache_t *cache,
        bool wait_for_flush,
        unsigned int flush_timer_ms,
        unsigned int flush_threshold,
        unsigned int max_dirty_blocks,
        unsigned int flush_waiting_threshold,
        unsigned int max_concurrent_flushes
        ) :
    wait_for_flush(wait_for_flush),
    flush_waiting_threshold(flush_waiting_threshold),
    max_concurrent_flushes(max_concurrent_flushes),
    max_dirty_blocks(max_dirty_blocks),
    flush_time_randomizer(flush_timer_ms),
    flush_threshold(flush_threshold),
    flush_timer(NULL),
    writeback_in_progress(false),
    active_flushes(0),
    dirty_block_semaphore(max_dirty_blocks),
    force_patch_storage_flush(false),
    cache(cache),
    start_next_sync_immediately(false) {

    rassert(max_dirty_blocks >= 10); // sanity check: you really don't want to have less than this.
                                     // 10 is rather arbitrary.
}

writeback_t::~writeback_t() {
    rassert(!writeback_in_progress);
    rassert(active_flushes == 0);
    rassert(sync_callbacks.size() == 0);
    if (flush_timer) {
        cancel_timer(flush_timer);
        flush_timer = NULL;
    }
}

perfmon_sampler_t pm_patches_size_ratio("patches_size_ratio", secs_to_ticks(5), false);

bool writeback_t::sync(sync_callback_t *callback) {
    cache->assert_thread();
    rassert(cache->writebacks_allowed);

    // Have to check active_flushes too, because a return value of true has to guarantee that changes handled
    // by previous flushes are also on disk. If these are still running, we must initiate a new flush
    // even if there are no dirty blocks to make sure that the callbacks get called only
    // after all other flushes have finished (which is at least enforced by the serializer's metablock queue currently)
    if (num_dirty_blocks() == 0 && sync_callbacks.size() == 0 && active_flushes == 0)
        return true;

    if (callback)
        sync_callbacks.push_back(callback);

    if (!writeback_in_progress && active_flushes < max_concurrent_flushes) {
        /* Start the writeback process immediately */
        new concurrent_flush_t(this);
        return false;
    } else {
        /* There is a writeback currently in progress, but sync() has been called, so there is
        more data that needs to be flushed that didn't become part of the current sync. So we
        start another sync right after this one. */
        start_next_sync_immediately = true;

        return false;
    }
}

bool writeback_t::sync_patiently(sync_callback_t *callback) {
    if (callback)
        sync_callbacks.push_back(callback);

    return false;
}

void writeback_t::begin_transaction(transaction_t *txn) {

    if (txn->get_access() == rwi_write) {

        /* Throttling */
        dirty_block_semaphore.co_lock(txn->expected_change_count);

        /* Acquire flush lock in non-exclusive mode */
        flush_lock.co_lock(rwi_read);
    } else if (txn->get_access() == rwi_read_sync) {

        /* Throttling */
        dirty_block_semaphore.co_lock(1); // This 1 is just a dummy thing, so we go through the throttling queue

        /* Acquire flush lock in non-exclusive mode */
        flush_lock.co_lock(rwi_read);

        // We do three things now:
        // 1. degrade the transaction to a "normal" rwi_read transaction
        // 2, Increase the dirty_block_semaphore again (undo our "dummy" 1)
        // 3. unlock the flush_lock immediately, we don't really need it
        txn->access = rwi_read;

        dirty_block_semaphore.unlock(1);
        flush_lock.unlock();
    }
}

void writeback_t::on_transaction_commit(transaction_t *txn) {
    if (txn->get_access() == rwi_write) {

        dirty_block_semaphore.unlock(txn->expected_change_count);

        flush_lock.unlock();

        /* At the end of every write transaction, check if the number of dirty blocks exceeds the
        threshold to force writeback to start. */
        if (num_dirty_blocks() > flush_threshold) {
            sync(NULL);
        } else if (num_dirty_blocks() > 0 && flush_time_randomizer.is_zero()) {
            sync(NULL);
        } else if (sync_callbacks.size() >= flush_waiting_threshold) {
            sync(NULL);
        }

        if (!flush_timer && !flush_time_randomizer.is_never_flush() && !flush_time_randomizer.is_zero()) {
            /* Start the flush timer so that the modified data doesn't sit in memory for too long
            without being written to disk and the patches_size_ratio gets updated */
            flush_timer = fire_timer_once(flush_time_randomizer.next_time_interval(), flush_timer_callback, this);
        }
    }
}

void writeback_t::local_buf_t::set_dirty(bool _dirty) {
    if (!dirty && _dirty) {
        // Mark block as dirty if it hasn't been already
        dirty = true;
        if (!recency_dirty) {
            gbuf->cache->writeback.dirty_bufs.push_back(this);
            /* Use `force_lock()` to prevent deadlocks; `co_lock()` could block. */
            gbuf->cache->writeback.dirty_block_semaphore.force_lock();
        }
        pm_n_blocks_dirty++;
    }
    if (dirty && !_dirty) {
        // We need to "unmark" the buf
        dirty = false;
        if (!recency_dirty) {
            gbuf->cache->writeback.dirty_bufs.remove(this);
            gbuf->cache->writeback.dirty_block_semaphore.unlock();
        }
        pm_n_blocks_dirty--;
    }
}

void writeback_t::local_buf_t::set_recency_dirty(bool _recency_dirty) {
    if (!recency_dirty && _recency_dirty) {
        // Mark block as recency_dirty if it hasn't been already.
        recency_dirty = true;
        if (!dirty) {
            gbuf->cache->writeback.dirty_bufs.push_back(this);
            gbuf->cache->writeback.dirty_block_semaphore.force_lock();
        }
        // TODO perfmon
    }
    if (recency_dirty && !_recency_dirty) {
        recency_dirty = false;
        if (!dirty) {
            gbuf->cache->writeback.dirty_bufs.remove(this);
            gbuf->cache->writeback.dirty_block_semaphore.unlock();
        }
        // TODO perfmon
    }
}

// Add block_id to deleted_blocks list.
void writeback_t::local_buf_t::mark_block_id_deleted() {
    writeback_t::deleted_block_t deleted_block;
    deleted_block.block_id = gbuf->block_id;
    deleted_block.write_empty_block = gbuf->write_empty_deleted_block;
    gbuf->cache->writeback.deleted_blocks.push_back(deleted_block);

    // As the block has been deleted, we must not accept any versions of it offered
    // by a read-ahead operation
    gbuf->cache->writeback.reject_read_ahead_blocks.insert(gbuf->block_id);
}

bool writeback_t::can_read_ahead_block_be_accepted(block_id_t block_id) {
    return reject_read_ahead_blocks.find(block_id) == reject_read_ahead_blocks.end();
}

void writeback_t::flush_timer_callback(void *ctx) {
    writeback_t *self = static_cast<writeback_t *>(ctx);
    self->flush_timer = NULL;

    self->cache->assert_thread();

    pm_patches_size_ratio.record(self->cache->max_patches_size_ratio);

    if (self->active_flushes < self->max_concurrent_flushes || self->num_dirty_blocks() < (float)self->max_dirty_blocks * RAISE_PATCHES_RATIO_AT_FRACTION_OF_UNSAVED_DATA_LIMIT) {
        /* The currently running writeback probably finished on-time. (of we have enough headroom left before hitting the unsaved data limit)
        Adjust max_patches_size_ratio to trade i/o efficiency for CPU cycles */
        if (!self->wait_for_flush)
            self->cache->max_patches_size_ratio = (unsigned int)(0.9f * (float)self->cache->max_patches_size_ratio + 0.1f * (float)MAX_PATCHES_SIZE_RATIO_MIN);
    } else {
        /* The currently running writeback apparently takes too long.
        try to reduce that bottleneck by adjusting max_patches_size_ratio */
        if (!self->wait_for_flush)
            self->cache->max_patches_size_ratio = (unsigned int)(0.9f * (float)self->cache->max_patches_size_ratio + 0.1f * (float)MAX_PATCHES_SIZE_RATIO_MAX);
    }

    /* Don't sync if we're in the shutdown process, because if we do that we'll trip an rassert() on
    the cache, and besides we're about to sync anyway. */
    if (!self->cache->shutting_down && (self->num_dirty_blocks() > 0 || self->sync_callbacks.size() > 0)) {
        self->sync(NULL);
    }
}

void writeback_t::concurrent_flush_t::start_and_acquire_lock() {
    pm_flushes_locking.begin(&start_time);
    parent->cache->assert_thread();

    // As we cannot afford waiting for blocks to get loaded from disk while holding the flush lock,
    // we instead reclaim some space in the on-disk patch storage now.
    ticks_t start_time2;
    pm_flushes_diff_flush.begin(&start_time2);
    unsigned int blocks_to_flush = (unsigned long long)parent->dirty_bufs.size() * 100ll / parent->cache->get_block_size().value() + 1;
    if (parent->force_patch_storage_flush) {
        blocks_to_flush = std::max(parent->cache->patch_disk_storage->get_number_of_log_blocks() / 20 + 1, blocks_to_flush);
        parent->force_patch_storage_flush = false;
    }
    parent->cache->patch_disk_storage->clear_n_oldest_blocks(blocks_to_flush);
    pm_flushes_diff_flush.end(&start_time2);

    /* Start a read transaction so we can request bufs. */
    rassert(transaction == NULL);
    {
        // There _must_ not be waiting in the begin_transaction call
        // because then we could have a race condition with
        // shutting_down.
        ASSERT_NO_CORO_WAITING;

        bool saved_shutting_down = parent->cache->shutting_down;
        parent->cache->shutting_down = false;   // Backdoor around "no new transactions" assert.

        // It's a read transaction, that's why we use repli_timestamp::invalid.
        transaction = new mc_transaction_t(parent->cache, rwi_read);
        parent->cache->shutting_down = saved_shutting_down;
    }

    rassert(transaction != NULL); // Read txns always start immediately.

    /* Request exclusive flush_lock, forcing all write txns to complete. */
    if (parent->flush_lock.lock(rwi_write, this))
        on_lock_available(); // Continue immediately
}

void writeback_t::concurrent_flush_t::on_lock_available() {
    rassert(parent->writeback_in_progress);
    do_writeback();
}

struct writeback_t::concurrent_flush_t::buf_writer_t :
    public serializer_t::write_block_callback_t,
    public thread_message_t,
    public home_thread_mixin_t
{
    writeback_t *parent;
    mc_buf_t *buf;
    bool *transaction_ids_have_been_updated;
    bool released_buffer;
    explicit buf_writer_t(writeback_t *wb, mc_buf_t *buf, bool *tids_updated)
        : parent(wb), buf(buf), transaction_ids_have_been_updated(tids_updated), released_buffer(false)
    {
        /* When we spawn a flush, the block ceases to be dirty, so we release the
        semaphore. To avoid releasing a tidal wave of write transactions every time
        the flush starts, we have the writer acquire the semaphore and release it only
        once the block is safely on disk. */
        parent->dirty_block_semaphore.force_lock(1);
    }
    void on_serializer_write_block() {
        if (continue_on_thread(home_thread(), this)) on_thread_switch();
    }
    void on_thread_switch() {
        parent->dirty_block_semaphore.unlock();
        if (!*transaction_ids_have_been_updated) {
            // Writeback might still need the buffer. We wait until we get destructed before releasing it...
            return;
        }
        released_buffer = true;
        buf->release();
    }
    ~buf_writer_t() {
        if (!released_buffer) {
            buf->release();
        }
    }
};

writeback_t::concurrent_flush_t::concurrent_flush_t(writeback_t* parent) :
        transaction_ids_have_been_updated(false), parent(parent) {
    transaction = NULL;

    // Start flushing immediately

    if (parent->dirty_bufs.size() == 0 && parent->sync_callbacks.size() == 0) {
        delete this;
        return;
    }

    rassert(!parent->writeback_in_progress);
    parent->writeback_in_progress = true;
    ++parent->active_flushes;

    coro_t::spawn(boost::bind(&writeback_t::concurrent_flush_t::start_and_acquire_lock, this));
}

void writeback_t::concurrent_flush_t::do_writeback() {
    rassert(parent->writeback_in_progress);
    parent->cache->assert_thread();

    pm_flushes_locking.end(&start_time);

    // Move callbacks to locals only after we got the lock.
    // That way callbacks coming in while waiting for the flush lock
    // can still go into this flush.
    current_sync_callbacks.append_and_clear(&parent->sync_callbacks);

    // Also, at this point we can still clear the start_next_sync_immediately...
    parent->start_next_sync_immediately = false;

    // Go through the different flushing steps...
    prepare_patches();
    acquire_bufs();

    // Write transactions can now proceed again.
    parent->flush_lock.unlock();

    do_on_thread(parent->cache->serializer->home_thread(), boost::bind(&writeback_t::concurrent_flush_t::do_write, this));
    // ... continue in on_serializer_write_txn
}

perfmon_sampler_t pm_flushes_blocks("flushes_blocks", secs_to_ticks(1), true),
        pm_flushes_blocks_dirty("flushes_blocks_need_flush", secs_to_ticks(1), true),
        pm_flushes_diff_patches_stored("flushes_diff_patches_stored", secs_to_ticks(1), false),
        pm_flushes_diff_storage_failures("flushes_diff_storage_failures", secs_to_ticks(30), true);

void writeback_t::concurrent_flush_t::prepare_patches() {
    parent->cache->assert_thread();
    rassert(parent->writeback_in_progress);

    /* Write patches for blocks we don't want to flush now */
    // Please note: Writing patches to the oocore_storage can still alter the dirty_bufs list!
    ticks_t start_time2;
    pm_flushes_diff_store.begin(&start_time2);
    bool patch_storage_failure = false;
    unsigned int patches_stored = 0;
    for (intrusive_list_t<local_buf_t>::iterator lbuf_it = parent->dirty_bufs.begin(); lbuf_it != parent->dirty_bufs.end(); lbuf_it++) {
        local_buf_t *lbuf = *lbuf_it;
        inner_buf_t *inner_buf = lbuf->gbuf;

        if (patch_storage_failure && lbuf->dirty && !lbuf->needs_flush) {
            lbuf->needs_flush = true;
        }

        if (!lbuf->needs_flush && lbuf->dirty && inner_buf->next_patch_counter > 1) {
<<<<<<< HEAD
            const ser_transaction_id_t transaction_id = inner_buf->transaction_id;
            if (parent->cache->patch_memory_storage.has_patches_for_block(inner_buf->block_id)) {
#ifndef NDEBUG
                patch_counter_t previous_patch_counter = 0;
#endif
                std::pair<patch_memory_storage_t::const_patch_iterator, patch_memory_storage_t::const_patch_iterator>
                    range = parent->cache->patch_memory_storage.patches_for_block(inner_buf->block_id);

                while (range.second != range.first) {
                    --range.second;

                    rassert(transaction_id > NULL_SER_TRANSACTION_ID);
                    rassert(previous_patch_counter == 0 || (*range.second)->get_patch_counter() == previous_patch_counter - 1);
                    if (lbuf->last_patch_materialized < (*range.second)->get_patch_counter()) {
                        if (!parent->cache->patch_disk_storage->store_patch(*(*range.second), transaction_id)) {
=======
            const ser_block_sequence_id_t block_sequence_id = inner_buf->block_sequence_id;
            const std::vector<buf_patch_t*>* patches = parent->cache->patch_memory_storage.get_patches(inner_buf->block_id);
            if (patches != NULL) {
#ifndef NDEBUG
                patch_counter_t previous_patch_counter = 0;
#endif
                for (size_t patch_index = patches->size(); patch_index > 0; --patch_index) {
                    rassert(block_sequence_id > NULL_SER_BLOCK_SEQUENCE_ID);
                    rassert(previous_patch_counter == 0 || (*patches)[patch_index-1]->get_patch_counter() == previous_patch_counter - 1);
                    if (lbuf->last_patch_materialized < (*patches)[patch_index-1]->get_patch_counter()) {
                        if (!parent->cache->patch_disk_storage->store_patch(*(*patches)[patch_index-1], block_sequence_id)) {
>>>>>>> 93e27d58
                            patch_storage_failure = true;
                            lbuf->needs_flush = true;
                            break;
                        }
                        else {
                            patches_stored++;
                        }
                    }
                    else {
                        break;
                    }
#ifndef NDEBUG
                    previous_patch_counter = (*range.second)->get_patch_counter();
#endif
                }

                if (!patch_storage_failure) {
                    lbuf->last_patch_materialized = parent->cache->patch_memory_storage.last_patch_materialized_or_zero(inner_buf->block_id);
                }
            }
        }

        if (lbuf->needs_flush) {
            inner_buf->next_patch_counter = 1;
            lbuf->last_patch_materialized = 0;
        }
    }
    pm_flushes_diff_store.end(&start_time2);
    if (patch_storage_failure)
        parent->force_patch_storage_flush = true; // Make sure we resolve the storage space shortage for the next flush...

    pm_flushes_diff_patches_stored.record(patches_stored);
    if (patch_storage_failure)
        pm_flushes_diff_storage_failures.record(patches_stored);
}

void writeback_t::concurrent_flush_t::acquire_bufs() {    
    /* Request read locks on all of the blocks we need to flush. */
    pm_flushes_writing.begin(&start_time);

    // Log the size of this flush
    pm_flushes_blocks.record(parent->dirty_bufs.size());

    // Request read locks on all of the blocks we need to flush.
    serializer_writes.reserve(parent->deleted_blocks.size() + parent->dirty_bufs.size());
    serializer_inner_bufs.reserve(parent->dirty_bufs.size());

    // Write deleted block_ids.
    for (size_t i = 0; i < parent->deleted_blocks.size(); i++) {
        // NULL indicates a deletion
        serializer_writes.push_back(serializer_t::write_t::make(
            parent->deleted_blocks[i].block_id,
            repli_timestamp::invalid,
            NULL,
            parent->deleted_blocks[i].write_empty_block,
            NULL
            ));
    }
    parent->deleted_blocks.clear();

    unsigned int really_dirty = 0;

    while (local_buf_t *lbuf = parent->dirty_bufs.head()) {
        inner_buf_t *inner_buf = lbuf->gbuf;

        bool buf_needs_flush = lbuf->needs_flush;
        //bool buf_dirty = lbuf->dirty;
        bool recency_dirty = lbuf->recency_dirty;

        // Removes it from dirty_bufs
        lbuf->set_dirty(false);
        lbuf->set_recency_dirty(false);
        lbuf->needs_flush = false;

        if (buf_needs_flush) {
            ++really_dirty;

            rassert(!inner_buf->do_delete);

            // Acquire the blocks
            buf_t *buf;
            {
                // Acquire always succeeds, but sometimes it blocks.
                // But it won't block because we hold the flush lock.
                ASSERT_NO_CORO_WAITING;
                buf = transaction->acquire(inner_buf->block_id, rwi_read_outdated_ok);
                rassert(buf);
            }

            serializer_inner_bufs.push_back(inner_buf);

            // Fill the serializer structure
            buf_writer_t *buf_writer = new buf_writer_t(parent, buf, &transaction_ids_have_been_updated);
            buf_writers.push_back(buf_writer);
            serializer_writes.push_back(serializer_t::write_t::make(
                inner_buf->block_id,
                inner_buf->subtree_recency,
                buf->get_data_read(),
                inner_buf->write_empty_deleted_block,
                buf_writer));
        } else if (recency_dirty) {
            // No need to acquire the block.
            serializer_writes.push_back(serializer_t::write_t::make_touch(inner_buf->block_id, inner_buf->subtree_recency, NULL));
        }

    }

    pm_flushes_blocks_dirty.record(really_dirty);
}

bool writeback_t::concurrent_flush_t::do_write() {
    /* Start writing all the dirty bufs down, as a transaction. */

    rassert(parent->writeback_in_progress);
    parent->cache->serializer->assert_thread();

    bool continue_instantly = serializer_writes.empty() ||
            parent->cache->serializer->do_write(serializer_writes.data(), serializer_writes.size(), parent->cache->writes_io_account.get(), this, this);

    if (continue_instantly) {
        // the tid_callback gets called even if do_write returns true...
        if (serializer_writes.empty()) {
<<<<<<< HEAD
            do_on_thread(parent->cache->home_thread(), boost::bind(&writeback_t::concurrent_flush_t::update_transaction_ids, this));
        }
        do_on_thread(parent->cache->home_thread(), boost::bind(&writeback_t::concurrent_flush_t::do_cleanup, this));
=======
            do_on_thread(parent->cache->home_thread, boost::bind(&writeback_t::concurrent_flush_t::update_block_sequence_ids, this));
        }

        do_on_thread(parent->cache->home_thread, boost::bind(&writeback_t::concurrent_flush_t::do_cleanup, this));
>>>>>>> 93e27d58
    }

    return true;
}

void writeback_t::concurrent_flush_t::update_block_sequence_ids() {
    rassert(parent->writeback_in_progress);
    rassert(!transaction_ids_have_been_updated);
    parent->cache->assert_thread();

    // Retrieve changed block sequence ids
    size_t inner_buf_ix = 0;
    for (size_t i = 0; i < serializer_writes.size(); ++i) {
        if (serializer_writes[i].buf_specified && serializer_writes[i].buf) {
<<<<<<< HEAD
            rassert(serializer_inner_bufs[inner_buf_ix]->block_id == serializer_writes[i].block_id);
            serializer_inner_bufs[inner_buf_ix++]->transaction_id = parent->cache->serializer->get_current_transaction_id(serializer_writes[i].block_id, serializer_writes[i].buf);
=======
            serializer_inner_bufs[inner_buf_ix++]->block_sequence_id = parent->cache->serializer->get_block_sequence_id(serializer_writes[i].block_id, serializer_writes[i].buf);
>>>>>>> 93e27d58
        }

        // TODO: The serializer's semantics of buf_specified is kinda weird in the case of deletions,
        // because deletions have buf_specified set to true, but buf being NULL.
        if (serializer_writes[i].buf_specified && !serializer_writes[i].buf) {
            // It's a deletion

            // We assume that all deleted blocks are reflected in the serializer's LBA (in case of the log serializer) by now
            // and will not get offered as read-ahead blocks anymore.
            // Therefore we can remove them from our reject_read_ahead_blocks list.
            // TODO: I don't like this implicit assumption (which is not really part of the tid_callback semantics). Change it.
            parent->reject_read_ahead_blocks.erase(serializer_writes[i].block_id);

            // Also we are now allowed to reuse the block id without further conflicts
            parent->cache->free_list.release_block_id(serializer_writes[i].block_id);
        }
    }
    transaction_ids_have_been_updated = true;

    // Allow new concurrent flushes to start from now on
    // (we had to wait until the transaction got passed to the serializer)
    parent->writeback_in_progress = false;

    // Also start the next sync now in case it was requested
    if (parent->start_next_sync_immediately) {
        parent->start_next_sync_immediately = false;
        parent->sync(NULL);
    }
}

void writeback_t::concurrent_flush_t::on_serializer_write_tid() {
<<<<<<< HEAD
    do_on_thread(parent->cache->home_thread(), boost::bind(&writeback_t::concurrent_flush_t::update_transaction_ids, this));
=======
    do_on_thread(parent->cache->home_thread, boost::bind(&writeback_t::concurrent_flush_t::update_block_sequence_ids, this));
>>>>>>> 93e27d58
}

void writeback_t::concurrent_flush_t::on_serializer_write_txn() {
    do_on_thread(parent->cache->home_thread(), boost::bind(&writeback_t::concurrent_flush_t::do_cleanup, this));
}

bool writeback_t::concurrent_flush_t::do_cleanup() {
    parent->cache->assert_thread();
    rassert(transaction_ids_have_been_updated);
    
    /* We are done writing all of the buffers */

    // At this point it's definitely safe to release all the buffers
    for (size_t i = 0; i < buf_writers.size(); ++i) {
        delete buf_writers[i];
    }

    delete transaction;

    while (!current_sync_callbacks.empty()) {
        sync_callback_t *cb = current_sync_callbacks.head();
        current_sync_callbacks.remove(cb);
        cb->on_sync();
    }
    
    pm_flushes_writing.end(&start_time);

    --parent->active_flushes;
    
    if (parent->start_next_sync_immediately) {
        parent->start_next_sync_immediately = false;
        parent->sync(NULL);
    }

    delete this;
    return true;
}
<|MERGE_RESOLUTION|>--- conflicted
+++ resolved
@@ -277,10 +277,10 @@
 {
     writeback_t *parent;
     mc_buf_t *buf;
-    bool *transaction_ids_have_been_updated;
+    bool *block_sequence_ids_have_been_updated;
     bool released_buffer;
     explicit buf_writer_t(writeback_t *wb, mc_buf_t *buf, bool *tids_updated)
-        : parent(wb), buf(buf), transaction_ids_have_been_updated(tids_updated), released_buffer(false)
+        : parent(wb), buf(buf), block_sequence_ids_have_been_updated(tids_updated), released_buffer(false)
     {
         /* When we spawn a flush, the block ceases to be dirty, so we release the
         semaphore. To avoid releasing a tidal wave of write transactions every time
@@ -293,7 +293,7 @@
     }
     void on_thread_switch() {
         parent->dirty_block_semaphore.unlock();
-        if (!*transaction_ids_have_been_updated) {
+        if (!*block_sequence_ids_have_been_updated) {
             // Writeback might still need the buffer. We wait until we get destructed before releasing it...
             return;
         }
@@ -308,7 +308,7 @@
 };
 
 writeback_t::concurrent_flush_t::concurrent_flush_t(writeback_t* parent) :
-        transaction_ids_have_been_updated(false), parent(parent) {
+        block_sequence_ids_have_been_updated(false), parent(parent) {
     transaction = NULL;
 
     // Start flushing immediately
@@ -374,8 +374,7 @@
         }
 
         if (!lbuf->needs_flush && lbuf->dirty && inner_buf->next_patch_counter > 1) {
-<<<<<<< HEAD
-            const ser_transaction_id_t transaction_id = inner_buf->transaction_id;
+            const ser_block_sequence_id_t block_sequence_id = inner_buf->block_sequence_id;
             if (parent->cache->patch_memory_storage.has_patches_for_block(inner_buf->block_id)) {
 #ifndef NDEBUG
                 patch_counter_t previous_patch_counter = 0;
@@ -386,23 +385,10 @@
                 while (range.second != range.first) {
                     --range.second;
 
-                    rassert(transaction_id > NULL_SER_TRANSACTION_ID);
+                    rassert(block_sequence_id > NULL_SER_BLOCK_SEQUENCE_ID);
                     rassert(previous_patch_counter == 0 || (*range.second)->get_patch_counter() == previous_patch_counter - 1);
                     if (lbuf->last_patch_materialized < (*range.second)->get_patch_counter()) {
-                        if (!parent->cache->patch_disk_storage->store_patch(*(*range.second), transaction_id)) {
-=======
-            const ser_block_sequence_id_t block_sequence_id = inner_buf->block_sequence_id;
-            const std::vector<buf_patch_t*>* patches = parent->cache->patch_memory_storage.get_patches(inner_buf->block_id);
-            if (patches != NULL) {
-#ifndef NDEBUG
-                patch_counter_t previous_patch_counter = 0;
-#endif
-                for (size_t patch_index = patches->size(); patch_index > 0; --patch_index) {
-                    rassert(block_sequence_id > NULL_SER_BLOCK_SEQUENCE_ID);
-                    rassert(previous_patch_counter == 0 || (*patches)[patch_index-1]->get_patch_counter() == previous_patch_counter - 1);
-                    if (lbuf->last_patch_materialized < (*patches)[patch_index-1]->get_patch_counter()) {
-                        if (!parent->cache->patch_disk_storage->store_patch(*(*patches)[patch_index-1], block_sequence_id)) {
->>>>>>> 93e27d58
+                        if (!parent->cache->patch_disk_storage->store_patch(*(*range.second), block_sequence_id)) {
                             patch_storage_failure = true;
                             lbuf->needs_flush = true;
                             break;
@@ -495,7 +481,7 @@
             serializer_inner_bufs.push_back(inner_buf);
 
             // Fill the serializer structure
-            buf_writer_t *buf_writer = new buf_writer_t(parent, buf, &transaction_ids_have_been_updated);
+            buf_writer_t *buf_writer = new buf_writer_t(parent, buf, &block_sequence_ids_have_been_updated);
             buf_writers.push_back(buf_writer);
             serializer_writes.push_back(serializer_t::write_t::make(
                 inner_buf->block_id,
@@ -525,16 +511,9 @@
     if (continue_instantly) {
         // the tid_callback gets called even if do_write returns true...
         if (serializer_writes.empty()) {
-<<<<<<< HEAD
-            do_on_thread(parent->cache->home_thread(), boost::bind(&writeback_t::concurrent_flush_t::update_transaction_ids, this));
+            do_on_thread(parent->cache->home_thread(), boost::bind(&writeback_t::concurrent_flush_t::update_block_sequence_ids, this));
         }
         do_on_thread(parent->cache->home_thread(), boost::bind(&writeback_t::concurrent_flush_t::do_cleanup, this));
-=======
-            do_on_thread(parent->cache->home_thread, boost::bind(&writeback_t::concurrent_flush_t::update_block_sequence_ids, this));
-        }
-
-        do_on_thread(parent->cache->home_thread, boost::bind(&writeback_t::concurrent_flush_t::do_cleanup, this));
->>>>>>> 93e27d58
     }
 
     return true;
@@ -542,19 +521,15 @@
 
 void writeback_t::concurrent_flush_t::update_block_sequence_ids() {
     rassert(parent->writeback_in_progress);
-    rassert(!transaction_ids_have_been_updated);
+    rassert(!block_sequence_ids_have_been_updated);
     parent->cache->assert_thread();
 
     // Retrieve changed block sequence ids
     size_t inner_buf_ix = 0;
     for (size_t i = 0; i < serializer_writes.size(); ++i) {
         if (serializer_writes[i].buf_specified && serializer_writes[i].buf) {
-<<<<<<< HEAD
             rassert(serializer_inner_bufs[inner_buf_ix]->block_id == serializer_writes[i].block_id);
-            serializer_inner_bufs[inner_buf_ix++]->transaction_id = parent->cache->serializer->get_current_transaction_id(serializer_writes[i].block_id, serializer_writes[i].buf);
-=======
             serializer_inner_bufs[inner_buf_ix++]->block_sequence_id = parent->cache->serializer->get_block_sequence_id(serializer_writes[i].block_id, serializer_writes[i].buf);
->>>>>>> 93e27d58
         }
 
         // TODO: The serializer's semantics of buf_specified is kinda weird in the case of deletions,
@@ -572,7 +547,7 @@
             parent->cache->free_list.release_block_id(serializer_writes[i].block_id);
         }
     }
-    transaction_ids_have_been_updated = true;
+    block_sequence_ids_have_been_updated = true;
 
     // Allow new concurrent flushes to start from now on
     // (we had to wait until the transaction got passed to the serializer)
@@ -586,11 +561,7 @@
 }
 
 void writeback_t::concurrent_flush_t::on_serializer_write_tid() {
-<<<<<<< HEAD
-    do_on_thread(parent->cache->home_thread(), boost::bind(&writeback_t::concurrent_flush_t::update_transaction_ids, this));
-=======
-    do_on_thread(parent->cache->home_thread, boost::bind(&writeback_t::concurrent_flush_t::update_block_sequence_ids, this));
->>>>>>> 93e27d58
+    do_on_thread(parent->cache->home_thread(), boost::bind(&writeback_t::concurrent_flush_t::update_block_sequence_ids, this));
 }
 
 void writeback_t::concurrent_flush_t::on_serializer_write_txn() {
@@ -599,7 +570,7 @@
 
 bool writeback_t::concurrent_flush_t::do_cleanup() {
     parent->cache->assert_thread();
-    rassert(transaction_ids_have_been_updated);
+    rassert(block_sequence_ids_have_been_updated);
     
     /* We are done writing all of the buffers */
 
