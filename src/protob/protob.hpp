// Copyright 2010-2015 RethinkDB, all rights reserved.
#ifndef PROTOB_PROTOB_HPP_
#define PROTOB_PROTOB_HPP_

#include <set>
#include <map>
#include <random>
#include <string>
#include <unordered_map>
#include <vector>

#include "errors.hpp"
#include <boost/make_shared.hpp>
#include <boost/shared_ptr.hpp>

#include "arch/address.hpp"
#include "arch/runtime/runtime.hpp"
#include "arch/timing.hpp"
#include "concurrency/auto_drainer.hpp"
#include "concurrency/cross_thread_signal.hpp"
#include "containers/archive/archive.hpp"
#include "containers/counted.hpp"
#include "http/http.hpp"
#include "perfmon/perfmon.hpp"
<<<<<<< HEAD
=======
#include "rdb_protocol/counted_term.hpp"
#include "utils.hpp"
>>>>>>> 072575e3

class auth_key_t;
class auth_semilattice_metadata_t;
template <class> class semilattice_readwrite_view_t;

class rdb_context_t;
namespace ql {
class query_params_t;
class query_cache_t;
class response_t;
}

class http_conn_cache_t : public repeating_timer_callback_t,
                          public home_thread_mixin_t {
public:
    typedef std::string conn_key_t;

    class http_conn_t : public single_threaded_countable_t<http_conn_t> {
    public:
        http_conn_t(rdb_context_t *rdb_ctx,
                    ip_and_port_t client_addr_port);

        ql::query_cache_t *get_query_cache();
        signal_t *get_interruptor();

        void pulse();
        time_t last_accessed_time() const;

    private:
        cond_t interruptor;
        time_t last_accessed;
        scoped_ptr_t<ql::query_cache_t> query_cache;
        scoped_perfmon_counter_t counter;
        DISABLE_COPYING(http_conn_t);
    };

    // WARNING: http_conn_cache_t might block since it needs to seed a random
    //  number generator. Don't call this except at server startup.
    explicit http_conn_cache_t(uint32_t _http_timeout_sec);
    ~http_conn_cache_t();

    counted_t<http_conn_t> find(const conn_key_t &key);
    conn_key_t create(rdb_context_t *rdb_ctx, ip_and_port_t client_addr_port);
    void erase(const conn_key_t &key);

    void on_ring();
    bool is_expired(const http_conn_t &conn) const;

    std::string expired_error_message() const;
private:
    static const int64_t TIMER_RESOLUTION_MS = 5000;

    // Random number generator used for generating cryptographic connection IDs
    std::mt19937 key_generator;

    // We use a cryptographic hash with this unordered map to avoid timing
    // side channel attacks that might leak information about existing connection
    // keys.
    struct sha_hasher_t {
        size_t operator()(const conn_key_t &x) const;
    };
    std::unordered_map<conn_key_t, counted_t<http_conn_t>, sha_hasher_t> cache;
    repeating_timer_t http_timeout_timer;
    uint32_t http_timeout_sec;
};

class new_semaphore_acq_t;
class query_handler_t {
public:
    virtual ~query_handler_t() { }

<<<<<<< HEAD
    virtual void run_query(ql::query_params_t *query_params,
                           ql::response_t *response_out,
=======
    virtual void run_query(ql::query_id_t &&query_id,
                           const ql::protob_t<Query> &query,
                           Response *response_out,
                           ql::query_cache_t *query_cache,
                           new_semaphore_acq_t *throttler,
>>>>>>> 072575e3
                           signal_t *interruptor) = 0;
};

class query_server_t : public http_app_t {
public:
    query_server_t(
        rdb_context_t *rdb_ctx,
        const std::set<ip_address_t> &local_addresses,
        int port,
        query_handler_t *_handler,
        uint32_t http_timeout_sec);
    ~query_server_t();

    int get_port() const;

private:
    static std::string read_sized_string(tcp_conn_t *conn,
                                         size_t max_size,
                                         const std::string &length_error_msg,
                                         signal_t *interruptor);
    static auth_key_t read_auth_key(tcp_conn_t *conn, signal_t *interruptor);

    void make_error_response(bool is_draining,
                             const tcp_conn_t &conn,
                             const std::string &err,
                             ql::response_t *response_out);

    // For the client driver socket
    void handle_conn(const scoped_ptr_t<tcp_conn_descriptor_t> &nconn,
                     auto_drainer_t::lock_t);

    // This is templatized based on the wire protocol requested by the client
    template<class protocol_t>
    void connection_loop(tcp_conn_t *conn,
                         size_t max_concurrent_queries,
                         ql::query_cache_t *query_cache,
                         signal_t *interruptor);

    // For HTTP server
    void handle(const http_req_t &request,
                http_res_t *result,
                signal_t *interruptor);

    rdb_context_t *const rdb_ctx;
    query_handler_t *const handler;

    /* WARNING: The order here is fragile. */
    auto_drainer_t drainer;
    http_conn_cache_t http_conn_cache;
    scoped_ptr_t<tcp_listener_t> tcp_listener;

    int next_thread;
};

#endif /* PROTOB_PROTOB_HPP_ */<|MERGE_RESOLUTION|>--- conflicted
+++ resolved
@@ -22,11 +22,8 @@
 #include "containers/counted.hpp"
 #include "http/http.hpp"
 #include "perfmon/perfmon.hpp"
-<<<<<<< HEAD
-=======
 #include "rdb_protocol/counted_term.hpp"
 #include "utils.hpp"
->>>>>>> 072575e3
 
 class auth_key_t;
 class auth_semilattice_metadata_t;
@@ -98,16 +95,9 @@
 public:
     virtual ~query_handler_t() { }
 
-<<<<<<< HEAD
     virtual void run_query(ql::query_params_t *query_params,
                            ql::response_t *response_out,
-=======
-    virtual void run_query(ql::query_id_t &&query_id,
-                           const ql::protob_t<Query> &query,
-                           Response *response_out,
-                           ql::query_cache_t *query_cache,
                            new_semaphore_acq_t *throttler,
->>>>>>> 072575e3
                            signal_t *interruptor) = 0;
 };
 
