#ifndef PROTOB_PROTOB_HPP_
#define PROTOB_PROTOB_HPP_

#include "errors.hpp"
#include <boost/function.hpp>

#include "arch/arch.hpp"
#include "concurrency/auto_drainer.hpp"
#include "containers/archive/archive.hpp"
#include "http/http.hpp"

enum protob_server_callback_mode_t {
    INLINE, //protobs that arrive will be called inline
    CORO_ORDERED, //a coroutine is spawned for each request but responses are sent back in order
    CORO_UNORDERED //a coroutine is spawned for each request and responses are sent back as they are completed
};

template <class request_t, class response_t, class context_t>
class protob_server_t : http_app_t, repeating_timer_callback_t {
public:
<<<<<<< HEAD
    protob_server_t(int port, int http_port, boost::function<response_t(request_t *, context_t *)> _f, response_t (*_on_unparsable_query)(request_t *, std::string), protob_server_callback_mode_t _cb_mode = CORO_ORDERED);
=======
    // TODO: Function pointers?  Really?
    protob_server_t(int port, int http_port, boost::function<response_t(request_t *, context_t *)> _f, response_t (*_on_unparsable_query)(request_t *), protob_server_callback_mode_t _cb_mode = CORO_ORDERED);  // NOLINT(readability/casting)
>>>>>>> 12089df0
    ~protob_server_t();
    static const int32_t magic_number;
private:

    void handle_conn(const scoped_ptr_t<nascent_tcp_conn_t> &nconn, auto_drainer_t::lock_t);
    void send(const response_t &, tcp_conn_t *conn, signal_t *closer) THROWS_ONLY(tcp_conn_write_closed_exc_t);

    // For HTTP server
    http_res_t handle(const http_req_t &);
    void on_ring();

    auto_drainer_t auto_drainer;
    scoped_ptr_t<tcp_listener_t> tcp_listener;
    boost::function<response_t(request_t *, context_t *)> f;
    response_t (*on_unparsable_query)(request_t *, std::string);
    protob_server_callback_mode_t cb_mode;

    // For HTTP server
    class http_context_t {
    public:
        //TODO make this configurable?
        static const int TIMEOUT_SEC = 5*60;
        static const int TIMEOUT_MS = TIMEOUT_SEC*1000;

        http_context_t();
        context_t *getContext();
        bool isExpired();
        void grab();
        void release();
        bool isFree();

    private:
        context_t ctx;
        time_t last_accessed;
        int users_count;

        // Update last_accessed to current time
        void touch();
    };

    scoped_ptr_t<http_server_t> http_server;
    std::map<int32_t, http_context_t> http_conns;
    int32_t next_http_conn_id;
    repeating_timer_t http_timeout_timer;
};

template<class request_t, class response_t, class context_t>
const int32_t protob_server_t<request_t, response_t, context_t>::magic_number
    = 0xaf61ba35;

//TODO figure out how to do 0 copy serialization with this.

#define RDB_MAKE_PROTOB_SERIALIZABLE_HELPER(pb_t, isinline)             \
    isinline write_message_t &operator<<(write_message_t &msg, const pb_t &p) { \
        CT_ASSERT(sizeof(int) == sizeof(int32_t));                      \
        int size = p.ByteSize();                                        \
        scoped_array_t<char> data(size);                                \
        p.SerializeToArray(data.data(), size);                          \
        int32_t size32 = size;                                          \
        msg << size32;                                                  \
        msg.append(data.data(), data.size());                           \
        return msg;                                                     \
    }                                                                   \
                                                                        \
    isinline MUST_USE archive_result_t deserialize(read_stream_t *s, pb_t *p) { \
        CT_ASSERT(sizeof(int) == sizeof(int32_t));                      \
        int32_t size;                                                   \
        archive_result_t res = deserialize(s, &size);                   \
        if (res) { return res; }                                        \
        if (size < 0) { return ARCHIVE_RANGE_ERROR; }                   \
        scoped_array_t<char> data(size);                                \
        int64_t read_res = force_read(s, data.data(), data.size());     \
        if (read_res != size) { return ARCHIVE_SOCK_ERROR; }            \
        p->ParseFromArray(data.data(), data.size());                    \
        return ARCHIVE_SUCCESS;                                         \
    }

#define RDB_MAKE_PROTOB_SERIALIZABLE(pb_t) RDB_MAKE_PROTOB_SERIALIZABLE_HELPER(pb_t, inline)
#define RDB_IMPL_PROTOB_SERIALIZABLE(pb_t) RDB_MAKE_PROTOB_SERIALIZABLE_HELPER(pb_t, )

#include "protob/protob.tcc"

#endif /* PROTOB_PROTOB_HPP_ */<|MERGE_RESOLUTION|>--- conflicted
+++ resolved
@@ -18,12 +18,8 @@
 template <class request_t, class response_t, class context_t>
 class protob_server_t : http_app_t, repeating_timer_callback_t {
 public:
-<<<<<<< HEAD
+    // TODO: Function pointers?  Really?
     protob_server_t(int port, int http_port, boost::function<response_t(request_t *, context_t *)> _f, response_t (*_on_unparsable_query)(request_t *, std::string), protob_server_callback_mode_t _cb_mode = CORO_ORDERED);
-=======
-    // TODO: Function pointers?  Really?
-    protob_server_t(int port, int http_port, boost::function<response_t(request_t *, context_t *)> _f, response_t (*_on_unparsable_query)(request_t *), protob_server_callback_mode_t _cb_mode = CORO_ORDERED);  // NOLINT(readability/casting)
->>>>>>> 12089df0
     ~protob_server_t();
     static const int32_t magic_number;
 private:
