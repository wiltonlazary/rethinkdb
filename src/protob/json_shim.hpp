// Copyright 2010-2015 RethinkDB, all rights reserved.
#ifndef PROTOB_JSON_SHIM_HPP_
#define PROTOB_JSON_SHIM_HPP_

#include <stdint.h>

<<<<<<< HEAD
#include "arch/types.hpp"
#include "containers/scoped.hpp"
#include "rdb_protocol/query.hpp"
=======
#include "rapidjson/stringbuffer.h"
#include "utils.hpp"
>>>>>>> 9504c0d5

class signal_t;

<<<<<<< HEAD
namespace ql {
class response_t;
class query_cache_t;
}

// Contains common declarations used by all wire protocols, this is a class rather than
// a namespace so we don't have to extern stuff.
class wire_protocol_t {
public:
    static const uint32_t TOO_LARGE_QUERY_SIZE;
    static const uint32_t TOO_LARGE_RESPONSE_SIZE;

    static const std::string unparseable_query_message;
    static std::string too_large_query_message(uint32_t size);
    static std::string too_large_response_message(size_t size);
};

// This is a class rather than a namespace so we can templatize the connection loop on
// the protocol type.
class json_protocol_t {
public:
    static scoped_ptr_t<ql::query_params_t> parse_query(tcp_conn_t *conn,
                                                        signal_t *interruptor,
                                                        ql::query_cache_t *query_cache);

    static void write_response_to_buffer(ql::response_t *response,
                                         rapidjson::StringBuffer *buffer_out);

    static void send_response(ql::response_t *response,
                              int64_t token,
                              tcp_conn_t *conn,
                              signal_t *interruptor);
};
=======
namespace json_shim {
// `str` must be a null-terminated C-string. It might get modified in unspecified ways.
MUST_USE bool parse_json_pb(Query *q, int64_t token, char *str) THROWS_NOTHING;
// `write_json_pb()` appends the encoded response onto out, leaving any existing
// data intact.
void write_json_pb(const Response &r, rapidjson::StringBuffer *out) THROWS_NOTHING;
}  // namespace json_shim
>>>>>>> 9504c0d5

#endif // PROTOB_JSON_SHIM_HPP_<|MERGE_RESOLUTION|>--- conflicted
+++ resolved
@@ -4,21 +4,16 @@
 
 #include <stdint.h>
 
-<<<<<<< HEAD
 #include "arch/types.hpp"
 #include "containers/scoped.hpp"
-#include "rdb_protocol/query.hpp"
-=======
 #include "rapidjson/stringbuffer.h"
-#include "utils.hpp"
->>>>>>> 9504c0d5
 
 class signal_t;
 
-<<<<<<< HEAD
 namespace ql {
 class response_t;
 class query_cache_t;
+class query_params_t;
 }
 
 // Contains common declarations used by all wire protocols, this is a class rather than
@@ -37,6 +32,11 @@
 // the protocol type.
 class json_protocol_t {
 public:
+    static scoped_ptr_t<ql::query_params_t> parse_query_from_buffer(
+            char *mutable_buffer,
+            ql::query_cache_t *query_cache,
+            int64_t token);
+
     static scoped_ptr_t<ql::query_params_t> parse_query(tcp_conn_t *conn,
                                                         signal_t *interruptor,
                                                         ql::query_cache_t *query_cache);
@@ -49,14 +49,5 @@
                               tcp_conn_t *conn,
                               signal_t *interruptor);
 };
-=======
-namespace json_shim {
-// `str` must be a null-terminated C-string. It might get modified in unspecified ways.
-MUST_USE bool parse_json_pb(Query *q, int64_t token, char *str) THROWS_NOTHING;
-// `write_json_pb()` appends the encoded response onto out, leaving any existing
-// data intact.
-void write_json_pb(const Response &r, rapidjson::StringBuffer *out) THROWS_NOTHING;
-}  // namespace json_shim
->>>>>>> 9504c0d5
 
 #endif // PROTOB_JSON_SHIM_HPP_