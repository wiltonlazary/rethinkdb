--- conflicted
+++ resolved
@@ -158,12 +158,9 @@
     force_create,
     coroutine_stack_size,
     print_version,
-<<<<<<< HEAD
     slave_of,
-=======
     failover_script,
     heartbeat_timeout,
->>>>>>> c1d812b7
 };
 
 enum rethinkdb_cmd {
@@ -282,12 +279,9 @@
                 {"force",                no_argument, &do_force_create, 1},
                 {"version",              no_argument, &do_version, 1},
                 {"help",                 no_argument, &do_help, 1},
-<<<<<<< HEAD
                 {"slave_of",             required_argument, 0, slave_of},
-=======
                 {"failover-script",      required_argument, 0, failover_script}, //TODO document this @jdoliner
                 {"heartbeat-timeout",    required_argument, 0, heartbeat_timeout}, //TODO document this @jdoliner
->>>>>>> c1d812b7
                 {0, 0, 0, 0}
             };
 
@@ -348,15 +342,12 @@
                 config.force_create = true; break;
             case print_version:
                 print_version_message(); break;
-<<<<<<< HEAD
             case slave_of:
                 config.set_master_addr(optarg); break;
-=======
             case failover_script:
                 break;
             case heartbeat_timeout:
                 break;
->>>>>>> c1d812b7
             case 'h':
             default:
                 /* getopt_long already printed an error message. */
@@ -642,7 +633,6 @@
     coro_t::set_coroutine_stack_size(parse_int(optarg));
 }
 
-<<<<<<< HEAD
 void parsing_cmd_config_t::set_master_addr(char *value) {
     char *token = strtok(value, ":");
     if (token == NULL || strlen(token) > MAX_HOSTNAME_LEN)
@@ -655,7 +645,8 @@
         fail_due_to_user_error("Invalid master address, address should be of the form hostname:port");
 
     replication_config.port = parse_int(token);
-=======
+}
+
 void parsing_cmd_config_t::set_failover_file(const char* value) {
     if (strlen(value) > MAX_PATH_LEN)
         fail_due_to_user_error("Failover script path is too long");
@@ -667,7 +658,6 @@
 
     if (failover_config.heartbeat_timeout < 0)
         fail_due_to_user_error("Heartbeat cannot be negative");
->>>>>>> c1d812b7
 }
 
 long long int parsing_cmd_config_t::parse_longlong(const char* value) {
