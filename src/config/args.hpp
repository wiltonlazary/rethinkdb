--- conflicted
+++ resolved
@@ -51,12 +51,7 @@
 #define MAX_DATA_EXTENTS                          (TERABYTE / (16 * KILOBYTE))
 
 // Size of each extent (in bytes)
-// Value is very low for testing purposes.
-<<<<<<< HEAD
-#define DEFAULT_EXTENT_SIZE                       (16 * KILOBYTE)
-=======
-#define EXTENT_SIZE                               (1 * MEGABYTE) //(16 * KILOBYTE)
->>>>>>> 27f772ab
+#define DEFAULT_EXTENT_SIZE                       (1 * MEGABYTE)
 
 // Max size of database file name
 #define MAX_DB_FILE_NAME                          1024
