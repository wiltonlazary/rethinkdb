
#ifndef __SERIALIZER_LOG_LBA_IN_MEMORY_INDEX__
#define __SERIALIZER_LOG_LBA_IN_MEMORY_INDEX__


#include "containers/segmented_vector.hpp"
#include "config/args.hpp"
#include "serializer/serializer.hpp"
#include "serializer/log/lba/disk_format.hpp"


class in_memory_index_t
{
    // blocks.get_size() == timestamps.get_size().  We use parallel
    // arrays to avoid wasting memory from alignment.
    segmented_vector_t<flagged_off64_t, MAX_BLOCK_ID> blocks;
    segmented_vector_t<repli_timestamp, MAX_BLOCK_ID> timestamps;

public:
    in_memory_index_t();

<<<<<<< HEAD
    // TODO: Rename this function.  It's one greater than the max
    // block id.
    block_id_t max_block_id();
=======
    // end_block_id is one greater than the max block id.
    ser_block_id_t end_block_id();
>>>>>>> 93e27d58

    struct info_t {
        flagged_off64_t offset;
        repli_timestamp recency;
    };

    info_t get_block_info(block_id_t id);
    void set_block_info(block_id_t id, repli_timestamp recency,
                        flagged_off64_t offset);

    bool is_offset_indexed(off64_t offset);
    ser_block_id_t get_block_id(off64_t offset);

    // Rebuild the reverse mapping offset -> block id. Can become necessary on startup, when the LBA contains outdaited entries with offset collisions to recent ones
    void rebuild_reverse_index(); 

#ifndef NDEBUG
    void print();
#endif
};

#endif /* __SERIALIZER_LOG_LBA_IN_MEMORY_INDEX__ */
<|MERGE_RESOLUTION|>--- conflicted
+++ resolved
@@ -19,14 +19,8 @@
 public:
     in_memory_index_t();
 
-<<<<<<< HEAD
-    // TODO: Rename this function.  It's one greater than the max
-    // block id.
-    block_id_t max_block_id();
-=======
     // end_block_id is one greater than the max block id.
-    ser_block_id_t end_block_id();
->>>>>>> 93e27d58
+    block_id_t end_block_id();
 
     struct info_t {
         flagged_off64_t offset;
@@ -38,7 +32,7 @@
                         flagged_off64_t offset);
 
     bool is_offset_indexed(off64_t offset);
-    ser_block_id_t get_block_id(off64_t offset);
+    block_id_t get_block_id(off64_t offset);
 
     // Rebuild the reverse mapping offset -> block id. Can become necessary on startup, when the LBA contains outdaited entries with offset collisions to recent ones
     void rebuild_reverse_index(); 
