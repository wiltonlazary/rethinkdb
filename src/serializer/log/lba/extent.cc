--- conflicted
+++ resolved
@@ -12,27 +12,14 @@
     public extent_t::sync_callback_t,
     public iocallback_t
 {
-<<<<<<< HEAD
-    scoped_aligned_malloc_t<char> data;
-=======
     scoped_device_block_aligned_ptr_t<char> data;
->>>>>>> b2a223b5
     extent_t *parent;
     size_t offset;
     std::vector< extent_t::sync_callback_t* > sync_cbs;
     bool waiting_for_prev, have_finished_sync, is_last_block;
 
     extent_block_t(extent_t *_parent, size_t _offset)
-<<<<<<< HEAD
-        : parent(_parent), offset(_offset) {
-        data = malloc_aligned<char>(DEVICE_BLOCK_SIZE, DEVICE_BLOCK_SIZE);
-    }
-    ~extent_block_t() {
-		data.reset();
-    }
-=======
         : data(DEVICE_BLOCK_SIZE), parent(_parent), offset(_offset) { }
->>>>>>> b2a223b5
 
     void write(file_account_t *io_account) {
         waiting_for_prev = true;
