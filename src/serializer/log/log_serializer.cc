#include "serializer/log/log_serializer.hpp"

#include <sys/types.h>
#include <sys/stat.h>
#include <unistd.h>
#include <boost/smart_ptr/shared_ptr.hpp>
#include <boost/variant/static_visitor.hpp>
#include <boost/variant/apply_visitor.hpp>

#include "buffer_cache/types.hpp"
#include "do_on_thread.hpp"

// TODO: This is just kind of a hack. See types.hpp for more information
uint64_t block_size_t::value() const {
    return ser_bs_ - sizeof(ls_buf_data_t);
}

void log_serializer_t::create(dynamic_config_t *dynamic_config, private_dynamic_config_t *private_dynamic_config, static_config_t *static_config) {

    direct_file_t df(private_dynamic_config->db_filename.c_str(), file_t::mode_read | file_t::mode_write | file_t::mode_create, dynamic_config->io_backend, dynamic_config->io_batch_factor);

    co_static_header_write(&df, static_config, sizeof(*static_config));

    metablock_t metablock;
    bzero(&metablock, sizeof(metablock));

    /* The extent manager's portion of the metablock includes a number indicating how many extents
    are in use. We have to initialize that to the actual number of extents in use for an empty
    database, which is the same as the number of metablock extents. */
    extent_manager_t::prepare_initial_metablock(&metablock.extent_manager_part, MB_NEXTENTS);

    data_block_manager_t::prepare_initial_metablock(&metablock.data_block_manager_part);
    lba_index_t::prepare_initial_metablock(&metablock.lba_index_part);

    metablock.block_sequence_id = NULL_SER_BLOCK_SEQUENCE_ID;

    mb_manager_t::create(&df, static_config->extent_size(), &metablock);
}

/* The process of starting up the serializer is handled by the ls_start_*_fsm_t. This is not
necessary, because there is only ever one startup process for each serializer; the serializer could
handle its own startup process. It is done this way to make it clear which parts of the serializer
are involved in startup and which parts are not. TODO: Coroutines. */

struct ls_start_existing_fsm_t :
    public static_header_read_callback_t,
    public mb_manager_t::metablock_read_callback_t,
    public lba_index_t::ready_callback_t
{
    explicit ls_start_existing_fsm_t(log_serializer_t *serializer)
        : ser(serializer), state(state_start) {
    }
    
    ~ls_start_existing_fsm_t() {
    }
    
    bool run(cond_t *to_signal) {
        rassert(state == state_start);
        rassert(ser->state == log_serializer_t::state_unstarted);
        ser->state = log_serializer_t::state_starting_up;
        
        ser->dbfile = new direct_file_t(ser->db_path, file_t::mode_read | file_t::mode_write, ser->dynamic_config->io_backend, ser->dynamic_config->io_batch_factor);
        if (!ser->dbfile->exists()) {
            crash("Database file \"%s\" does not exist.\n", ser->db_path);
        }
        
        state = state_read_static_header;
        to_signal_when_done = NULL;
        if (next_starting_up_step()) {
            return true;
        } else {
            to_signal_when_done = to_signal;
            return false;
        }
    }
    
    bool next_starting_up_step() {
        if (state == state_read_static_header) {
            if (static_header_read(ser->dbfile, &ser->static_config, sizeof(ser->static_config), this)) {
                state = state_find_metablock;
            } else {
                state = state_waiting_for_static_header;
                return false;
            }
        }
        
        if (state == state_find_metablock) {
            ser->extent_manager = new extent_manager_t(ser->dbfile, &ser->static_config, ser->dynamic_config);
            ser->extent_manager->reserve_extent(0);   /* For static header */
            
            ser->metablock_manager = new mb_manager_t(ser->extent_manager);
            ser->lba_index = new lba_index_t(ser->extent_manager);
            ser->data_block_manager = new data_block_manager_t(ser->dynamic_config, ser->extent_manager, ser, &ser->static_config);
            
            if (ser->metablock_manager->start_existing(ser->dbfile, &metablock_found, &metablock_buffer, this)) {
                state = state_start_lba;
            } else {
                state = state_waiting_for_metablock;
                return false;
            }
        }
        
        if (state == state_start_lba) {
            guarantee(metablock_found, "Could not find any valid metablock.");

            ser->latest_block_sequence_id = metablock_buffer.block_sequence_id;

            if (ser->lba_index->start_existing(ser->dbfile, &metablock_buffer.lba_index_part, this)) {
                state = state_reconstruct;
            } else {
                state = state_waiting_for_lba;
                return false;
            }
        }
        
        if (state == state_reconstruct) {
            ser->data_block_manager->start_reconstruct();
            for (block_id_t id = 0; id < ser->lba_index->end_block_id(); id++) {
                flagged_off64_t offset = ser->lba_index->get_block_offset(id);
                if (offset.has_value()) {
                    ser->data_block_manager->mark_live(offset.get_value());
                }
            }
            ser->data_block_manager->end_reconstruct();
            ser->data_block_manager->start_existing(ser->dbfile, &metablock_buffer.data_block_manager_part);
            
            ser->extent_manager->start_existing(&metablock_buffer.extent_manager_part);
            
            state = state_finish;
        }
        
        if (state == state_finish) {
            state = state_done;
            rassert(ser->state == log_serializer_t::state_starting_up);
            ser->state = log_serializer_t::state_ready;

            if (to_signal_when_done) to_signal_when_done->pulse();

            delete this;
            return true;
        }
        
        unreachable("Invalid state.");
    }
    
    void on_static_header_read() {
        rassert(state == state_waiting_for_static_header);
        state = state_find_metablock;
        next_starting_up_step();
    }
    
    void on_metablock_read() {
        rassert(state == state_waiting_for_metablock);
        state = state_start_lba;
        next_starting_up_step();
    }
    
    void on_lba_ready() {
        rassert(state == state_waiting_for_lba);
        state = state_reconstruct;
        next_starting_up_step();
    }
    
    log_serializer_t *ser;
    cond_t *to_signal_when_done;
    
    enum state_t {
        state_start,
        state_read_static_header,
        state_waiting_for_static_header,
        state_find_metablock,
        state_waiting_for_metablock,
        state_start_lba,
        state_waiting_for_lba,
        state_reconstruct,
        state_finish,
        state_done
    } state;
    
    bool metablock_found;
    log_serializer_t::metablock_t metablock_buffer;
};

log_serializer_t::log_serializer_t(dynamic_config_t *config, private_dynamic_config_t *private_dynamic_config)
    : dynamic_config(config),
      private_config(private_dynamic_config),
      shutdown_callback(NULL),
      state(state_unstarted),
      db_path(private_dynamic_config->db_filename.c_str()),
      dbfile(NULL),
      extent_manager(NULL),
      metablock_manager(NULL),
      lba_index(NULL),
      data_block_manager(NULL),
      last_write(NULL),
      active_write_count(0) {

    /* This is because the serializer is not completely converted to coroutines yet. */
    ls_start_existing_fsm_t *s = new ls_start_existing_fsm_t(this);
    cond_t cond;
    if (!s->run(&cond)) cond.wait();
}

log_serializer_t::~log_serializer_t() {
    
    cond_t cond;
    if (!shutdown(&cond)) cond.wait();

    rassert(state == state_unstarted || state == state_shut_down);
    rassert(last_write == NULL);
    rassert(active_write_count == 0);
}

void ls_check_existing(const char *filename, log_serializer_t::check_callback_t *cb) {
    direct_file_t df(filename, file_t::mode_read);
    cb->on_serializer_check(static_header_check(&df));
}

void log_serializer_t::check_existing(const char *filename, check_callback_t *cb) {
    coro_t::spawn(boost::bind(ls_check_existing, filename, cb));
}

void *log_serializer_t::malloc() {
    rassert(state == state_ready || state == state_shutting_down);
    
    // TODO: we shouldn't use malloc_aligned here, we should use our
    // custom allocation system instead (and use corresponding
    // free). This is tough because serializer object may not be on
    // the same core as the cache that's using it, so we should expose
    // the malloc object in a different way.
    char *data = reinterpret_cast<char *>(malloc_aligned(static_config.block_size().ser_value(), DEVICE_BLOCK_SIZE));

    // Initialize the block sequence id...
    reinterpret_cast<ls_buf_data_t *>(data)->block_sequence_id = NULL_SER_BLOCK_SEQUENCE_ID;

    data += sizeof(ls_buf_data_t);
    return reinterpret_cast<void *>(data);
}

void *log_serializer_t::clone(void *_data) {
    rassert(state == state_ready || state == state_shutting_down);
    
    // TODO: we shouldn't use malloc_aligned here, we should use our
    // custom allocation system instead (and use corresponding
    // free). This is tough because serializer object may not be on
    // the same core as the cache that's using it, so we should expose
    // the malloc object in a different way.
    char *data = reinterpret_cast<char*>(malloc_aligned(static_config.block_size().ser_value(), DEVICE_BLOCK_SIZE));
    memcpy(data, reinterpret_cast<char*>(_data) - sizeof(ls_buf_data_t), static_config.block_size().ser_value());
    data += sizeof(ls_buf_data_t);
    return reinterpret_cast<void *>(data);
}

void log_serializer_t::free(void *ptr) {
    rassert(state == state_ready || state == state_shutting_down);

    char *data = reinterpret_cast<char *>(ptr);
    data -= sizeof(ls_buf_data_t);
    ::free(reinterpret_cast<void *>(data));
}

file_t::account_t *log_serializer_t::make_io_account(int priority, int outstanding_requests_limit) {
    rassert(dbfile);
    return new file_t::account_t(dbfile, priority, outstanding_requests_limit);
}

perfmon_duration_sampler_t pm_serializer_block_reads("serializer_block_reads", secs_to_ticks(1));
perfmon_counter_t pm_serializer_index_reads("serializer_index_reads");
// TODO: Should be a duration sampler (see block_write() below)
//perfmon_duration_sampler_t pm_serializer_block_writes("serializer_block_writes", secs_to_ticks(1));
perfmon_counter_t pm_serializer_block_writes("serializer_block_writes");
perfmon_duration_sampler_t pm_serializer_index_writes("serializer_index_writes", secs_to_ticks(1));
perfmon_sampler_t pm_serializer_index_writes_size("serializer_index_writes_size", secs_to_ticks(1));

void log_serializer_t::block_read(boost::shared_ptr<block_token_t> token, void *buf, file_t::account_t *io_account) {
    ticks_t pm_time;
    pm_serializer_block_reads.begin(&pm_time);

    ls_block_token_t *ls_token = dynamic_cast<ls_block_token_t*>(token.get());
    rassert(ls_token);
    assert_thread();
    rassert(state == state_ready);
    rassert(token_offsets.find(ls_token) != token_offsets.end());

    const off64_t offset = token_offsets[ls_token];

    struct : public cond_t, public iocallback_t {
        void on_io_complete() { pulse(); }
    } cb;
    if (!data_block_manager->read(offset, buf, io_account, &cb)) cb.wait();

    pm_serializer_block_reads.end(&pm_time);
}

void log_serializer_t::index_write(const std::vector<index_write_op_t>& write_ops, file_t::account_t *io_account) {
    ticks_t pm_time;
    pm_serializer_index_writes.begin(&pm_time);
    pm_serializer_index_writes_size.record(write_ops.size());

    index_write_context_t context;
    index_write_prepare(context, io_account);

    for (std::vector<index_write_op_t>::const_iterator write_op_it = write_ops.begin();
         write_op_it != write_ops.end();
         ++write_op_it)
    {
        const index_write_op_t& op = *write_op_it;
        flagged_off64_t offset = lba_index->get_block_offset(op.block_id);

        if (op.token) {
            // Update the offset pointed to, and mark garbage/liveness as necessary.
            boost::shared_ptr<block_token_t> token = op.token.get();

            // Mark old offset as garbage
            if (offset.has_value())
                data_block_manager->mark_garbage(offset.get_value());

            // Write new token to index, or remove from index as appropriate.
            if (token) {
                ls_block_token_t *ls_token = dynamic_cast<ls_block_token_t*>(token.get());
                rassert(ls_token);
                rassert(token_offsets.find(ls_token) != token_offsets.end());
                offset.set_value(token_offsets[ls_token]);

                /* mark the life */
                data_block_manager->mark_live(offset.get_value());
            }
            else
                offset.remove_value();
        }

        // Update block info (delete bit, recency)
        if (op.delete_bit) offset.set_delete_bit(op.delete_bit.get());
        repli_timestamp recency = op.recency ? op.recency.get()
                                : lba_index->get_block_recency(op.block_id);

        lba_index->set_block_info(op.block_id, recency, offset, io_account);
    }

    index_write_finish(context, io_account);

    pm_serializer_index_writes.end(&pm_time);
}

void log_serializer_t::index_write_prepare(index_write_context_t &context, file_t::account_t *io_account) {
    active_write_count++;

<<<<<<< HEAD
    /* Start an extent manager transaction so we can allocate and release extents */
    context.extent_txn = extent_manager->begin_transaction();
=======
            repli_timestamp_t recency = write.recency_specified ? write.recency : ser->lba_index->get_block_recency(write.block_id);
>>>>>>> 689e7367

    /* Just to make sure that the LBA GC gets exercised */
    lba_index->consider_gc(io_account);
}

void log_serializer_t::index_write_finish(index_write_context_t &context, file_t::account_t *io_account) {
    metablock_t mb_buffer;

    /* Sync the LBA */
    struct : public cond_t, public lba_index_t::sync_callback_t {
        void on_lba_sync() { pulse(); }
    } on_lba_sync;
    const bool offsets_were_written = lba_index->sync(io_account, &on_lba_sync);

    /* Prepare metablock now instead of in when we write it so that we will have the correct
    metablock information for this write even if another write starts before we finish writing
    our data and LBA. */
    prepare_metablock(&mb_buffer);

    /* Stop the extent manager transaction so another one can start, but don't commit it
    yet */
    extent_manager->end_transaction(context.extent_txn);

    /* Get in line for the metablock manager */
    bool waiting_for_prev_write;
    cond_t on_prev_write_submitted_metablock;
    if (last_write) {
        last_write->next_metablock_write = &on_prev_write_submitted_metablock;
        waiting_for_prev_write = true;
    } else {
        waiting_for_prev_write = false;
    }
    last_write = &context;

    if (!offsets_were_written) on_lba_sync.wait();
    if (waiting_for_prev_write) on_prev_write_submitted_metablock.wait();

    struct : public cond_t, public mb_manager_t::metablock_write_callback_t {
        void on_metablock_write() { pulse(); }
    } on_metablock_write;
    const bool done_with_metablock = metablock_manager->write_metablock(&mb_buffer, io_account, &on_metablock_write);

    /* If there was another transaction waiting for us to write our metablock so it could
    write its metablock, notify it now so it can write its metablock. */
    if (context.next_metablock_write) {
        context.next_metablock_write->pulse();
    } else {
        rassert(&context == last_write);
        last_write = NULL;
    }

    if (!done_with_metablock) on_metablock_write.wait();

    active_write_count--;

    /* End the extent manager transaction so the extents can actually get reused. */
    extent_manager->commit_transaction(context.extent_txn);

    //TODO I'm kind of unhappy that we're calling this from in here we should figure out better where to trigger gc
    consider_start_gc();

    // If we were in the process of shutting down and this is the
    // last transaction, shut ourselves down for good.
    if(state == log_serializer_t::state_shutting_down
       && shutdown_state == log_serializer_t::shutdown_waiting_on_serializer
       && last_write == NULL
       && active_write_count == 0) {
        
        next_shutdown_step();
    }
}

boost::shared_ptr<serializer_t::block_token_t> log_serializer_t::generate_block_token(off64_t offset) {
    return boost::shared_ptr<block_token_t>(new ls_block_token_t(this, offset));
}

boost::shared_ptr<serializer_t::block_token_t>
log_serializer_t::block_write(const void *buf, file_t::account_t *io_account, iocallback_t *cb) {
    return block_write(buf, NULL_BLOCK_ID, io_account, cb);
}

boost::shared_ptr<serializer_t::block_token_t>
log_serializer_t::block_write(const void *buf, block_id_t block_id, file_t::account_t *io_account, iocallback_t *cb) {
    // TODO: Implement a duration sampler perfmon for this
    pm_serializer_block_writes++;

    extent_manager_t::transaction_t *em_trx = extent_manager->begin_transaction();
    const off64_t offset = data_block_manager->write(buf, block_id, true, io_account, cb);
    extent_manager->end_transaction(em_trx);
    extent_manager->commit_transaction(em_trx);

    return generate_block_token(offset);
}

void log_serializer_t::register_block_token(ls_block_token_t *token, off64_t offset) {
    rassert(token_offsets.find(token) == token_offsets.end());
    token_offsets[token] = offset;

    const bool first_token_for_offset = offset_tokens.find(offset) == offset_tokens.end();
    if (first_token_for_offset) {
        // Mark offset live in GC
        data_block_manager->mark_token_live(offset);
    }

    offset_tokens.insert(std::pair<off64_t, ls_block_token_t*>(offset, token));
}

void log_serializer_t::unregister_block_token(ls_block_token_t *token) {    
    std::map<ls_block_token_t*, off64_t>::iterator token_offset_it = token_offsets.find(token);
    rassert(token_offset_it != token_offsets.end());

    for (std::multimap<off64_t, ls_block_token_t*>::iterator offset_token_it = offset_tokens.find(token_offset_it->second);
            offset_token_it != offset_tokens.end() && offset_token_it->first == token_offset_it->second;
            ++offset_token_it) {

        if (offset_token_it->second == token) {
            offset_tokens.erase(offset_token_it);
            break;
        }
    }

    const bool last_token_for_offset = offset_tokens.find(token_offset_it->second) == offset_tokens.end();
    if (last_token_for_offset) {
        // Mark offset garbage in GC
        data_block_manager->mark_token_garbage(token_offset_it->second);
    }
    
    token_offsets.erase(token_offset_it);
}

void log_serializer_t::remap_block_to_new_offset(off64_t current_offset, off64_t new_offset) {
    rassert(new_offset != current_offset);
    bool have_to_update_gc = false;

    for (std::multimap<off64_t, ls_block_token_t*>::iterator offset_token_it = offset_tokens.find(current_offset);
            offset_token_it != offset_tokens.end() && offset_token_it->first == current_offset;
            ++offset_token_it) {
        
        have_to_update_gc = true;

        rassert(token_offsets[offset_token_it->second] == current_offset);
        token_offsets[offset_token_it->second] = new_offset;
        offset_tokens.insert(std::pair<off64_t, ls_block_token_t*>(new_offset, offset_token_it->second));
        offset_tokens.erase(offset_token_it);
    }

    if (have_to_update_gc) {
        data_block_manager->mark_token_garbage(current_offset);
        data_block_manager->mark_token_live(new_offset);
    }
}

// The block_id is there to keep the interface independent from the serializer
// implementation. This method should work even if there's no block sequence id in
// buf.
ser_block_sequence_id_t log_serializer_t::get_block_sequence_id(UNUSED block_id_t block_id, const void* buf) {
    const ls_buf_data_t *ser_data = reinterpret_cast<const ls_buf_data_t *>(buf);
    ser_data--;
    rassert(ser_data->block_id == block_id);
    return ser_data->block_sequence_id;
}

block_size_t log_serializer_t::get_block_size() {
    return static_config.block_size();
}

// TODO: Should be called end_block_id I guess (or should subtract 1 frim end_block_id?
block_id_t log_serializer_t::max_block_id() {
    rassert(state == state_ready);
    assert_thread();
    
    return lba_index->end_block_id();
}
    
boost::shared_ptr<serializer_t::block_token_t> log_serializer_t::index_read(block_id_t block_id) {
    pm_serializer_index_reads++;

    assert_thread();
    rassert(state == state_ready);

    if (block_id >= lba_index->end_block_id()) {
        return boost::shared_ptr<serializer_t::block_token_t>();
    }

    flagged_off64_t offset = lba_index->get_block_offset(block_id);
    if (offset.has_value()) {
        return boost::shared_ptr<block_token_t>(new ls_block_token_t(this, offset.get_value()));
    } else {
        return boost::shared_ptr<serializer_t::block_token_t>();
    }
}

bool log_serializer_t::get_delete_bit(block_id_t id) {
    assert_thread();
    rassert(state == state_ready);

    flagged_off64_t offset = lba_index->get_block_offset(id);
    return offset.get_delete_bit();
}

repli_timestamp_t log_serializer_t::get_recency(block_id_t id) {
    return lba_index->get_block_recency(id);
}

bool log_serializer_t::shutdown(cond_t *cb) {
    rassert(cb);
    rassert(state == state_ready);
    assert_thread();
    shutdown_callback = cb;

    shutdown_state = shutdown_begin;
    shutdown_in_one_shot = true;
    
    return next_shutdown_step();
}

bool log_serializer_t::next_shutdown_step() {
    assert_thread();
    
    if(shutdown_state == shutdown_begin) {
        // First shutdown step
        shutdown_state = shutdown_waiting_on_serializer;
        if (last_write || active_write_count > 0) {
            state = state_shutting_down;
            shutdown_in_one_shot = false;
            return false;
        }
        state = state_shutting_down;
    }

    if(shutdown_state == shutdown_waiting_on_serializer) {
        shutdown_state = shutdown_waiting_on_datablock_manager;
        if(!data_block_manager->shutdown(this)) {
            shutdown_in_one_shot = false;
            return false;
        }
    }

    if(shutdown_state == shutdown_waiting_on_datablock_manager) {
        shutdown_state = shutdown_waiting_on_lba;
        if(!lba_index->shutdown(this)) {
            shutdown_in_one_shot = false;
            return false;
        }
    }

    if(shutdown_state == shutdown_waiting_on_lba) {
        metablock_manager->shutdown();
        extent_manager->shutdown();
        
        delete lba_index;
        lba_index = NULL;
        
        delete data_block_manager;
        data_block_manager = NULL;
        
        delete metablock_manager;
        metablock_manager = NULL;
        
        delete extent_manager;
        extent_manager = NULL;
        
        delete dbfile;
        dbfile = NULL;
        
        state = state_shut_down;

        // Don't call the callback if we went through the entire
        // shutdown process in one synchronous shot.
        if (!shutdown_in_one_shot && shutdown_callback) shutdown_callback->pulse();

        return true;
    }

    unreachable("Invalid state.");
    return true; // make compiler happy
}

void log_serializer_t::on_datablock_manager_shutdown() {
    next_shutdown_step();
}

void log_serializer_t::on_lba_shutdown() {
    next_shutdown_step();
}

void log_serializer_t::prepare_metablock(metablock_t *mb_buffer) {
    bzero(mb_buffer, sizeof(*mb_buffer));
    extent_manager->prepare_metablock(&mb_buffer->extent_manager_part);
    data_block_manager->prepare_metablock(&mb_buffer->data_block_manager_part);
    lba_index->prepare_metablock(&mb_buffer->lba_index_part);
    mb_buffer->block_sequence_id = latest_block_sequence_id;
}


void log_serializer_t::consider_start_gc() {
    if (data_block_manager->do_we_want_to_start_gcing() && state == log_serializer_t::state_ready) {
        // We do not do GC if we're not in the ready state
        // (i.e. shutting down)
        data_block_manager->start_gc();
    }
}


bool log_serializer_t::disable_gc(gc_disable_callback_t *cb) {
    return data_block_manager->disable_gc(cb);
}

void log_serializer_t::enable_gc() {
    data_block_manager->enable_gc();
}

void log_serializer_t::register_read_ahead_cb(read_ahead_callback_t *cb) {
    if (get_thread_id() != home_thread()) {
        do_on_thread(home_thread(), boost::bind(&log_serializer_t::register_read_ahead_cb, this, cb));
        return;
    }

    read_ahead_callbacks.push_back(cb);
}

void log_serializer_t::unregister_read_ahead_cb(read_ahead_callback_t *cb) {
    if (get_thread_id() != home_thread()) {
        do_on_thread(home_thread(), boost::bind(&log_serializer_t::unregister_read_ahead_cb, this, cb));
        return;
    }

    for (std::vector<read_ahead_callback_t*>::iterator cb_it = read_ahead_callbacks.begin(); cb_it != read_ahead_callbacks.end(); ++cb_it) {
        if (*cb_it == cb) {
            read_ahead_callbacks.erase(cb_it);
            break;
        }
    }
}

bool log_serializer_t::offer_buf_to_read_ahead_callbacks(block_id_t block_id, void *buf, repli_timestamp_t recency_timestamp) {
    for (size_t i = 0; i < read_ahead_callbacks.size(); ++i) {
        if (read_ahead_callbacks[i]->offer_read_ahead_buf(block_id, buf, recency_timestamp)) {
            return true;
        }
    }
    return false;
}

bool log_serializer_t::should_perform_read_ahead() {
    assert_thread();
    return dynamic_config->read_ahead && !read_ahead_callbacks.empty();
}
<|MERGE_RESOLUTION|>--- conflicted
+++ resolved
@@ -345,12 +345,8 @@
 void log_serializer_t::index_write_prepare(index_write_context_t &context, file_t::account_t *io_account) {
     active_write_count++;
 
-<<<<<<< HEAD
     /* Start an extent manager transaction so we can allocate and release extents */
     context.extent_txn = extent_manager->begin_transaction();
-=======
-            repli_timestamp_t recency = write.recency_specified ? write.recency : ser->lba_index->get_block_recency(write.block_id);
->>>>>>> 689e7367
 
     /* Just to make sure that the LBA GC gets exercised */
     lba_index->consider_gc(io_account);
