--- conflicted
+++ resolved
@@ -50,13 +50,8 @@
     return 1; // XXX
 }
 
-<<<<<<< HEAD
 bool internal_node_handler::remove(btree_internal_node *node, btree_key *key) {
 #ifdef DELETE_DEBUG
-=======
-void internal_node_handler::remove(btree_internal_node *node, btree_key *key) {
-#ifndef NDEBUG
->>>>>>> 3c4e613d
     printf("removing key\n");
     internal_node_handler::print(node);
 #endif
@@ -66,19 +61,12 @@
 
     if (index == node->npairs)
         make_last_pair_special(node);
-<<<<<<< HEAD
 #ifdef DELETE_DEBUG
     printf("\t|\n\t|\n\t|\n\tV\n");
     internal_node_handler::print(node);
 #endif
 
     return true; // XXX
-=======
-#ifndef NDEBUG
-    printf("\t|\n\t|\n\t|\n\tV\n");
-    internal_node_handler::print(node);
-#endif
->>>>>>> 3c4e613d
 }
 
 void internal_node_handler::split(btree_internal_node *node, btree_internal_node *rnode, btree_key *median) {
@@ -109,11 +97,7 @@
 }
 
 void internal_node_handler::merge(btree_internal_node *node, btree_internal_node *rnode, btree_key *key_to_remove, btree_internal_node *parent) {
-<<<<<<< HEAD
-#ifdef DELETE_DEBUG
-=======
-#ifndef NDEBUG
->>>>>>> 3c4e613d
+#ifdef DELETE_DEBUG
     printf("merging\n");
     printf("node:\n");
     internal_node_handler::print(node);
@@ -202,7 +186,6 @@
         int index = sibling->npairs - (sibling->npairs - node->npairs) / 2;
 #endif
         int pairs_to_move = sibling->npairs - index;
-<<<<<<< HEAD
         check("could not level nodes", pairs_to_move < 0);
         if (pairs_to_move == 0) return false;
 
@@ -212,9 +195,6 @@
         sibling->pair_offsets[sibling->npairs-1] = insert_pair(sibling, last_offset, key_from_parent);
 
         //copy from end of sibling to beginning of node
-=======
-        check("could not level nodes", pairs_to_move <= 0);
->>>>>>> 3c4e613d
         memmove(node->pair_offsets + pairs_to_move, node->pair_offsets, node->npairs * sizeof(*node->pair_offsets));
         for (int i = index; i < sibling->npairs; i++) {
             node->pair_offsets[i-index] = insert_pair(node, get_pair(sibling, sibling->pair_offsets[i]));
@@ -259,11 +239,7 @@
 }
 
 void internal_node_handler::update_key(btree_internal_node *node, btree_key *key_to_replace, btree_key *replacement_key) {
-<<<<<<< HEAD
-#ifdef DELETE_DEBUG
-=======
-#ifndef NDEBUG
->>>>>>> 3c4e613d
+#ifdef DELETE_DEBUG
     printf("updating key\n");
     internal_node_handler::print(node);
 #endif
@@ -271,11 +247,7 @@
     block_id_t tmp_lnode = get_pair(node, node->pair_offsets[index])->lnode;
     delete_pair(node, node->pair_offsets[index]);
     node->pair_offsets[index] = insert_pair(node, tmp_lnode, replacement_key);
-<<<<<<< HEAD
-#ifdef DELETE_DEBUG
-=======
-#ifndef NDEBUG
->>>>>>> 3c4e613d
+#ifdef DELETE_DEBUG
     printf("\t|\n\t|\n\t|\n\tV\n");
     internal_node_handler::print(node);
 #endif
