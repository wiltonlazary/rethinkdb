--- conflicted
+++ resolved
@@ -24,11 +24,7 @@
         cb_->on_deletion(key, recency, interruptor);
     }
 
-<<<<<<< HEAD
-    void on_pair(alt_buf_parent_t parent, repli_timestamp_t recency,
-=======
     void on_pair(buf_parent_t parent, repli_timestamp_t recency,
->>>>>>> 1db2f996
                  const btree_key_t *key, const void *val,
                  signal_t *interruptor) THROWS_ONLY(interrupted_exc_t) {
         rassert(kr_.contains_key(key->contents, key->size));
@@ -58,11 +54,7 @@
 void memcached_backfill(btree_slice_t *slice, const key_range_t& key_range,
                         repli_timestamp_t since_when, backfill_callback_t *callback,
                         superblock_t *superblock,
-<<<<<<< HEAD
-                        alt_buf_lock_t *sindex_block,
-=======
                         buf_lock_t *sindex_block,
->>>>>>> 1db2f996
                         parallel_traversal_progress_t *p,
                         signal_t *interruptor) THROWS_ONLY(interrupted_exc_t) {
     agnostic_memcached_backfill_callback_t agnostic_cb(callback, key_range);
