#include "riak/cluster/read.hpp"
#include "riak/cluster/std_utils.hpp"

namespace riak {
point_read_t::point_read_t(std::string _key) 
    : key(_key)
{ }

point_read_t::point_read_t(std::string _key, std::pair<int, int> _range)
    : key(_key), range(_range)
{ }

region_t point_read_t::get_region() const {
    region_t::finite_t set;
    set.insert(key);
    return region_t(set);
}

<<<<<<< HEAD
std::vector<read_t> point_read_t::shard(UNUSED std::vector<region_t> regions) {
=======
std::vector<read_t> point_read_t::shard(DEBUG_ONLY_VAR std::vector<region_t> regions) {
>>>>>>> 6be63b69
    rassert(regions.size() == 1);
    region_t region = get_region();
    rassert(regions[0].overlaps(region));

    return utils::singleton_vector(read_t(*this));
}

region_t bucket_read_t::get_region() const {
    return region_limit;
}

std::vector<read_t> bucket_read_t::shard(std::vector<region_t> regions) {
    std::vector<read_t> res;

    for (std::vector<region_t>::iterator it = regions.begin(); it != regions.end(); it++) {
        res.push_back(read_t(bucket_read_t(*it)));
    }

    return res;
}

region_t mapred_read_t::get_region() const {
    return region;
}

std::vector<read_t> mapred_read_t::shard(std::vector<region_t> regions) {
    std::vector<read_t> res;
    for (std::vector<region_t>::iterator it = regions.begin(); it != regions.end(); it++) {
        res.push_back(read_t(mapred_read_t(it->intersection(region))));
    }
    return res;
}

struct read_get_region_functor : public boost::static_visitor<region_t> {
    region_t operator()(const point_read_t &read) const { return read.get_region(); }
    region_t operator()(const bucket_read_t &read) const { return read.get_region(); }
    region_t operator()(const mapred_read_t &read) const { return read.get_region(); }
};

region_t read_t::get_region() const {
    return boost::apply_visitor(read_get_region_functor(), internal);
}

struct read_shard_functor : public boost::static_visitor<std::vector<read_t> > {
    std::vector<read_t>  operator()(point_read_t read, std::vector<region_t> regions) const { 
        return read.shard(regions); 
    }
    std::vector<read_t>  operator()(bucket_read_t read, std::vector<region_t> regions) const {
        return read.shard(regions); 
    }
    std::vector<read_t>  operator()(mapred_read_t read, std::vector<region_t> regions) const {
        return read.shard(regions); 
    }
};

std::vector<read_t> read_t::shard(std::vector<region_t> regions) {
    boost::variant<std::vector<region_t> > _regions(regions);
    return boost::apply_visitor(read_shard_functor(), internal, _regions);
}

struct read_response_unshard_functor : public boost::static_visitor<read_response_t> {
    read_response_t operator()(const point_read_response_t &, const point_read_response_t &) const { unreachable(); }
    read_response_t operator()(const point_read_response_t &, const bucket_read_response_t &) const { unreachable(); }
    read_response_t operator()(const point_read_response_t &, const mapred_read_response_t &) const { unreachable(); }
    read_response_t operator()(const bucket_read_response_t &, const point_read_response_t &) const { unreachable(); }
    read_response_t operator()(const bucket_read_response_t &x, const bucket_read_response_t &y) const { return bucket_read_response_t (x, y); }
    read_response_t operator()(const bucket_read_response_t &, const mapred_read_response_t &) const { unreachable(); }
    read_response_t operator()(const mapred_read_response_t &, const point_read_response_t &) const { unreachable(); }
    read_response_t operator()(const mapred_read_response_t &, const bucket_read_response_t &) const { unreachable(); }
    read_response_t operator()(const mapred_read_response_t &, const mapred_read_response_t &) const { crash("Not implemented"); }
};

read_response_t read_t::unshard(std::vector<read_response_t> responses) {
    rassert(!responses.empty());
    while (responses.size() != 1) {
        //notice if copy constructors for these read responses are expensive this could become kind of slow
        read_response_t combined = boost::apply_visitor(read_response_unshard_functor(), *(responses.rend()), *(responses.rend() + 1));

        responses.pop_back();
        responses.pop_back();

        responses.push_back(combined);
    }

    return responses.front();
}

mapred_read_response_t mapred_read_response_t::unshard(std::vector<mapred_read_response_t>, temporary_cache *) {
    crash("Not implemented");
}

} //namespace riak <|MERGE_RESOLUTION|>--- conflicted
+++ resolved
@@ -16,11 +16,7 @@
     return region_t(set);
 }
 
-<<<<<<< HEAD
-std::vector<read_t> point_read_t::shard(UNUSED std::vector<region_t> regions) {
-=======
 std::vector<read_t> point_read_t::shard(DEBUG_ONLY_VAR std::vector<region_t> regions) {
->>>>>>> 6be63b69
     rassert(regions.size() == 1);
     region_t region = get_region();
     rassert(regions[0].overlaps(region));
