// Copyright 2010-2013 RethinkDB, all rights reserved.
#include "backtrace.hpp"

#ifdef _WIN32
#define OPTIONAL // This macro is undefined in "windows.hpp" but necessary for <DbgHelp.h>
#include <DbgHelp.h>
#include <atomic>
#else
#include <cxxabi.h>
#include <execinfo.h>
#include <sys/wait.h>
#endif

#include <stdio.h>
#include <string.h>
#include <unistd.h>
#include <fcntl.h>

#include <string>

#include "arch/runtime/coroutines.hpp"
#include "containers/scoped.hpp"
#include "logger.hpp"
#include "rethinkdb_backtrace.hpp"
#include "utils.hpp"

#ifndef _WIN32
static bool parse_backtrace_line(char *line, char **filename, char **function, char **offset, char **address) {
    /*
    backtrace() gives us lines in one of the following two forms:
       ./path/to/the/binary(function+offset) [address]
       ./path/to/the/binary [address]
    */

    *filename = line;

    // Check if there is a function present
    if (char *paren1 = strchr(line, '(')) {
        char *paren2 = strchr(line, ')');
        if (!paren2) return false;
        *paren1 = *paren2 = '\0';   // Null-terminate the offset and the filename
        *function = paren1 + 1;
        char *plus = strchr(*function, '+');
        if (!plus) return false;
        *plus = '\0';   // Null-terminate the function name
        *offset = plus + 1;
        line = paren2 + 1;
        if (*line != ' ') return false;
        line += 1;
    } else {
        *function = nullptr;
        *offset = nullptr;
        char *bracket = strchr(line, '[');
        if (!bracket) return false;
        line = bracket - 1;
        if (*line != ' ') return false;
        *line = '\0';   // Null-terminate the file name
        line += 1;
    }

    // We are now at the opening bracket of the address
    if (*line != '[') return false;
    line += 1;
    *address = line;
    line = strchr(line, ']');
    if (!line || line[1] != '\0') return false;
    *line = '\0';   // Null-terminate the address

    return true;
}

/* There has been some trouble with abi::__cxa_demangle.

Originally, demangle_cpp_name() took a pointer to the mangled name, and returned a
buffer that must be free()ed. It did this by calling __cxa_demangle() and passing NULL
and 0 for the buffer and buffer-size arguments.

There were complaints that print_backtrace() was smashing memory. Shachaf observed that
pieces of the backtrace seemed to be ending up overwriting other structs, and filed
issue #100.

Daniel Mewes suspected that the memory smashing was related to calling malloc().
In December 2010, he changed demangle_cpp_name() to take a static buffer, and fill
this static buffer with the demangled name. See 284246bd.

abi::__cxa_demangle expects a malloc()ed buffer, and if the buffer is too small it
will call realloc() on it. So the static-buffer approach worked except when the name
to be demangled was too large.

In March 2011, Tim and Ivan got tired of the memory allocator complaining that someone
was trying to realloc() an unallocated buffer, and changed demangle_cpp_name() back
to the way it was originally.

Please don't change this function without talking to the people who have already
been involved in this. */

std::string demangle_cpp_name(const char *mangled_name) {
    int res;
    char *name_as_c_str = abi::__cxa_demangle(mangled_name, nullptr, nullptr, &res);
    if (res == 0) {
        std::string name_as_std_string(name_as_c_str);
        free(name_as_c_str);
        return name_as_std_string;
    } else {
        throw demangle_failed_exc_t();
    }
}

int set_o_cloexec(int fd) {
    int flags = fcntl(fd, F_GETFD);
    if (flags < 0) {
        return flags;
    }
    return fcntl(fd, F_SETFD, flags | FD_CLOEXEC);
}

address_to_line_t::addr2line_t::addr2line_t(const char *executable) : input(nullptr), output(nullptr), bad(false), pid(-1) {
    if (pipe(child_in) || set_o_cloexec(child_in[0]) || set_o_cloexec(child_in[1]) || pipe(child_out) || set_o_cloexec(child_out[0]) || set_o_cloexec(child_out[1])) {
        bad = true;
        return;
    }

    if ((pid = fork())) {
        input = fdopen(child_in[1], "w");
        output = fdopen(child_out[0], "r");
        close(child_in[0]);
        close(child_out[1]);
    } else {
        dup2(child_in[0], 0);   // stdin
        dup2(child_out[1], 1);  // stdout

        const char *args[] = {"addr2line", "-s", "-e", executable, nullptr};

        execvp("addr2line", const_cast<char *const *>(args));
        // A normal `exit` can get stuck here it seems. Maybe some `atexit` handler?
        _exit(EXIT_FAILURE);
    }
}

address_to_line_t::addr2line_t::~addr2line_t() {
    if (input) {
        fclose(input);
    }
    if (output) {
        fclose(output);
    }
    if (pid != -1) {
        waitpid(pid, nullptr, 0);
    }
}

bool address_to_line_t::run_addr2line(const std::string &executable, const void *address, char *line, int line_size) {
    addr2line_t *proc;

    std::map<std::string, scoped_ptr_t<addr2line_t> >::iterator iter
        = procs.find(executable);

    if (iter != procs.end()) {
        proc = iter->second.get();
    } else {
        proc = new addr2line_t(executable.c_str());
        auto p = procs.insert(
                std::make_pair(executable,
                               make_scoped<addr2line_t>(executable.c_str()))).first;
        proc = p->second.get();
    }

    if (proc->bad) {
        return false;
    }

    fprintf(proc->input, "%p\n", address);
    fflush(proc->input);

    char *result = fgets(line, line_size, proc->output);

    if (result == nullptr) {
        proc->bad = true;
        return false;
    }

    line[line_size - 1] = '\0';

    int len = strlen(line);
    if (line[len - 1] == '\n') {
        line[len - 1] = '\0';
    }

    if (!strcmp(line, "??:0")) return false;

    return true;
}

std::string address_to_line_t::address_to_line(const std::string &executable, const void *address) {
    char line[255];
    bool success = run_addr2line(executable, address, line, sizeof(line));

    if (!success) {
        return "";
    } else {
        return std::string(line);
    }
}
#endif

std::string format_backtrace(bool use_addr2line) {
    lazy_backtrace_formatter_t bt;
    return use_addr2line ? bt.lines() : bt.addrs();
}

backtrace_t::backtrace_t() {
    scoped_array_t<void *> stack_frames(new void*[max_frames], max_frames); // Allocate on heap in case stack space is scarce
    int size = rethinkdb_backtrace(stack_frames.data(), max_frames);

#ifdef CROSS_CORO_BACKTRACES
    if (coro_t::self() != nullptr) {
        int space_remaining = max_frames - size;
        rassert(space_remaining >= 0);
        size += coro_t::self()->copy_spawn_backtrace(stack_frames.data() + size,
                                                     space_remaining);
    }
#endif

    frames.reserve(static_cast<size_t>(size));
    for (int i = 0; i < size; ++i) {
        frames.push_back(backtrace_frame_t(stack_frames[i]));
    }
}

std::string backtrace_t::print_frames(bool use_addr2line) const {
    address_to_line_t address_to_line;
    std::string output;
    for (size_t i = 0; i < get_num_frames(); i++) {
        backtrace_frame_t current_frame = get_frame(i);
        current_frame.initialize_symbols();

        output.append(strprintf("%d [%p]: ", static_cast<int>(i+1), current_frame.get_addr()));

        try {
            output.append(current_frame.get_demangled_name());
        } catch (const demangle_failed_exc_t &) {
            if (!current_frame.get_name().empty()) {
                output.append(current_frame.get_name() + "+" + current_frame.get_offset());
            } else if (!current_frame.get_symbols_line().empty()) {
                output.append(current_frame.get_symbols_line());
            } else {
                output.append("<unknown function>");
            }
        }

        output.append(" at ");

        std::string some_other_line;
        if (use_addr2line) {
            if (!current_frame.get_filename().empty()) {
                some_other_line = address_to_line.address_to_line(current_frame.get_filename(), current_frame.get_addr());
            }
        }
        if (!some_other_line.empty()) {
            output.append(some_other_line);
        } else {
            output.append(strprintf("%p", current_frame.get_addr()) + " (" + current_frame.get_filename() + ")");
        }

        output.append("\n");
    }

    return output;
}

backtrace_frame_t::backtrace_frame_t(const void* _addr) :
    symbols_initialized(false),
    addr(_addr) {

}

void backtrace_frame_t::initialize_symbols() {
#ifndef _WIN32
    void *addr_array[1] = {const_cast<void *>(addr)};
    char **symbols = backtrace_symbols(addr_array, 1);
    if (symbols != nullptr) {
        symbols_line = std::string(symbols[0]);
        char *c_filename;
        char *c_function;
        char *c_offset;
        char *c_address;
        if (parse_backtrace_line(symbols[0], &c_filename, &c_function, &c_offset, &c_address)) {
            if (c_filename != nullptr) {
                filename = std::string(c_filename);
            }
            if (c_function != nullptr) {
                function = std::string(c_function);
            }
            if (c_offset != nullptr) {
                offset = std::string(c_offset);
            }
        }
        free(symbols);
    }
#endif
    symbols_initialized = true;
}

std::string backtrace_frame_t::get_name() const {
    rassert(symbols_initialized);
    return function;
}

std::string backtrace_frame_t::get_symbols_line() const {
    rassert(symbols_initialized);
    return symbols_line;
}

std::string backtrace_frame_t::get_demangled_name() const {
    rassert(symbols_initialized);
#ifdef _WIN32
    return function;
#else
    return demangle_cpp_name(function.c_str());
#endif
}

std::string backtrace_frame_t::get_filename() const {
    rassert(symbols_initialized);
    return filename;
}

std::string backtrace_frame_t::get_offset() const {
    rassert(symbols_initialized);
    return offset;
}

const void *backtrace_frame_t::get_addr() const {
    return addr;
}

lazy_backtrace_formatter_t::lazy_backtrace_formatter_t() :
    backtrace_t(),
    timestamp(time(nullptr)),
    timestr(time2str(timestamp)) {
}

std::string lazy_backtrace_formatter_t::addrs() {
    if (cached_addrs == "") {
        cached_addrs = timestr + "\n" + print_frames(false);
    }
    return cached_addrs;
}

std::string lazy_backtrace_formatter_t::lines() {
    if (cached_lines == "") {
        cached_lines = timestr + "\n" + print_frames(true);
    }
    return cached_lines;
}

<<<<<<< HEAD
#endif
=======
#ifdef _WIN32
void initialize_dbghelp() {
    static std::atomic<bool> initialised = false;
    if (!initialised.exchange(true)) {
        DWORD options = SymGetOptions();
        options |= SYMOPT_LOAD_LINES; // Load line information
        options |= SYMOPT_DEFERRED_LOADS; // Lazy symbol loading
        SymSetOptions(options);

        // Initialize and load the symbol tables
        BOOL ret = SymInitialize(GetCurrentProcess(), nullptr, true);
        if (!ret) {
            logWRN("Unable to load symbols: %s", winerr_string(GetLastError()).c_str());
        }
    }
}
#endif

std::string lazy_backtrace_formatter_t::print_frames(bool use_addr2line) {
#ifdef _WIN32
    initialize_dbghelp();

    std::string output;
    for (size_t i = 0; i < get_num_frames(); i++) {
        output.append(strprintf("%d: ", static_cast<int>(i+1)));
        DWORD64 offset;
        const int MAX_SYMBOL_LENGTH = 2048; // An arbitrary number
        auto symbol_info = scoped_malloc_t<SYMBOL_INFO>(sizeof(SYMBOL_INFO) - 1 + MAX_SYMBOL_LENGTH);
        symbol_info->SizeOfStruct = sizeof(SYMBOL_INFO);
        symbol_info->MaxNameLen = MAX_SYMBOL_LENGTH;
        BOOL ret = SymFromAddr(GetCurrentProcess(), reinterpret_cast<DWORD64>(get_frame(i).get_addr()), &offset, symbol_info.get());
        if (!ret) {
            output.append(strprintf("0x%p [%s]", get_frame(i).get_addr(), winerr_string(GetLastError()).c_str()));
        } else {
            output.append(strprintf("%s", symbol_info->Name));
            if (offset != 0) {
                output.append(strprintf("+%llu", offset));
            }
        }
        DWORD line_offset;
        IMAGEHLP_LINE64 line_info;
        ret = SymGetLineFromAddr64(GetCurrentProcess(), reinterpret_cast<DWORD64>(get_frame(i).get_addr()), &line_offset, &line_info);
        if (!ret) {
            // output.append(" (no line info)");
        } else {
            output.append(strprintf(" at %s:%u", line_info.FileName, line_info.LineNumber));
        }
        output.append("\n");
    }
    return output;
#else
    address_to_line_t address_to_line;
    std::string output;
    for (size_t i = 0; i < get_num_frames(); i++) {
        backtrace_frame_t current_frame = get_frame(i);
        current_frame.initialize_symbols();

        output.append(strprintf("%d [%p]: ", static_cast<int>(i+1), current_frame.get_addr()));

        try {
            output.append(current_frame.get_demangled_name());
        } catch (const demangle_failed_exc_t &) {
            if (!current_frame.get_name().empty()) {
                output.append(current_frame.get_name() + "+" + current_frame.get_offset());
            } else if (!current_frame.get_symbols_line().empty()) {
                output.append(current_frame.get_symbols_line());
            } else {
                output.append("<unknown function>");
            }
        }

        output.append(" at ");

        std::string some_other_line;
        if (use_addr2line) {
            if (!current_frame.get_filename().empty()) {
                some_other_line = address_to_line.address_to_line(current_frame.get_filename(), current_frame.get_addr());
            }
        }
        if (!some_other_line.empty()) {
            output.append(some_other_line);
        } else {
            output.append(strprintf("%p", current_frame.get_addr()) + " (" + current_frame.get_filename() + ")");
        }

        output.append("\n");
    }

    return output;
#endif
}
>>>>>>> f18eea62
<|MERGE_RESOLUTION|>--- conflicted
+++ resolved
@@ -354,9 +354,6 @@
     return cached_lines;
 }
 
-<<<<<<< HEAD
-#endif
-=======
 #ifdef _WIN32
 void initialize_dbghelp() {
     static std::atomic<bool> initialised = false;
@@ -447,5 +444,4 @@
 
     return output;
 #endif
-}
->>>>>>> f18eea62
+}