#ifndef __BTREE_KEY_VALUE_STORE_HPP__
#define __BTREE_KEY_VALUE_STORE_HPP__

#include "utils.hpp"
#include <boost/scoped_ptr.hpp>

#include "buffer_cache/buffer_cache.hpp"
#include "btree/slice.hpp"
#include "btree/node.hpp"
#include "concurrency/access.hpp"
#include "concurrency/signal.hpp"
#include "server/key_value_store_config.hpp"
#include "stats/control.hpp"
#include "server/dispatching_store.hpp"
#include "serializer/types.hpp"
#include "memcached/store.hpp"

namespace replication {
    class backfill_and_streaming_manager_t;
}  // namespace replication

class translator_serializer_t;
class serializer_multiplexer_t;

// If the database is not a slave, then get_replication_creation_timestamp() is NOT_A_SLAVE.
// If the database is a slave, then get_replication_creation_timestamp() returns the creation
// timestamp of the master.
#define NOT_A_SLAVE uint32_t(0xFFFFFFFF)

class sequence_group_t;

/* sharded_key_value_store_t represents a collection of serializers and slices, possibly distributed
across several cores. */

struct shard_store_t :
    public home_thread_mixin_t,
    public set_store_interface_t,
    public set_store_t,
    public get_store_t
{
    shard_store_t(
        serializer_t *serializer,
        mirrored_cache_config_t *dynamic_config);

<<<<<<< HEAD
    get_result_t get(const store_key_t &key, order_token_t token);
    rget_result_t rget(rget_bound_mode_t left_mode, const store_key_t &left_key, rget_bound_mode_t right_mode, const store_key_t &right_key, order_token_t token);
    mutation_result_t change(const mutation_t &m, order_token_t token);
    mutation_result_t change(const mutation_t &m, castime_t ct, order_token_t token);
    void backfill_delete_range(int hash_value, int hashmode, bool left_key_supplied, const store_key_t& left_key_exclusive, bool right_key_supplied, const store_key_t& right_key_inclusive, order_token_t token);
    void set_replication_clock(repli_timestamp_t t, order_token_t token);
=======
    get_result_t get(const store_key_t &key, sequence_group_t *seq_group, order_token_t token);
    rget_result_t rget(sequence_group_t *seq_group, rget_bound_mode_t left_mode, const store_key_t &left_key, rget_bound_mode_t right_mode, const store_key_t &right_key, order_token_t token);
    mutation_result_t change(sequence_group_t *seq_group, const mutation_t &m, order_token_t token);
    mutation_result_t change(sequence_group_t *seq_group, const mutation_t &m, castime_t ct, order_token_t token);
    void delete_all_keys_for_backfill(sequence_group_t *seq_group, order_token_t token);
    void set_replication_clock(sequence_group_t *seq_group, repli_timestamp_t t, order_token_t token);
>>>>>>> 18181159

    cache_t cache;
    btree_slice_t btree;
    dispatching_store_t dispatching_store;   // For replication
    timestamping_set_store_interface_t timestamper;
};

namespace btree_store_helpers {
    // These helper functions are currently used by both btree_key_value_store_t
    // and btree_metadata_store_t
    void create_existing_shard(
        shard_store_t **shard,
        int i,
        serializer_t *serializer,
        mirrored_cache_config_t *dynamic_config);

    void create_existing_serializer(standard_serializer_t **serializer, int i,
        log_serializer_dynamic_config_t *config,
        log_serializer_private_dynamic_config_t *privconfig);

    void prep_serializer(
        serializer_t *serializer,
        mirrored_cache_static_config_t *static_config,
        int i);

    void prep_serializer_for_shard(
        translator_serializer_t **pseudoserializers,
        mirrored_cache_static_config_t *static_config,
        int i);

    void prep_for_serializer(
        btree_key_value_store_dynamic_config_t *dynamic_config,
        btree_key_value_store_static_config_t *static_config,
        int i);

    void create_existing_shard_serializer(
        btree_key_value_store_dynamic_config_t *dynamic_config,
        standard_serializer_t **serializers,
        int i);

    void create_existing_data_shard(
        shard_store_t **shards,
        int i,
        translator_serializer_t **pseudoserializers,
        mirrored_cache_config_t *dynamic_config);

    void destroy_serializer(standard_serializer_t *serializer);

    void destroy_shard_serializer(standard_serializer_t **serializers, int i);
}

class btree_key_value_store_t :
    public home_thread_mixin_t,
    public get_store_t,
    /* The btree_key_value_store_t can take changes with or without castimes. It takes changes with
    castimes if they are coming from a replication slave; it takes changes without castimes if they
    are coming directly from a memcached handler. This is kind of hacky. */
    public set_store_interface_t,
    public set_store_t
{
public:
    // Blocks
    static void create(btree_key_value_store_dynamic_config_t *dynamic_config,
                       btree_key_value_store_static_config_t *static_config);

    // Blocks
    explicit btree_key_value_store_t(const btree_key_value_store_dynamic_config_t &dynamic_config);

    // Blocks
    ~btree_key_value_store_t();

    struct check_callback_t {
        virtual void on_store_check(bool valid) = 0;
        virtual ~check_callback_t() {}
    };
    static void check_existing(const std::vector<std::string>& db_filenames, check_callback_t *cb);

public:
<<<<<<< HEAD
    get_result_t get(const store_key_t &key, order_token_t token);
    rget_result_t rget(rget_bound_mode_t left_mode, const store_key_t &left_key, rget_bound_mode_t right_mode, const store_key_t &right_key, order_token_t token);

    mutation_result_t change(const mutation_t &m, order_token_t order_token);

    mutation_result_t change(const mutation_t &m, castime_t ct, order_token_t order_token);

    // Deletes the keys in the range (left_key_exclusive, right_key_inclusive] for
    // which hash(hash_value) % hashmod == slice.  Keys can be null, representing infinity.
    void backfill_delete_range(int hash_value, int hashmod, bool left_key_supplied, const store_key_t& left_key_exclusive, bool right_key_supplied, const store_key_t& right_key_inclusive, order_token_t token);
=======
    /* get_store_t interface */

    get_result_t get(const store_key_t &key, sequence_group_t *seq_group, order_token_t token);
    rget_result_t rget(sequence_group_t *seq_group, rget_bound_mode_t left_mode, const store_key_t &left_key, rget_bound_mode_t right_mode, const store_key_t &right_key, order_token_t token);

    /* set_store_interface_t interface */

    mutation_result_t change(sequence_group_t *seq_group, const mutation_t &m, order_token_t order_token);

    /* set_store_t interface */

    mutation_result_t change(sequence_group_t *seq_group, const mutation_t &m, castime_t ct, order_token_t order_token);

    /* btree_key_value_store_t interface */

    void delete_all_keys_for_backfill(sequence_group_t *seq_group, order_token_t token);
>>>>>>> 18181159

    /* The value passed to `set_timestampers()` is the value that will be used as the
    timestamp for all new operations. When the key-value store starts up, it is
    initialized to the value of `get_replication_clock()`. */
    void set_timestampers(repli_timestamp_t t);

    /* These values are persisted to disk, but except for initializing the value of
    `set_timestampers()`, changing them doesn't change anything in the
    `btree_key_value_store_t` itself. They are used by the higher-level code to persist
    metadata to disk. */
<<<<<<< HEAD
    void set_replication_clock(repli_timestamp_t t, order_token_t token);
    repli_timestamp_t get_replication_clock();
    void set_last_sync(repli_timestamp_t t, order_token_t token);
    repli_timestamp_t get_last_sync();
    void set_replication_master_id(uint32_t ts);
    uint32_t get_replication_master_id();
    void set_replication_slave_id(uint32_t ts);
    uint32_t get_replication_slave_id();
=======
    void set_replication_clock(sequence_group_t *seq_group, repli_timestamp_t t, order_token_t token);
    repli_timestamp get_replication_clock(sequence_group_t *seq_group);
    void set_last_sync(sequence_group_t *seq_group, repli_timestamp_t t, order_token_t token);
    repli_timestamp get_last_sync(sequence_group_t *seq_group);
    void set_replication_master_id(sequence_group_t *seq_group, uint32_t ts);
    uint32_t get_replication_master_id(sequence_group_t *seq_group);
    void set_replication_slave_id(sequence_group_t *seq_group, uint32_t ts);
    uint32_t get_replication_slave_id(sequence_group_t *seq_group);
>>>>>>> 18181159

    static uint32_t hash(const char *data, int len);
    static uint32_t hash(const store_key_t& key);

    creation_timestamp_t get_creation_timestamp() const;

private:
    friend class replication::backfill_and_streaming_manager_t;

    int n_files;
    btree_config_t btree_static_config;
    mirrored_cache_static_config_t cache_static_config;
    btree_key_value_store_dynamic_config_t store_dynamic_config;

    /* These five things are declared in reverse order from how they are used. (The order they are
    declared is the order in which they are created.)

    Sets are sent to the appropriate timestamper, which gives it a castime_t, puts it on the
    correct core, and sends it to the appropriate dispatcher. The dispatcher sends a copy to any
    replication slaves and then forwards it to the appropriate btree. The btree makes whatever
    changes are appropriate in its local cache, and eventually flushes it to disk via the
    multiplexer and the serializers.

    Gets go straight to the btree.

    Sets that come from a master during replication come via the set_store_t interface, and they
    are treated the same as normal sets except that they bypass the timestamper because they already
    have timestamps. */

    standard_serializer_t *serializers[MAX_SERIALIZERS];
    serializer_multiplexer_t *multiplexer;   // Helps us split the serializers among the slices

    shard_store_t **shards;
    uint32_t slice_num(const store_key_t &key);

    /* slice debug control_t which allows us to see slice and hash for a key */
    class hash_control_t :
        public control_t
    {
    public:
        explicit hash_control_t(btree_key_value_store_t *_btkvs)
            : control_t("hash", std::string("Get hash, slice, and thread of a key. Syntax: rdb hash key"), true), btkvs(_btkvs)
        {}
        virtual ~hash_control_t() { }

    private:
        btree_key_value_store_t *btkvs;
    public:
        std::string call(int argc, char **argv) {
            std::string result;
            store_key_t key;
            for (int i = 1; i < argc; i++) {
                if (strlen(argv[i]) > MAX_KEY_SIZE) {
                    result += strprintf("%*s: invalid key (too long)\r\n", int(strlen(argv[i])), argv[i]);
                    continue;
                }

                str_to_key(argv[i], &key);
                uint32_t hash = btkvs->hash(key);
                uint32_t slice = btkvs->slice_num(key);
                int thread = btkvs->shards[slice]->home_thread();

                result += strprintf("%*s: %08x [slice: %03u, thread: %03d]\r\n", int(strlen(argv[i])), argv[i], hash, slice, thread);
            }
            return result;
        }
    };

    // TODO: Re-enable the hash control
// hash_control_t hash_control;

    DISABLE_COPYING(btree_key_value_store_t);
};

#endif /* __BTREE_KEY_VALUE_STORE_HPP__ */<|MERGE_RESOLUTION|>--- conflicted
+++ resolved
@@ -38,25 +38,16 @@
     public set_store_t,
     public get_store_t
 {
-    shard_store_t(
-        serializer_t *serializer,
-        mirrored_cache_config_t *dynamic_config);
-
-<<<<<<< HEAD
-    get_result_t get(const store_key_t &key, order_token_t token);
-    rget_result_t rget(rget_bound_mode_t left_mode, const store_key_t &left_key, rget_bound_mode_t right_mode, const store_key_t &right_key, order_token_t token);
-    mutation_result_t change(const mutation_t &m, order_token_t token);
-    mutation_result_t change(const mutation_t &m, castime_t ct, order_token_t token);
-    void backfill_delete_range(int hash_value, int hashmode, bool left_key_supplied, const store_key_t& left_key_exclusive, bool right_key_supplied, const store_key_t& right_key_inclusive, order_token_t token);
-    void set_replication_clock(repli_timestamp_t t, order_token_t token);
-=======
+    shard_store_t(serializer_t *serializer,
+                  mirrored_cache_config_t *dynamic_config,
+                  int bucket);
+
     get_result_t get(const store_key_t &key, sequence_group_t *seq_group, order_token_t token);
     rget_result_t rget(sequence_group_t *seq_group, rget_bound_mode_t left_mode, const store_key_t &left_key, rget_bound_mode_t right_mode, const store_key_t &right_key, order_token_t token);
     mutation_result_t change(sequence_group_t *seq_group, const mutation_t &m, order_token_t token);
     mutation_result_t change(sequence_group_t *seq_group, const mutation_t &m, castime_t ct, order_token_t token);
-    void delete_all_keys_for_backfill(sequence_group_t *seq_group, order_token_t token);
+    void backfill_delete_range(sequence_group_t *seq_group, int hash_value, int hashmode, bool left_key_supplied, const store_key_t& left_key_exclusive, bool right_key_supplied, const store_key_t& right_key_inclusive, order_token_t token);
     void set_replication_clock(sequence_group_t *seq_group, repli_timestamp_t t, order_token_t token);
->>>>>>> 18181159
 
     cache_t cache;
     btree_slice_t btree;
@@ -135,35 +126,16 @@
     static void check_existing(const std::vector<std::string>& db_filenames, check_callback_t *cb);
 
 public:
-<<<<<<< HEAD
-    get_result_t get(const store_key_t &key, order_token_t token);
-    rget_result_t rget(rget_bound_mode_t left_mode, const store_key_t &left_key, rget_bound_mode_t right_mode, const store_key_t &right_key, order_token_t token);
-
-    mutation_result_t change(const mutation_t &m, order_token_t order_token);
-
-    mutation_result_t change(const mutation_t &m, castime_t ct, order_token_t order_token);
+    get_result_t get(const store_key_t &key, sequence_group_t *seq_group, order_token_t token);
+    rget_result_t rget(sequence_group_t *seq_group, rget_bound_mode_t left_mode, const store_key_t &left_key, rget_bound_mode_t right_mode, const store_key_t &right_key, order_token_t token);
+
+    mutation_result_t change(sequence_group_t *seq_group, const mutation_t &m, order_token_t order_token);
+
+    mutation_result_t change(sequence_group_t *seq_group, const mutation_t &m, castime_t ct, order_token_t order_token);
 
     // Deletes the keys in the range (left_key_exclusive, right_key_inclusive] for
     // which hash(hash_value) % hashmod == slice.  Keys can be null, representing infinity.
-    void backfill_delete_range(int hash_value, int hashmod, bool left_key_supplied, const store_key_t& left_key_exclusive, bool right_key_supplied, const store_key_t& right_key_inclusive, order_token_t token);
-=======
-    /* get_store_t interface */
-
-    get_result_t get(const store_key_t &key, sequence_group_t *seq_group, order_token_t token);
-    rget_result_t rget(sequence_group_t *seq_group, rget_bound_mode_t left_mode, const store_key_t &left_key, rget_bound_mode_t right_mode, const store_key_t &right_key, order_token_t token);
-
-    /* set_store_interface_t interface */
-
-    mutation_result_t change(sequence_group_t *seq_group, const mutation_t &m, order_token_t order_token);
-
-    /* set_store_t interface */
-
-    mutation_result_t change(sequence_group_t *seq_group, const mutation_t &m, castime_t ct, order_token_t order_token);
-
-    /* btree_key_value_store_t interface */
-
-    void delete_all_keys_for_backfill(sequence_group_t *seq_group, order_token_t token);
->>>>>>> 18181159
+    void backfill_delete_range(sequence_group_t *seq_group, int hash_value, int hashmod, bool left_key_supplied, const store_key_t& left_key_exclusive, bool right_key_supplied, const store_key_t& right_key_inclusive, order_token_t token);
 
     /* The value passed to `set_timestampers()` is the value that will be used as the
     timestamp for all new operations. When the key-value store starts up, it is
@@ -174,25 +146,14 @@
     `set_timestampers()`, changing them doesn't change anything in the
     `btree_key_value_store_t` itself. They are used by the higher-level code to persist
     metadata to disk. */
-<<<<<<< HEAD
-    void set_replication_clock(repli_timestamp_t t, order_token_t token);
-    repli_timestamp_t get_replication_clock();
-    void set_last_sync(repli_timestamp_t t, order_token_t token);
-    repli_timestamp_t get_last_sync();
-    void set_replication_master_id(uint32_t ts);
-    uint32_t get_replication_master_id();
-    void set_replication_slave_id(uint32_t ts);
-    uint32_t get_replication_slave_id();
-=======
     void set_replication_clock(sequence_group_t *seq_group, repli_timestamp_t t, order_token_t token);
-    repli_timestamp get_replication_clock(sequence_group_t *seq_group);
+    repli_timestamp_t get_replication_clock(sequence_group_t *seq_group);
     void set_last_sync(sequence_group_t *seq_group, repli_timestamp_t t, order_token_t token);
-    repli_timestamp get_last_sync(sequence_group_t *seq_group);
+    repli_timestamp_t get_last_sync(sequence_group_t *seq_group);
     void set_replication_master_id(sequence_group_t *seq_group, uint32_t ts);
     uint32_t get_replication_master_id(sequence_group_t *seq_group);
     void set_replication_slave_id(sequence_group_t *seq_group, uint32_t ts);
     uint32_t get_replication_slave_id(sequence_group_t *seq_group);
->>>>>>> 18181159
 
     static uint32_t hash(const char *data, int len);
     static uint32_t hash(const store_key_t& key);
