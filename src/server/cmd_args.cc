#include <getopt.h>
#include <stdio.h>
#include <stdlib.h>
#include <string.h>
#include <errno.h>
#include "server/cmd_args.hpp"
#include "utils.hpp"
#include "help.hpp"
#include "arch/arch.hpp"

/* Note that this file only parses arguments for the 'serve' and 'create' subcommands. */

void usage_serve() {
    Help_Pager *help = Help_Pager::instance();
    help->pagef("Usage:\n"
                "        rethinkdb serve [OPTIONS] [-f <file_1> -f <file_2> ...]\n"
                "        Serve a database with one or more storage files.\n"
                "\n"
                "Options:\n"

    //          "                        24 characters start here.                              | < last character
                "  -f, --file            Path to file or block device where database goes.\n"
                "                        Can be specified multiple times to use multiple files.\n");
    help->pagef("  -c, --cores           Number of cores to use for handling requests.\n"
                "  -m, --max-cache-size  Maximum amount of RAM to use for caching disk\n"
                "                        blocks, in megabytes. This should be ~80%% of\n" 
                "                        the RAM you want RethinkDB to use.\n"
                "  -p, --port            Socket port to listen on. Defaults to %d.\n", DEFAULT_LISTEN_PORT);
    help->pagef("\n"
                "Flushing options:\n");
    help->pagef("      --wait-for-flush  Do not respond to commands until changes are durable.\n"
                "                        Expects 'y' or 'n'.\n"
                "      --flush-timer     Time in milliseconds that the server should allow\n"
                "                        changes to sit in memory before flushing it to disk.\n"
                "                        Pass \"disable\" to allow modified data to sit in memory\n"
                "                        indefinitely.");
    if (DEFAULT_FLUSH_TIMER_MS == NEVER_FLUSH) {
        help->pagef(" Defaults to \"disable\".\n");
    } else {
        help->pagef(" Defaults to %dms.\n", DEFAULT_FLUSH_TIMER_MS);
    }
    help->pagef("      --flush-threshold Number of transactions waiting for a flush on any slice\n"
                "                        at which a flush is automatically triggered. In\n"
                "                        combination with --wait-for-flush this option can be used\n"
                "                        to optimize the write latency for concurrent strong\n"
                "                        durability workloads. Defaults to %d\n"
                "      --flush-concurrency   Maximal number of concurrently active flushes per\n"
                "                        slice. Defaults to %d\n",
                                DEFAULT_FLUSH_WAITING_THRESHOLD, DEFAULT_MAX_CONCURRENT_FLUSHES);
    help->pagef("      --unsaved-data-limit\n" 
                "                        The maximum amount (in MB) of dirty data (data which is\n"
                "                        held in memory but has not yet been serialized to disk.)\n"
                "                        ");
    if (DEFAULT_UNSAVED_DATA_LIMIT == 0)
        help->pagef("Defaults to %1.1f times the max cache size.\n", MAX_UNSAVED_DATA_LIMIT_FRACTION);
    else
        help->pagef("Defaults to %d MB.\n", DEFAULT_UNSAVED_DATA_LIMIT / MEGABYTE);
    help->pagef("\n"
                "Disk options:\n");
    help->pagef("      --gc-range low-high  (e.g. --gc-range 0.5-0.75)\n"
                "                        The proportion of garbage maintained by garbage\n"
                "                        collection.\n"
                "      --active-data-extents\n"
                "                        How many places in the file to write to at once.\n"
                "\n"
                "Output options:\n"
                "  -v, --verbose         Print extra information to standard output.\n");
    help->pagef("  -l, --log-file        File to log to. If not provided, messages will be\n"
                "                        printed to stderr.\n");
#ifdef SEMANTIC_SERIALIZER_CHECK
    help->pagef("  -S, --semantic-file   Path to the semantic file for the previously specified\n"
                "                        database file. Can only be specified after the path to\n"
                "                        the database file. Default is the name of the database\n"
                "                        file with \"%s\" appended.\n", DEFAULT_SEMANTIC_EXTENSION);
#endif
    //TODO move this in to an advanced options help file
    /* help->pagef("      --coroutine-stack-size\n"
                "                        How much space is allocated for the stacks of coroutines.\n"
                "                        Defaults to %d\n", COROUTINE_STACK_SIZE); */ 
    help->pagef("\n"
                "Replication & Failover options:\n"
                "      --slave-of host:port Run this server as a slave of a master server. As a\n"
                "                        slave it will be replica of the master and will respond\n"
                "                        only to gets. When the master goes down it will begin\n"
                "                        responding to writes.\n"
                "      --failover-script Used in conjunction with --slave-of to specify a script\n"
                "                        that will be run when the master fails and comes back up\n"
                "                        see manual for an example script.\n" //TODO @jdoliner add this to the manual slava where is the manual?
                "      --run-behind-elb  Used in conjunction with --slave-of makes the server\n"
                "                        compatible with Amazon Elastic Load Balancer (using TCP as\n"
                "                        the protocol.) See manual for a detailed description.\n"); //TODO add this to manual
    help->pagef("\n"
                "Serve can be called with no arguments to run a server with default parameters.\n"
                "For best performance RethinkDB should be run with one --file per device and a\n"
                "--max-cache-size no more than 80%% of the RAM it will have available to it\n");
    help->pagef("\n"
                "In general how you flush is a trade-off between performance and how much data\n" 
                "you risk losing to a crash. With --wait-for-flush enabled no data is ever at risk.\n"
                "Specifying --flush-timer means that data sent more than --flush-timer is guaranteed\n" //TODO @slava this guarantee isn't quite true but is easy to explain is it okay?
                "to be on disk. Warning: when IO reaches saturation this guarantee no longer exists.\n"
                "--unsaved-data-limit allows you to limit how much data could be lost with a crash.\n"
                "Unlike --flush-timer this flag is a hard limit and will throttle connections when it\n"
                "is reached.\n");
    help->pagef("\n"
                "The --gc-range defines the proportion of the database that can be garbage.\n"
                "A high value will result in better performance at the cost of higher disk usage.\n"
                "The --active-data-extents should be based on the devices being used.\n"
                "For values known to maximize performance, consult RethinkDB support.\n");
    exit(0);
}

void usage_create() {
    Help_Pager *help = Help_Pager::instance();
    help->pagef("Usage:\n"
                "        rethinkdb create [OPTIONS] -f <file_1> [-f <file_2> ...]\n"
                "        Create an empty database with one or more storage files.\n");
    help->pagef("\n"
                "On disk format options:\n"
                "  -f, --file            Path to file or block device where database goes. Can be\n"
                "                        specified multiple times to use multiple files.\n"
                "  -s, --slices          Total number of slices.\n"
                "      --block-size      Size of a block, in bytes.\n"
                "      --extent-size     Size of an extent, in bytes.\n");
    help->pagef("\n"
                "Output options:\n"
                "  -l, --log-file        File to log to. If not provided, messages will be\n"
                "                        printed to stderr.\n"
           );
    help->pagef("\n"
                "Behaviour options:\n"
                "      --force           Create a new database even if there already is one.\n"
           );
    help->pagef("\n"
                "Create makes an empty RethinkDB database. This files must be served together\n"
                "using the serve command and. For best performance RethinkDB should be run with\n"
                "one -file per device\n");
    help->pagef("\n"
                "--block-size and --extent-size should be based on the devices being used.\n"
                "For values known to maximize performance, consult RethinkDB support.\n");
    exit(0);
}

enum {
    wait_for_flush = 256, // Start these values above the ASCII range.
    flush_timer,
    unsaved_data_limit,
    gc_range,
    active_data_extents,
    block_size,
    extent_size,
    force_create,
    coroutine_stack_size,
    slave_of,
    failover_script,
    heartbeat_timeout,
    flush_concurrency,
    flush_threshold,
    run_behind_elb,
    failover
};

cmd_config_t parse_cmd_args(int argc, char *argv[]) {
    parsing_cmd_config_t config;

    std::vector<log_serializer_private_dynamic_config_t>& private_configs = config.store_dynamic_config.serializer_private;

    /* main() will have automatically inserted "serve" if no argument was specified */
    rassert(!strcmp(argv[0], "serve") || !strcmp(argv[0], "create"));

    if (!strcmp(argv[0], "create")) {
        if (argc >= 2 && !strcmp(argv[1], "help")) {
            usage_create();
        }
        config.create_store = true;
        config.shutdown_after_creation = true;
    }

    bool slices_set_by_user = false;
    optind = 1; // reinit getopt
    while(1)
    {
        int do_help = 0;
        int do_force_create = 0;
        struct option long_options[] =
            {
                {"wait-for-flush",       required_argument, 0, wait_for_flush},
                {"flush-timer",          required_argument, 0, flush_timer},
                {"flush-concurrency",    required_argument, 0, flush_concurrency},
                {"flush-threshold",      required_argument, 0, flush_threshold},
                {"unsaved-data-limit",   required_argument, 0, unsaved_data_limit},
                {"gc-range",             required_argument, 0, gc_range},
                {"block-size",           required_argument, 0, block_size},
                {"extent-size",          required_argument, 0, extent_size},
                {"active-data-extents",  required_argument, 0, active_data_extents},
                {"coroutine-stack-size", required_argument, 0, coroutine_stack_size},
                {"cores",                required_argument, 0, 'c'},
                {"slices",               required_argument, 0, 's'},
                {"file",                 required_argument, 0, 'f'},
#ifdef SEMANTIC_SERIALIZER_CHECK
                {"semantic-file",        required_argument, 0, 'S'},
#endif
                {"max-cache-size",       required_argument, 0, 'm'},
                {"log-file",             required_argument, 0, 'l'},
                {"port",                 required_argument, 0, 'p'},
                {"verbose",              no_argument, (int*)&config.verbose, 1},
                {"force",                no_argument, &do_force_create, 1},
                {"help",                 no_argument, &do_help, 1},
<<<<<<< HEAD
                {"slave_of",             required_argument, 0, slave_of},
                {"failover-script",      required_argument, 0, failover_script},
                {"heartbeat-timeout",    required_argument, 0, heartbeat_timeout}, //TODO @sam push this through to where you want it
                {"run-behind-elb",       required_argument, 0, run_behind_elb},
                {"failover",             no_argument, 0, failover}, //TODO @sam @jdoliner push this through when we know where it goes
=======
                {"slave-of",             required_argument, 0, slave_of}, //TODO document this @jdoliner
                {"failover-script",      required_argument, 0, failover_script}, //TODO document this @jdoliner
                {"heartbeat-timeout",    required_argument, 0, heartbeat_timeout}, //TODO document this @jdoliner
                {"run-behind-elb",       no_argument, 0, run_behind_elb}, //TODO document this @jdoliner
>>>>>>> 4aa25a3b
                {0, 0, 0, 0}
            };

        int option_index = 0;
        int c = getopt_long(argc, argv, "vc:s:f:S:m:l:p:h", long_options, &option_index);

        if (do_help)
            c = 'h';
        if (do_force_create)
            c = force_create;
     
        /* Detect the end of the options. */
        if (c == -1)
            break;

        switch (c)
        {
            case 0:
                break;
            case 'v':
                config.verbose = true; break;
            case 'p':
                config.set_port(optarg); break;
            case 'l':
                config.set_log_file(optarg); break;
            case 'c':
                config.set_cores(optarg); break;
            case 's':
                slices_set_by_user = true;
                config.set_slices(optarg); break;
            case 'f':
                config.push_private_config(optarg); break;
#ifdef SEMANTIC_SERIALIZER_CHECK
            case 'S':
                config.set_last_semantic_file(optarg); break;
#endif
            case 'm':
                config.set_max_cache_size(optarg); break;
            case wait_for_flush:
                config.set_wait_for_flush(optarg); break;
            case flush_timer:
                config.set_flush_timer(optarg); break;
            case flush_threshold:
                config.set_flush_waiting_threshold(optarg); break;
            case flush_concurrency:
                config.set_max_concurrent_flushes(optarg); break;
            case unsaved_data_limit:
                config.set_unsaved_data_limit(optarg); break;
            case gc_range:
                config.set_gc_range(optarg); break;
            case active_data_extents: 
                config.set_active_data_extents(optarg); break;
            case block_size:
                config.set_block_size(optarg); break;
            case extent_size:
                config.set_extent_size(optarg); break;
            case coroutine_stack_size:
                config.set_coroutine_stack_size(optarg); break;
            case force_create:
                config.force_create = true; break;
            case slave_of:
                config.set_master_addr(optarg); break;
            case failover_script:
                config.set_failover_file(optarg); break;
            case heartbeat_timeout:
                not_implemented();
                break;
            case run_behind_elb:
                config.set_elb_port(optarg); break;
            case 'h':
            default:
                /* getopt_long already printed an error message. */
                if (config.create_store) {
                    usage_create();
                } else {
                    usage_serve();
                }
        }
    }

    if (optind < argc) {
        fail_due_to_user_error("Unexpected extra argument: \"%s\"", argv[optind]);
    }
    
    /* "Idiot mode" -- do something reasonable for novice users */
    
    if (private_configs.empty() && !config.create_store) {        
        struct log_serializer_private_dynamic_config_t db_info;
        db_info.db_filename = DEFAULT_DB_FILE_NAME;
#ifdef SEMANTIC_SERIALIZER_CHECK
        db_info.semantic_filename = std::string(DEFAULT_DB_FILE_NAME) + DEFAULT_SEMANTIC_EXTENSION;
#endif
        private_configs.push_back(db_info);
        
        int res = access(DEFAULT_DB_FILE_NAME, F_OK);
        if (res == 0) {
            /* Found a database file -- try to load it */
            config.create_store = false;   // This is redundant
        } else if (res == -1 && errno == ENOENT) {
            /* Create a new database */
            config.create_store = true;
            config.shutdown_after_creation = false;
        } else {
            fail_due_to_user_error("Could not access() path \"%s\": %s", DEFAULT_DB_FILE_NAME, strerror(errno));
        }
    } else if (private_configs.empty() && config.create_store) {
        fprintf(stderr, "You must explicitly specify one or more paths with -f.\n");
        usage_create();
    }
    
    /* Sanity-check the input */
    
    if (config.store_dynamic_config.cache.max_dirty_size == 0 ||
        config.store_dynamic_config.cache.max_dirty_size >
        config.store_dynamic_config.cache.max_size * MAX_UNSAVED_DATA_LIMIT_FRACTION) {
        
        /* The page replacement algorithm won't work properly if the number of dirty bufs
        is allowed to be more than about half of the total number of bufs. */
        config.store_dynamic_config.cache.max_dirty_size =
            (long long int)(config.store_dynamic_config.cache.max_size * MAX_UNSAVED_DATA_LIMIT_FRACTION);
    }
    
    if (config.store_dynamic_config.cache.wait_for_flush == true &&
        config.store_dynamic_config.cache.flush_timer_ms == NEVER_FLUSH &&
        config.store_dynamic_config.cache.flush_dirty_size != 0) {
        printf("WARNING: Server is configured to wait for data to be flushed\n"
               "to disk before returning, but also configured to wait\n"
               "indefinitely before flushing data to disk. Setting wait-for-flush\n"
               "to 'no'.\n\n");
        config.store_dynamic_config.cache.wait_for_flush = false;
    }
    
    if (config.store_static_config.serializer.extent_size() % config.store_static_config.serializer.block_size().ser_value() != 0) {
        fail_due_to_user_error("Extent size (%d) is not a multiple of block size (%d).", 
             config.store_static_config.serializer.extent_size(),
             config.store_static_config.serializer.block_size().ser_value());
    }
    
    if (config.store_static_config.serializer.extent_size() == config.store_dynamic_config.serializer.file_zone_size) {
        printf("WARNING: You made the extent size the same as the file zone size.\n"
               "This is not a big problem, but it is better to use a huge or\n"
               "unlimited zone size to get the effect you probably want.\n");
    }
    
    // It's probably not necessary for this parameter to be independently configurable
    config.store_dynamic_config.cache.flush_dirty_size =
        (long long int)(config.store_dynamic_config.cache.max_dirty_size * FLUSH_AT_FRACTION_OF_UNSAVED_DATA_LIMIT);

    //slices divisable by the number of files
    if ((config.store_static_config.btree.n_slices % config.store_dynamic_config.serializer_private.size()) != 0) {
        if (slices_set_by_user)
            fail_due_to_user_error("Slices must be divisable by the number of files\n");
        else {
            config.store_static_config.btree.n_slices -= config.store_static_config.btree.n_slices % config.store_dynamic_config.serializer_private.size();
            if (config.store_static_config.btree.n_slices <= 0)
                fail_due_to_user_error("Failed to set number of slices automatically. Please specify it manually by using the -s option.\n");
        }
    }
    
    return config;
}

parsing_cmd_config_t::parsing_cmd_config_t() {
    parsing_failed = false;
}

void parsing_cmd_config_t::push_private_config(const char* value) {
    if (store_dynamic_config.serializer_private.size() >= MAX_SERIALIZERS)
        fail_due_to_user_error("Cannot use more than %d files.", MAX_SERIALIZERS);
    
    // Unfortunately, we cannot really check that here. Have to check accessibility later.
    /*if (!create_flag) {
        // Check if we have write and read permissions
        int res = access(value, W_OK | R_OK);
        if (res == 0) {
            // Everything good...
        }
        else
            fail_due_to_user_error("Inaccessible or invalid database file: \"%s\": %s", value, strerror(errno));
    }*/
    
    struct log_serializer_private_dynamic_config_t db_info;
    db_info.db_filename = std::string(value);
#ifdef SEMANTIC_SERIALIZER_CHECK
    db_info.semantic_filename = std::string(value) + DEFAULT_SEMANTIC_EXTENSION;
#endif
    store_dynamic_config.serializer_private.push_back(db_info);
}

#ifdef SEMANTIC_SERIALIZER_CHECK
void parsing_cmd_config_t::set_last_semantic_file(const char* value) {    
    if (store_dynamic_config.serializer_private.size() == 0)
        fail_due_to_user_error("You can specify the semantic file name only after specifying a database file name.");

    // Check if we can create and access the file at this path
    FILE* logfile = fopen(value, "a+");
    if (logfile == NULL)
        fail_due_to_user_error("Inaccessible or invalid semantic file: \"%s\": %s", value, strerror(errno));
    else
        fclose(logfile);
        
    store_dynamic_config.serializer_private.back().semantic_filename = std::string(value);
    
}
#endif

void parsing_cmd_config_t::set_flush_timer(const char* value) {
    int& target = store_dynamic_config.cache.flush_timer_ms;
    
    if (strcmp(value, "disable") == 0)
        target = NEVER_FLUSH;
    else {
        target = parse_int(value);
        if (parsing_failed || !is_at_least(target, 0))
            fail_due_to_user_error("flush timer should not be negative; use 'disable' to allow changes to sit in memory indefinitely.");
    }
}

void parsing_cmd_config_t::set_flush_waiting_threshold(const char* value) {
    int& target = store_dynamic_config.cache.flush_waiting_threshold;

    target = parse_int(value);
    if (parsing_failed || !is_at_least(target, 1))
        fail_due_to_user_error("Flush threshold must be a positive number.");
}

void parsing_cmd_config_t::set_max_concurrent_flushes(const char* value) {
    int& target = store_dynamic_config.cache.max_concurrent_flushes;

    target = parse_int(value);
    if (parsing_failed || !is_at_least(target, 1))
        fail_due_to_user_error("Max concurrent flushes must be a positive number.");
}

void parsing_cmd_config_t::set_extent_size(const char* value) {
    long long int target;
    const long long int minimum_value = 1ll;
    const long long int maximum_value = TERABYTE;
    
    target = parse_longlong(optarg);
    if (parsing_failed || !is_in_range(target, minimum_value, maximum_value))
        fail_due_to_user_error("Extent size must be a number from %d to %d.", minimum_value, maximum_value);
        
    store_static_config.serializer.unsafe_extent_size() = static_cast<long long unsigned int>(target);
}

void parsing_cmd_config_t::set_block_size(const char* value) {
    int target;
    const int minimum_value = 1;
    const int maximum_value = DEVICE_BLOCK_SIZE * 1000;
    
    target = parse_int(optarg);
    if (parsing_failed || !is_in_range(target, minimum_value, maximum_value))
        fail_due_to_user_error("Block size must be a number from %d to %d.", minimum_value, maximum_value);
    if (target % DEVICE_BLOCK_SIZE != 0)
        fail_due_to_user_error("Block size must be a multiple of %d.", DEVICE_BLOCK_SIZE);
        
    store_static_config.serializer.unsafe_block_size() = static_cast<unsigned int>(target);
}

void parsing_cmd_config_t::set_active_data_extents(const char* value) {
    int target;
    const int minimum_value = 1;
    const int maximum_value = MAX_ACTIVE_DATA_EXTENTS;
    
    target = parse_int(optarg);
    if (parsing_failed || !is_in_range(target, minimum_value, maximum_value))
        fail_due_to_user_error("Active data extents must be a number from %d to %d.", minimum_value, maximum_value);
    
    store_dynamic_config.serializer.num_active_data_extents = static_cast<unsigned int>(target);
}

void parsing_cmd_config_t::set_gc_range(const char* value) {
    float low = 0.0;
    float high = 0.0;
    int consumed = 0;
    if (2 != sscanf(value, "%f-%f%n", &low, &high, &consumed) || ((size_t)consumed) != strlen(optarg)) {
        fail_due_to_user_error("gc-range expects \"low-high\"");
    }
    if (!(MIN_GC_LOW_RATIO <= low && low < high && high <= MAX_GC_HIGH_RATIO)) {
        fail_due_to_user_error("gc-range expects \"low-high\", with %f <= low < high <= %f",
             MIN_GC_LOW_RATIO, MAX_GC_HIGH_RATIO);
    }
    store_dynamic_config.serializer.gc_low_ratio = low;
    store_dynamic_config.serializer.gc_high_ratio = high;
}

void parsing_cmd_config_t::set_unsaved_data_limit(const char* value) {
    int int_value = parse_int(optarg);
    if (parsing_failed || !is_positive(int_value))
        fail_due_to_user_error("Unsaved data limit must be a positive number.");
        
    store_dynamic_config.cache.max_dirty_size = (long long)(int_value) * MEGABYTE;
}

void parsing_cmd_config_t::set_wait_for_flush(const char* value) {
    if (strlen(optarg) != 1 || !(optarg[0] == 'y' || optarg[0] == 'n'))
        fail_due_to_user_error("Wait-for-flush expects 'y' or 'n'.");
    
    store_dynamic_config.cache.wait_for_flush = optarg[0] == 'y';
}

void parsing_cmd_config_t::set_max_cache_size(const char* value) {
    int int_value = parse_int(optarg);
    if (parsing_failed || !is_positive(int_value))
        fail_due_to_user_error("Cache size must be a positive number.");
    //if (is_at_most(int_value, static_cast<int>(get_total_ram() / 1024 / 1024)))
    //    fail_due_to_user_error("Cache size is larger than this machine's total memory (%s MB).", get_total_ram() / 1024 / 1024);
        
    store_dynamic_config.cache.max_size = (long long)(int_value) * MEGABYTE;
}

void parsing_cmd_config_t::set_slices(const char* value) {
    int& target = store_static_config.btree.n_slices;
    const int minimum_value = 1;
    const int maximum_value = MAX_SLICES;
    
    target = parse_int(optarg);
    if (parsing_failed || !is_in_range(target, minimum_value, maximum_value))
        fail_due_to_user_error("Number of slices must be a number from %d to %d.", minimum_value, maximum_value);
}

void parsing_cmd_config_t::set_log_file(const char* value) {
    if (strlen(value) > MAX_LOG_FILE_NAME - 1)
        fail_due_to_user_error("The name of the specified log file is too long (must not be more than %d).", MAX_LOG_FILE_NAME - 1);

    // See if we can open or create the file at this path with write permissions
    FILE* logfile = fopen(value, "a");
    if (logfile == NULL)
        fail_due_to_user_error("Inaccessible or invalid log file: \"%s\": %s", value, strerror(errno));
    else
        fclose(logfile);
    
    strncpy(log_file_name, optarg, MAX_LOG_FILE_NAME);
}

void parsing_cmd_config_t::set_port(const char* value) {
    int& target = port;
    const int minimum_value = 0;
    const int maximum_value = 65535;
    
    target = parse_int(optarg);
    if (parsing_failed || !is_in_range(target, minimum_value, maximum_value))
        fail_due_to_user_error("Invalid TCP port (must be a number from %d to %d).", minimum_value, maximum_value);
}

void parsing_cmd_config_t::set_cores(const char* value) {
    int& target = n_workers;
    const int minimum_value = 1;
    // Subtract one because of utility cpu
    const int maximum_value = MAX_THREADS - 1;
    
    target = parse_int(optarg);
    if (parsing_failed || !is_in_range(target, minimum_value, maximum_value))
        fail_due_to_user_error("Number of CPUs must be a number from %d to %d.", minimum_value, maximum_value);
}

void parsing_cmd_config_t::set_coroutine_stack_size(const char* value) {
    const int minimum_value = 8126;
    const int maximum_value = MAX_COROUTINE_STACK_SIZE;
    
    int target = parse_int(optarg);
    if (parsing_failed || !is_in_range(target, minimum_value, maximum_value))
        fail_due_to_user_error("Coroutine stack size must be a number from %d to %d.", minimum_value, maximum_value);

    coro_t::set_coroutine_stack_size(parse_int(optarg));
}

void parsing_cmd_config_t::set_master_addr(char *value) {
    char *token = strtok(value, ":");
    if (token == NULL || strlen(token) > MAX_HOSTNAME_LEN - 1)
        fail_due_to_user_error("Invalid master address, address should be of the form hostname:port");

    strcpy(replication_config.hostname, token);

    token = strtok(NULL, ":");
    if (token == NULL)
        fail_due_to_user_error("Invalid master address, address should be of the form hostname:port");

    replication_config.port = parse_int(token);

    replication_config.active = true;
}

void parsing_cmd_config_t::set_failover_file(const char* value) {
    if (strlen(value) > MAX_PATH_LEN)
        fail_due_to_user_error("Failover script path is too long");

    strcpy(failover_config.failover_script_path, value);
}
void parsing_cmd_config_t::set_heartbeat_timeout(const char* value) {
    failover_config.heartbeat_timeout = parse_int(value);

    if (failover_config.heartbeat_timeout < 0)
        fail_due_to_user_error("Heartbeat cannot be negative");
}

void parsing_cmd_config_t::set_elb_port(const char *value) {
    int& target = failover_config.elb_port;
    const int minimum_value = 0;
    const int maximum_value = 65535;
    
    target = parse_int(optarg);
    if (parsing_failed || !is_in_range(target, minimum_value, maximum_value))
        fail_due_to_user_error("Invalid TCP port (must be a number from %d to %d).", minimum_value, maximum_value);
}

long long int parsing_cmd_config_t::parse_longlong(const char* value) {
    char* endptr;
    const long long int result = strtoll(value, &endptr, 10);
    
    parsing_failed = *endptr != '\0' // Tests for invalid characters (or empty string)
            || errno == ERANGE; // Tests for range problems (too small / too large values)
    
    return result;
}

int parsing_cmd_config_t::parse_int(const char* value) {
    char* endptr;
    const int result = strtol(value, &endptr, 10);
    
    parsing_failed = *endptr != '\0' // Tests for invalid characters (or empty string)
            || errno == ERANGE; // Tests for range problems (too small / too large values)
    
    return result;
}

template<typename T> bool parsing_cmd_config_t::is_positive(const T value) const {
    return value > 0;
}
template<typename T> bool parsing_cmd_config_t::is_in_range(const T value, const T minimum_value, const T maximum_value) const {
    return is_at_least(value, minimum_value) && is_at_most(value, maximum_value);
}
template<typename T> bool parsing_cmd_config_t::is_at_least(const T value, const T minimum_value) const {
    return value >= minimum_value;
}
template<typename T> bool parsing_cmd_config_t::is_at_most(const T value, const T maximum_value) const {
    return value <= maximum_value;
}

/* Printing the configuration */
void cmd_config_t::print_runtime_flags() {
    printf("--- Runtime ----\n");
    printf("Threads............%d\n", n_workers);
    
    printf("Block cache........%lldMB\n", store_dynamic_config.cache.max_size / 1024 / 1024);
    printf("Wait for flush.....");
    if(store_dynamic_config.cache.wait_for_flush) {
        printf("Y\n");
    } else {
        printf("N\n");
    }
    printf("Flush timer........");
    if(store_dynamic_config.cache.flush_timer_ms == NEVER_FLUSH) {
        printf("Never\n");
    } else {
        printf("%dms\n", store_dynamic_config.cache.flush_timer_ms);
    }
    printf("Flush concurrency..%d\n", store_dynamic_config.cache.max_concurrent_flushes);
    printf("Flush threshold....%d\n", store_dynamic_config.cache.flush_waiting_threshold);

    printf("Active writers.....%d\n", store_dynamic_config.serializer.num_active_data_extents);
    printf("GC range...........%g - %g\n",
           store_dynamic_config.serializer.gc_low_ratio,
           store_dynamic_config.serializer.gc_high_ratio);
    
    printf("Port...............%d\n", port);
}

void cmd_config_t::print_database_flags() {
    printf("--- Database ---\n");
    printf("Slices.............%d\n", store_static_config.btree.n_slices);
    printf("Block size.........%ldKB\n", store_static_config.serializer.block_size().ser_value() / KILOBYTE);
    printf("Extent size........%ldKB\n", store_static_config.serializer.extent_size() / KILOBYTE);
    
    const std::vector<log_serializer_private_dynamic_config_t>& private_configs = store_dynamic_config.serializer_private;
    
    for (size_t i = 0; i != private_configs.size(); i++) {
        const log_serializer_private_dynamic_config_t& db_info = private_configs[i];
        printf("File %.2u............%s\n", (uint) i + 1, db_info.db_filename.c_str());
#ifdef SEMANTIC_SERIALIZER_CHECK
        printf("Semantic file %.2u...%s\n", (uint) i + 1, db_info.semantic_filename.c_str());
#endif
    }
}

void cmd_config_t::print_system_spec() {
    printf("--- Hardware ---\n");
    // CPU and RAM
    printf("CPUs...............%d\n" \
           "Total RAM..........%ldMB\nFree RAM...........%ldMB (%.2f%%)\n",
           get_cpu_count(),
           get_total_ram() / 1024 / 1024,
           get_available_ram() / 1024 / 1024,
           (double)get_available_ram() / (double)get_total_ram() * 100.0f);
    // TODO: print CPU topology
    // TODO: print disk and filesystem information
}

void cmd_config_t::print() {
    if(!verbose)
        return;
    
    print_runtime_flags();
    printf("\n");
    print_database_flags();
    printf("\n");
    print_system_spec();
}

cmd_config_t::cmd_config_t() {
    bzero(this, sizeof(*this));
    
    verbose = false;
    port = DEFAULT_LISTEN_PORT;
    n_workers = get_cpu_count();
    
    log_file_name[0] = 0;
    log_file_name[MAX_LOG_FILE_NAME - 1] = 0;
    
    store_dynamic_config.serializer.gc_low_ratio = DEFAULT_GC_LOW_RATIO;
    store_dynamic_config.serializer.gc_high_ratio = DEFAULT_GC_HIGH_RATIO;
    store_dynamic_config.serializer.num_active_data_extents = DEFAULT_ACTIVE_DATA_EXTENTS;
    store_dynamic_config.serializer.file_size = 0;   // Unlimited file size
    store_dynamic_config.serializer.file_zone_size = GIGABYTE;
    
    store_dynamic_config.cache.max_size = (long long int)(DEFAULT_MAX_CACHE_RATIO * get_available_ram());
    store_dynamic_config.cache.wait_for_flush = false;
    store_dynamic_config.cache.flush_timer_ms = DEFAULT_FLUSH_TIMER_MS;
    store_dynamic_config.cache.max_dirty_size = DEFAULT_UNSAVED_DATA_LIMIT;
    store_dynamic_config.cache.flush_waiting_threshold = DEFAULT_FLUSH_WAITING_THRESHOLD;
    store_dynamic_config.cache.max_concurrent_flushes = DEFAULT_MAX_CONCURRENT_FLUSHES;
    
    create_store = false;
    force_create = false;
    shutdown_after_creation = false;
    
    store_static_config.serializer.unsafe_extent_size() = DEFAULT_EXTENT_SIZE;
    store_static_config.serializer.unsafe_block_size() = DEFAULT_BTREE_BLOCK_SIZE;
    
    store_static_config.btree.n_slices = DEFAULT_BTREE_SHARD_FACTOR;
}
<|MERGE_RESOLUTION|>--- conflicted
+++ resolved
@@ -205,18 +205,11 @@
                 {"verbose",              no_argument, (int*)&config.verbose, 1},
                 {"force",                no_argument, &do_force_create, 1},
                 {"help",                 no_argument, &do_help, 1},
-<<<<<<< HEAD
                 {"slave_of",             required_argument, 0, slave_of},
                 {"failover-script",      required_argument, 0, failover_script},
                 {"heartbeat-timeout",    required_argument, 0, heartbeat_timeout}, //TODO @sam push this through to where you want it
                 {"run-behind-elb",       required_argument, 0, run_behind_elb},
                 {"failover",             no_argument, 0, failover}, //TODO @sam @jdoliner push this through when we know where it goes
-=======
-                {"slave-of",             required_argument, 0, slave_of}, //TODO document this @jdoliner
-                {"failover-script",      required_argument, 0, failover_script}, //TODO document this @jdoliner
-                {"heartbeat-timeout",    required_argument, 0, heartbeat_timeout}, //TODO document this @jdoliner
-                {"run-behind-elb",       no_argument, 0, run_behind_elb}, //TODO document this @jdoliner
->>>>>>> 4aa25a3b
                 {0, 0, 0, 0}
             };
 
