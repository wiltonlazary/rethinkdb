// Copyright 2010-2014 RethinkDB, all rights reserved.

#include <limits>

#include "rdb_protocol/geo/distances.hpp"
#include "rdb_protocol/geo/ellipsoid.hpp"
#include "rdb_protocol/geo/exceptions.hpp"
#include "rdb_protocol/geo/geojson.hpp"
#include "rdb_protocol/geo/inclusion.hpp"
#include "rdb_protocol/geo/intersection.hpp"
#include "rdb_protocol/geo/primitives.hpp"
#include "rdb_protocol/geo/s2/s2polygon.h"
#include "rdb_protocol/op.hpp"
#include "rdb_protocol/pseudo_geometry.hpp"
#include "rdb_protocol/term.hpp"
#include "rdb_protocol/terms/terms.hpp"

using geo::S2Point;
using geo::S2Polygon;

namespace ql {

/* A term type for geo queries. The only difference to op_term_t is that it catches
`geo_exception_t`s. */
class geo_term_t : public op_term_t {
public:
    geo_term_t(compile_env_t *env, const protob_t<const Term> &term,
               const argspec_t &argspec, optargspec_t optargspec = optargspec_t({}))
        : op_term_t(env, term, argspec, optargspec) { }
private:
    virtual counted_t<val_t> eval_geo(
            scope_env_t *env, args_t *args, eval_flags_t flags) const = 0;
    counted_t<val_t> eval_impl(
            scope_env_t *env, args_t *args, eval_flags_t flags) const {
        try {
            return eval_geo(env, args, flags);
        } catch (const geo_exception_t &e) {
            rfail(base_exc_t::GENERIC, "%s", e.what());
        }
    }
};

class geojson_term_t : public geo_term_t {
public:
    geojson_term_t(compile_env_t *env, const protob_t<const Term> &term)
        : geo_term_t(env, term, argspec_t(1)) { }
private:
    counted_t<val_t> eval_geo(scope_env_t *env, args_t *args, eval_flags_t) const {
        counted_t<val_t> v = args->arg(env, 0);
        datum_t geo_json = v->as_datum();
        validate_geojson(geo_json);

        // Store the geo_json object inline, just add a $reql_type$ field
        datum_object_builder_t result(geo_json);
        bool dup = result.add(datum_t::reql_type_string,
                              datum_t(pseudo::geometry_string));
        rcheck(!dup, base_exc_t::GENERIC, "GeoJSON object already had a "
                                          "$reql_type$ field.");
        // Drop the `bbox` field in case it exists. We don't have any use for it.
        UNUSED bool had_bbox = result.delete_field("bbox");

        return new_val(std::move(result).to_datum());
    }
    virtual const char *name() const { return "geojson"; }
};

class to_geojson_term_t : public geo_term_t {
public:
    to_geojson_term_t(compile_env_t *env, const protob_t<const Term> &term)
        : geo_term_t(env, term, argspec_t(1)) { }
private:
    counted_t<val_t> eval_geo(scope_env_t *env, args_t *args, eval_flags_t) const {
        counted_t<val_t> v = args->arg(env, 0);

        datum_object_builder_t result(v->as_ptype(pseudo::geometry_string));
        bool success = result.delete_field(datum_t::reql_type_string);
        r_sanity_check(success);
        return new_val(std::move(result).to_datum());
    }
    virtual const char *name() const { return "to_geojson"; }
};

class point_term_t : public geo_term_t {
public:
    point_term_t(compile_env_t *env, const protob_t<const Term> &term)
        : geo_term_t(env, term, argspec_t(2)) { }
private:
    counted_t<val_t> eval_geo(scope_env_t *env, args_t *args, eval_flags_t) const {
        double lat = args->arg(env, 0)->as_num();
        double lon = args->arg(env, 1)->as_num();
        lat_lon_point_t point(lat, lon);

        const datum_t result = construct_geo_point(point, env->env->limits());
        validate_geojson(result);

        return new_val(result);
    }
    virtual const char *name() const { return "point"; }
};

// Accepts either a geometry object of type Point, or an array with two coordinates.
// We often want to support both.
lat_lon_point_t parse_point_argument(const datum_t &point_datum) {
    if (point_datum->is_ptype(pseudo::geometry_string)) {
        // The argument is a point (should be at least, if not this will throw)
        return extract_lat_lon_point(point_datum);
    } else {
        // The argument must be a coordinate pair
        rcheck_target(&point_datum, base_exc_t::GENERIC, point_datum->arr_size() == 2,
            strprintf("Expected point coordinate pair.  "
                      "Got %zu element array instead of a 2 element one.",
                      point_datum->arr_size()));
        double lat = point_datum->get(0)->as_num();
        double lon = point_datum->get(1)->as_num();
        return lat_lon_point_t(lat, lon);
    }
}

// Used by line_term_t and polygon_term_t
lat_lon_line_t parse_line_from_args(scope_env_t *env, args_t *args) {
    lat_lon_line_t line;
    line.reserve(args->num_args());
    for (size_t i = 0; i < args->num_args(); ++i) {
        counted_t<const val_t> point_arg = args->arg(env, i);
        const datum_t &point_datum = point_arg->as_datum();
        line.push_back(parse_point_argument(point_datum));
    }

    return line;
}

class line_term_t : public geo_term_t {
public:
    line_term_t(compile_env_t *env, const protob_t<const Term> &term)
        : geo_term_t(env, term, argspec_t(2, -1)) { }
private:
    counted_t<val_t> eval_geo(scope_env_t *env, args_t *args, eval_flags_t) const {
        const lat_lon_line_t line = parse_line_from_args(env, args);

        const datum_t result = construct_geo_line(line, env->env->limits());
        validate_geojson(result);

        return new_val(result);
    }
    virtual const char *name() const { return "line"; }
};

class polygon_term_t : public geo_term_t {
public:
    polygon_term_t(compile_env_t *env, const protob_t<const Term> &term)
        : geo_term_t(env, term, argspec_t(3, -1)) { }
private:
    counted_t<val_t> eval_geo(scope_env_t *env, args_t *args, eval_flags_t) const {
        const lat_lon_line_t shell = parse_line_from_args(env, args);

        const datum_t result = construct_geo_polygon(shell, env->env->limits());
        validate_geojson(result);

        return new_val(result);
    }
    virtual const char *name() const { return "polygon"; }
};

class intersects_term_t : public geo_term_t {
public:
    intersects_term_t(compile_env_t *env, const protob_t<const Term> &term)
        : geo_term_t(env, term, argspec_t(2)) { }
private:
    counted_t<val_t> eval_geo(scope_env_t *env, args_t *args, eval_flags_t) const {
        counted_t<val_t> g1 = args->arg(env, 0);
        counted_t<val_t> g2 = args->arg(env, 1);

        bool result = geo_does_intersect(g1->as_ptype(pseudo::geometry_string),
                                         g2->as_ptype(pseudo::geometry_string));

        return new_val(
            datum_t(datum_t::construct_boolean_t(), result));
    }
    virtual const char *name() const { return "intersects"; }
};

class includes_term_t : public geo_term_t {
public:
    includes_term_t(compile_env_t *env, const protob_t<const Term> &term)
        : geo_term_t(env, term, argspec_t(2)) { }
private:
    counted_t<val_t> eval_geo(scope_env_t *env, args_t *args, eval_flags_t) const {
        counted_t<val_t> polygon = args->arg(env, 0);
        counted_t<val_t> g = args->arg(env, 1);

        scoped_ptr_t<S2Polygon> s2polygon =
            to_s2polygon(polygon->as_ptype(pseudo::geometry_string));
        bool result = geo_does_include(*s2polygon, g->as_ptype(pseudo::geometry_string));

        return new_val(
            datum_t(datum_t::construct_boolean_t(), result));
    }
    virtual const char *name() const { return "includes"; }
};

ellipsoid_spec_t pick_reference_ellipsoid(scope_env_t *env, args_t *args) {
    counted_t<val_t> geo_system_arg = args->optarg(env, "geo_system");
    if (geo_system_arg.has()) {
        if (geo_system_arg->as_datum()->get_type() == datum_t::R_OBJECT) {
            // We expect a reference ellipsoid with parameters 'a' and 'f'.
            // (equator radius and the flattening)
            double a = geo_system_arg->as_datum()->get_field("a")->as_num();
            double f = geo_system_arg->as_datum()->get_field("f")->as_num();
            rcheck_target(geo_system_arg.get(), base_exc_t::GENERIC,
                          a > 0.0, "The equator radius `a` must be positive.");
            rcheck_target(geo_system_arg.get(), base_exc_t::GENERIC,
                          f >= 0.0 && f < 1.0,
                          "The flattening `f` must be in the range [0, 1).");
            return ellipsoid_spec_t(a, f);
        } else {
            const std::string v = geo_system_arg->as_str().to_std();
            if (v == "WGS84") {
                return WGS84_ELLIPSOID;
            } else if (v == "unit_sphere") {
                return UNIT_SPHERE;
            } else {
                rfail_target(geo_system_arg.get(), base_exc_t::GENERIC,
                             "Unrecognized geo system \"%s\" (valid options: "
                             "\"WGS84\", \"unit_sphere\").", v.c_str());
            }
        }
    } else {
        return WGS84_ELLIPSOID;
    }
}

dist_unit_t pick_dist_unit(scope_env_t *env, args_t *args) {
    counted_t<val_t> geo_system_arg = args->optarg(env, "unit");
    if (geo_system_arg.has()) {
        return parse_dist_unit(geo_system_arg->as_str().to_std());
    } else {
        return dist_unit_t::M;
    }
}

class distance_term_t : public geo_term_t {
public:
    distance_term_t(compile_env_t *env, const protob_t<const Term> &term)
        : geo_term_t(env, term, argspec_t(2), optargspec_t({"geo_system", "unit"})) { }
private:
    counted_t<val_t> eval_geo(scope_env_t *env, args_t *args, eval_flags_t) const {
        counted_t<val_t> g1_arg = args->arg(env, 0);
        counted_t<val_t> g2_arg = args->arg(env, 1);

        ellipsoid_spec_t reference_ellipsoid = pick_reference_ellipsoid(env, args);
        dist_unit_t result_unit = pick_dist_unit(env, args);

        // (At least) one of the arguments must be a point.
        // Find out which one it is.
        scoped_ptr_t<S2Point> p;
        datum_t g;
        const std::string g1_type =
            g1_arg->as_ptype(pseudo::geometry_string)->get_field("type")->as_str().to_std();
        if (g1_type == "Point") {
            p = to_s2point(g1_arg->as_ptype(pseudo::geometry_string));
            g = g2_arg->as_ptype(pseudo::geometry_string);
        } else {
            p = to_s2point(g2_arg->as_ptype(pseudo::geometry_string));
            g = g1_arg->as_ptype(pseudo::geometry_string);
        }

        double result = geodesic_distance(*p, g, reference_ellipsoid);
        result = convert_dist_unit(result, dist_unit_t::M, result_unit);

        return new_val(datum_t(result));
    }
    virtual const char *name() const { return "distance"; }
};

class circle_term_t : public geo_term_t {
public:
    circle_term_t(compile_env_t *env, const protob_t<const Term> &term)
        : geo_term_t(env, term, argspec_t(2),
          optargspec_t({"geo_system", "unit", "fill", "num_vertices"})) { }
private:
    counted_t<val_t> eval_geo(scope_env_t *env, args_t *args, eval_flags_t) const {
        counted_t<val_t> center_arg = args->arg(env, 0);
        counted_t<val_t> radius_arg = args->arg(env, 1);

        counted_t<val_t> fill_arg = args->optarg(env, "fill");
        bool fill = true;
        if (fill_arg.has()) {
            fill = fill_arg->as_bool();
        }
        counted_t<val_t> num_vertices_arg = args->optarg(env, "num_vertices");
        unsigned int num_vertices = 32;
        if (num_vertices_arg.has()) {
            num_vertices = num_vertices_arg->as_int<unsigned int>();
            rcheck_target(num_vertices_arg.get(), base_exc_t::GENERIC, num_vertices > 0,
                          "num_vertices must be positive.");
        }

        ellipsoid_spec_t reference_ellipsoid = pick_reference_ellipsoid(env, args);
        dist_unit_t radius_unit = pick_dist_unit(env, args);

        lat_lon_point_t center = parse_point_argument(center_arg->as_datum());
        double radius = radius_arg->as_num();
        radius = convert_dist_unit(radius, radius_unit, dist_unit_t::M);

        const lat_lon_line_t circle =
            build_circle(center, radius, num_vertices, reference_ellipsoid);

        const datum_t result =
            fill
            ? construct_geo_polygon(circle, env->env->limits())
            : construct_geo_line(circle, env->env->limits());
        validate_geojson(result);

        return new_val(result);
    }
    virtual const char *name() const { return "circle"; }
};

class get_intersecting_term_t : public geo_term_t {
public:
    get_intersecting_term_t(compile_env_t *env, const protob_t<const Term> &term)
        : geo_term_t(env, term, argspec_t(2), optargspec_t({ "index" })) { }
private:
    counted_t<val_t> eval_geo(scope_env_t *env, args_t *args, eval_flags_t) const {
        counted_t<table_t> table = args->arg(env, 0)->as_table();
        counted_t<val_t> query_arg = args->arg(env, 1);
        counted_t<val_t> index = args->optarg(env, "index");
        rcheck(index.has(), base_exc_t::GENERIC,
               "get_intersecting requires an index argument.");
        std::string index_str = index->as_str().to_std();
        rcheck(index_str != table->get_pkey(), base_exc_t::GENERIC,
               "get_intersecting cannot use the primary index.");
        counted_t<datum_stream_t> stream = table->get_intersecting(
            env->env, query_arg->as_ptype(pseudo::geometry_string), index_str,
            this);
        return new_val(make_counted<selection_t>(table, stream));
    }
    virtual const char *name() const { return "get_intersecting"; }
};

class fill_term_t : public geo_term_t {
public:
    fill_term_t(compile_env_t *env, const protob_t<const Term> &term)
        : geo_term_t(env, term, argspec_t(1)) { }
private:
    counted_t<val_t> eval_geo(scope_env_t *env, args_t *args, eval_flags_t) const {
        counted_t<val_t> l_arg = args->arg(env, 0);
        const lat_lon_line_t shell =
            extract_lat_lon_line(l_arg->as_ptype(pseudo::geometry_string));

        const datum_t result = construct_geo_polygon(shell, env->env->limits());
        validate_geojson(result);

        return new_val(result);
    }
    virtual const char *name() const { return "fill"; }
};

class get_nearest_term_t : public geo_term_t {
public:
    get_nearest_term_t(compile_env_t *env, const protob_t<const Term> &term)
        : geo_term_t(env, term, argspec_t(2),
          optargspec_t({ "index", "max_results", "max_dist", "geo_system", "unit" })) { }
private:
    counted_t<val_t> eval_geo(scope_env_t *env, args_t *args, eval_flags_t) const {
        counted_t<table_t> table = args->arg(env, 0)->as_table();
        counted_t<val_t> center_arg = args->arg(env, 1);
        counted_t<val_t> index = args->optarg(env, "index");
        rcheck(index.has(), base_exc_t::GENERIC,
               "get_nearest requires an index argument.");
        std::string index_str = index->as_str().to_std();
        rcheck(index_str != table->get_pkey(), base_exc_t::GENERIC,
               "get_nearest cannot use the primary index.");
        lat_lon_point_t center = parse_point_argument(center_arg->as_datum());
        ellipsoid_spec_t reference_ellipsoid = pick_reference_ellipsoid(env, args);
        dist_unit_t dist_unit = pick_dist_unit(env, args);
        counted_t<val_t> max_dist_arg = args->optarg(env, "max_dist");
        double max_dist = 100000; // Default: 100 km
        if (max_dist_arg.has()) {
            max_dist =
                convert_dist_unit(max_dist_arg->as_num(), dist_unit, dist_unit_t::M);
            rcheck_target(max_dist_arg, base_exc_t::GENERIC, max_dist > 0.0,
                          "max_dist must be positive.");
        }
        counted_t<val_t> max_results_arg = args->optarg(env, "max_results");
        int64_t max_results = 100; // Default: 100 results
        if (max_results_arg.has()) {
            max_results = max_results_arg->as_int();
            rcheck_target(max_results_arg, base_exc_t::GENERIC, max_results > 0,
                          "max_results must be positive.");
        }

        counted_t<datum_stream_t> stream = table->get_nearest(
                env->env, center, max_dist, max_results, reference_ellipsoid,
<<<<<<< HEAD
                dist_unit, index_str, this, env->env->limits);
        return new_val(make_counted<selection_t>(table, stream));
=======
                dist_unit, index_str, this, env->env->limits());
        return new_val(stream, table);
>>>>>>> ea266e08
    }
    virtual const char *name() const { return "get_nearest"; }
};

counted_t<term_t> make_geojson_term(compile_env_t *env, const protob_t<const Term> &term) {
    return make_counted<geojson_term_t>(env, term);
}
counted_t<term_t> make_to_geojson_term(compile_env_t *env, const protob_t<const Term> &term) {
    return make_counted<to_geojson_term_t>(env, term);
}
counted_t<term_t> make_point_term(compile_env_t *env, const protob_t<const Term> &term) {
    return make_counted<point_term_t>(env, term);
}
counted_t<term_t> make_line_term(compile_env_t *env, const protob_t<const Term> &term) {
    return make_counted<line_term_t>(env, term);
}
counted_t<term_t> make_polygon_term(compile_env_t *env, const protob_t<const Term> &term) {
    return make_counted<polygon_term_t>(env, term);
}
counted_t<term_t> make_intersects_term(compile_env_t *env, const protob_t<const Term> &term) {
    return make_counted<intersects_term_t>(env, term);
}
counted_t<term_t> make_includes_term(compile_env_t *env, const protob_t<const Term> &term) {
    return make_counted<includes_term_t>(env, term);
}
counted_t<term_t> make_distance_term(compile_env_t *env, const protob_t<const Term> &term) {
    return make_counted<distance_term_t>(env, term);
}
counted_t<term_t> make_circle_term(compile_env_t *env, const protob_t<const Term> &term) {
    return make_counted<circle_term_t>(env, term);
}
counted_t<term_t> make_get_intersecting_term(compile_env_t *env, const protob_t<const Term> &term) {
    return make_counted<get_intersecting_term_t>(env, term);
}
counted_t<term_t> make_fill_term(compile_env_t *env, const protob_t<const Term> &term) {
    return make_counted<fill_term_t>(env, term);
}
counted_t<term_t> make_get_nearest_term(compile_env_t *env, const protob_t<const Term> &term) {
    return make_counted<get_nearest_term_t>(env, term);
}

} // namespace ql
<|MERGE_RESOLUTION|>--- conflicted
+++ resolved
@@ -392,13 +392,8 @@
 
         counted_t<datum_stream_t> stream = table->get_nearest(
                 env->env, center, max_dist, max_results, reference_ellipsoid,
-<<<<<<< HEAD
-                dist_unit, index_str, this, env->env->limits);
+                dist_unit, index_str, this, env->env->limits());
         return new_val(make_counted<selection_t>(table, stream));
-=======
-                dist_unit, index_str, this, env->env->limits());
-        return new_val(stream, table);
->>>>>>> ea266e08
     }
     virtual const char *name() const { return "get_nearest"; }
 };
