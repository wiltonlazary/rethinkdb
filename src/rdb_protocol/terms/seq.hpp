--- conflicted
+++ resolved
@@ -54,13 +54,8 @@
         counted_t<val_t> v1 = arg(1);
         counted_t<func_t> f = v1->as_func(IDENTITY_SHORTCUT);
         if (v0->get_type().is_convertible(val_t::type_t::SELECTION)) {
-<<<<<<< HEAD
             std::pair<counted_t<table_t>, counted_t<datum_stream_t> > ts = v0->as_selection();
-            return new_val(ts.first, ts.second->filter(f));
-=======
-            std::pair<table_t *, datum_stream_t *> ts = v0->as_selection();
             return new_val(ts.second->filter(f), ts.first);
->>>>>>> f8e2ad76
         } else {
             return new_val(v0->as_seq()->filter(f));
         }
@@ -102,19 +97,11 @@
         }
     }
 
-<<<<<<< HEAD
     virtual counted_t<val_t> eval_impl() {
         std::pair<counted_t<table_t>, counted_t<datum_stream_t> > sel = arg(0)->as_selection();
         counted_t<val_t> lb = optarg("left_bound", counted_t<val_t>());
         counted_t<val_t> rb = optarg("right_bound", counted_t<val_t>());
-        if (!lb && !rb) return new_val(sel.first, sel.second);
-=======
-    virtual val_t *eval_impl() {
-        std::pair<table_t *, datum_stream_t *> sel = arg(0)->as_selection();
-        val_t *lb = optarg("left_bound", 0);
-        val_t *rb = optarg("right_bound", 0);
         if (!lb && !rb) return new_val(sel.second, sel.first);
->>>>>>> f8e2ad76
 
         counted_t<table_t> tbl = sel.first;
         const std::string &pk = tbl->get_pkey();
