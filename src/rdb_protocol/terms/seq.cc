--- conflicted
+++ resolved
@@ -298,21 +298,13 @@
         } else if (v->get_type().is_convertible(val_t::type_t::SINGLE_SELECTION)) {
             // RSI: This needs to support extreme selections
             auto single_selection = v->as_single_selection();
-<<<<<<< HEAD
             counted_t<table_t> tbl = single_selection->get_tbl();
-            counted_t<const datum_t> val = single_selection->get();
-            counted_t<const datum_t> key = val->get(tbl->get_pkey(), NOTHROW);
+            datum_t val = single_selection->get();
+            datum_t key = val->get(tbl->get_pkey(), NOTHROW);
             r_sanity_check(key.has());
 
             return new_val(
                 env->env,
-=======
-            counted_t<table_t> tbl = std::move(single_selection.first);
-            datum_t val = std::move(single_selection.second);
-
-            datum_t key = v->get_orig_key();
-            return new_val(env->env,
->>>>>>> ea266e08
                 tbl->table->read_row_changes(
                     env->env, key, backtrace(), tbl->display_name()));
         }
