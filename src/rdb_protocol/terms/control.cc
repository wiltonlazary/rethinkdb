--- conflicted
+++ resolved
@@ -49,13 +49,8 @@
 
 class branch_term_t : public op_term_t {
 public:
-<<<<<<< HEAD
     branch_term_t(compile_env_t *env, const raw_term_t &term)
-        : op_term_t(env, term, argspec_t(3)) { }
-=======
-    branch_term_t(compile_env_t *env, const protob_t<const Term> &term)
         : op_term_t(env, term, argspec_t(3, -1)) { }
->>>>>>> 2dc28e60
 private:
     virtual scoped_ptr_t<val_t> eval_impl(scope_env_t *env, args_t *args, eval_flags_t) const {
         rcheck(args->num_args() % 2 == 1,
