--- conflicted
+++ resolved
@@ -18,17 +18,10 @@
     all_term_t(compile_env_t *env, const protob_t<const Term> &term)
         : op_term_t(env, term, argspec_t(1, -1)) { }
 private:
-<<<<<<< HEAD
-    virtual counted_t<val_t> eval_impl(scope_env_t *env, eval_flags_t) const {
-        for (size_t i = 0; i < num_args(); ++i) {
-            counted_t<val_t> v = arg(env, i);
-            if (!v->as_bool() || i == num_args() - 1) {
-=======
     virtual counted_t<val_t> eval_impl(scope_env_t *env, args_t *args, eval_flags_t) const {
         for (size_t i = 0; i < args->num_args(); ++i) {
             counted_t<val_t> v = args->arg(env, i);
             if (!v->as_bool() || i == args->num_args() - 1) {
->>>>>>> 51d04b0a
                 return v;
             }
         }
@@ -42,15 +35,9 @@
     any_term_t(compile_env_t *env, const protob_t<const Term> &term)
         : op_term_t(env, term, argspec_t(1, -1)) { }
 private:
-<<<<<<< HEAD
-    virtual counted_t<val_t> eval_impl(scope_env_t *env, eval_flags_t) const {
-        for (size_t i = 0; i < num_args(); ++i) {
-            counted_t<val_t> v = arg(env, i);
-=======
     virtual counted_t<val_t> eval_impl(scope_env_t *env, args_t *args, eval_flags_t) const {
         for (size_t i = 0; i < args->num_args(); ++i) {
             counted_t<val_t> v = args->arg(env, i);
->>>>>>> 51d04b0a
             if (v->as_bool()) {
                 return v;
             }
@@ -64,15 +51,9 @@
 public:
     branch_term_t(compile_env_t *env, const protob_t<const Term> &term) : op_term_t(env, term, argspec_t(3)) { }
 private:
-<<<<<<< HEAD
-    virtual counted_t<val_t> eval_impl(scope_env_t *env, eval_flags_t) const {
-        bool b = arg(env, 0)->as_bool();
-        return b ? arg(env, 1) : arg(env, 2);
-=======
     virtual counted_t<val_t> eval_impl(scope_env_t *env, args_t *args, eval_flags_t) const {
         bool b = args->arg(env, 0)->as_bool();
         return b ? args->arg(env, 1) : args->arg(env, 2);
->>>>>>> 51d04b0a
     }
     virtual const char *name() const { return "branch"; }
 };
@@ -84,11 +65,7 @@
         : op_term_t(env, term, argspec_t(1, -1),
           optargspec_t({"_SHORTCUT_", "_EVAL_FLAGS_"})) { }
 private:
-<<<<<<< HEAD
-    virtual counted_t<val_t> eval_impl(scope_env_t *env, eval_flags_t) const {
-=======
     virtual counted_t<val_t> eval_impl(scope_env_t *env, args_t *args, eval_flags_t) const {
->>>>>>> 51d04b0a
         function_shortcut_t shortcut = CONSTANT_SHORTCUT;
         eval_flags_t flags = NO_FLAGS;
         if (counted_t<val_t> v = args->optarg(env, "_SHORTCUT_")) {
