--- conflicted
+++ resolved
@@ -13,14 +13,8 @@
         datum_val = env->top_var(var, this);
     }
 private:
-<<<<<<< HEAD
     counted_t<const datum_t> *datum_val; // pointer to variable's slot in argument array
     virtual counted_t<val_t> eval_impl() {
-        // debugf("VARTERM %p -> %p\n", datum_val, *datum_val);
-=======
-    const datum_t **datum_val; // pointer to variable's slot in argument array
-    virtual val_t *eval_impl() {
->>>>>>> f8e2ad76
         return new_val(*datum_val);
     }
     virtual const char *name() const { return "var"; }
