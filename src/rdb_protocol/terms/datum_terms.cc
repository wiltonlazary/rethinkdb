// Copyright 2010-2013 RethinkDB, all rights reserved.
#include "rdb_protocol/terms/terms.hpp"

#include <string>

#include "rdb_protocol/op.hpp"

namespace ql {

class datum_term_t : public term_t {
public:
    explicit datum_term_t(protob_t<const Term> t)
        : term_t(t), raw_val(new_val(make_counted<const datum_t>(&t->datum()))) { }
private:
<<<<<<< HEAD
    void accumulate_captures(var_captures_t *) const FINAL { /* do nothing */ }
    bool is_deterministic() const FINAL { return true; }
    bool is_blocking() const FINAL { return false; }
    counted_t<val_t> term_eval(scope_env_t *, eval_flags_t) const FINAL {
=======
    virtual void accumulate_captures(var_captures_t *) const { /* do nothing */ }
    virtual bool is_deterministic() const { return true; }
    virtual counted_t<val_t> term_eval(scope_env_t *, eval_flags_t) const {
>>>>>>> 51d04b0a
        return raw_val;
    }
    const char *name() const FINAL { return "datum"; }
    counted_t<val_t> raw_val;
};

class constant_term_t : public op_term_t {
public:
    constant_term_t(compile_env_t *env, protob_t<const Term> t,
                    double constant, const char *name)
        : op_term_t(env, t, argspec_t(0)), _constant(constant), _name(name) { }
private:
<<<<<<< HEAD
    virtual counted_t<val_t> eval_impl(scope_env_t *, eval_flags_t) const {
=======
    virtual counted_t<val_t> eval_impl(scope_env_t *, args_t *, eval_flags_t) const {
>>>>>>> 51d04b0a
        return new_val(make_counted<const datum_t>(_constant));
    }
    virtual const char *name() const { return _name; }
    const double _constant;
    const char *const _name;
};

class make_array_term_t : public op_term_t {
public:
    make_array_term_t(compile_env_t *env, const protob_t<const Term> &term)
        : op_term_t(env, term, argspec_t(0, -1)) { }
private:
<<<<<<< HEAD
    virtual counted_t<val_t> eval_impl(scope_env_t *env, eval_flags_t) const {
=======
    virtual counted_t<val_t> eval_impl(scope_env_t *env, args_t *args, eval_flags_t) const {
>>>>>>> 51d04b0a
        datum_ptr_t acc(datum_t::R_ARRAY);
        {
            profile::sampler_t sampler("Evaluating elements in make_array.", env->env->trace);
            for (size_t i = 0; i < args->num_args(); ++i) {
                acc.add(args->arg(env, i)->as_datum());
                sampler.new_sample();
            }
        }
        return new_val(acc.to_counted());
    }
    virtual const char *name() const { return "make_array"; }
};

class make_obj_term_t : public term_t {
public:
    make_obj_term_t(compile_env_t *env, const protob_t<const Term> &term)
<<<<<<< HEAD
        : op_term_t(env, term, argspec_t(0), optargspec_t::make_object()) { }
private:
    virtual counted_t<val_t> eval_impl(scope_env_t *env, eval_flags_t flags) const {
=======
        : term_t(term) {
        // An F.Y.I. for driver developers.
        rcheck(term->args_size() == 0,
               base_exc_t::GENERIC,
               "MAKE_OBJ term must not have any args.");

        for (int i = 0; i < term->optargs_size(); ++i) {
            const Term_AssocPair *pair = &term->optargs(i);
            counted_t<const term_t> t = compile_term(env, term.make_child(&pair->val()));
            auto res = optargs.insert(std::make_pair(pair->key(), std::move(t)));
            rcheck(res.second,
                   base_exc_t::GENERIC,
                   strprintf("Duplicate object key: %s",
                             pair->key().c_str()));
        }
    }

    counted_t<val_t> term_eval(scope_env_t *env, eval_flags_t flags) const {
>>>>>>> 51d04b0a
        bool literal_ok = flags & LITERAL_OK;
        eval_flags_t new_flags = literal_ok ? LITERAL_OK : NO_FLAGS;
        datum_ptr_t acc(datum_t::R_OBJECT);
        {
            profile::sampler_t sampler("Evaluating elements in make_obj.", env->env->trace);
            for (auto it = optargs.begin(); it != optargs.end(); ++it) {
                bool dup = acc.add(it->first, it->second->eval(env, new_flags)->as_datum());
                rcheck(!dup, base_exc_t::GENERIC,
                       strprintf("Duplicate object key: %s.", it->first.c_str()));
                sampler.new_sample();
            }
        }
        return new_val(acc.to_counted());
    }

    bool is_deterministic() const {
        return all_are_deterministic(optargs);
    }

    void accumulate_captures(var_captures_t *captures) const {
        accumulate_all_captures(optargs, captures);
    }

    const char *name() const { return "make_obj"; }

private:
    std::map<std::string, counted_t<const term_t> > optargs;
    DISABLE_COPYING(make_obj_term_t);
};

counted_t<term_t> make_datum_term(const protob_t<const Term> &term) {
    return make_counted<datum_term_t>(term);
}
counted_t<term_t> make_constant_term(compile_env_t *env, const protob_t<const Term> &term,
                                     double constant, const char *name) {
    return make_counted<constant_term_t>(env, term, constant, name);
}
counted_t<term_t> make_make_array_term(compile_env_t *env, const protob_t<const Term> &term) {
    return make_counted<make_array_term_t>(env, term);
}
counted_t<term_t> make_make_obj_term(compile_env_t *env, const protob_t<const Term> &term) {
    return make_counted<make_obj_term_t>(env, term);
}

} // namespace ql<|MERGE_RESOLUTION|>--- conflicted
+++ resolved
@@ -12,16 +12,10 @@
     explicit datum_term_t(protob_t<const Term> t)
         : term_t(t), raw_val(new_val(make_counted<const datum_t>(&t->datum()))) { }
 private:
-<<<<<<< HEAD
     void accumulate_captures(var_captures_t *) const FINAL { /* do nothing */ }
     bool is_deterministic() const FINAL { return true; }
     bool is_blocking() const FINAL { return false; }
     counted_t<val_t> term_eval(scope_env_t *, eval_flags_t) const FINAL {
-=======
-    virtual void accumulate_captures(var_captures_t *) const { /* do nothing */ }
-    virtual bool is_deterministic() const { return true; }
-    virtual counted_t<val_t> term_eval(scope_env_t *, eval_flags_t) const {
->>>>>>> 51d04b0a
         return raw_val;
     }
     const char *name() const FINAL { return "datum"; }
@@ -34,11 +28,7 @@
                     double constant, const char *name)
         : op_term_t(env, t, argspec_t(0)), _constant(constant), _name(name) { }
 private:
-<<<<<<< HEAD
-    virtual counted_t<val_t> eval_impl(scope_env_t *, eval_flags_t) const {
-=======
     virtual counted_t<val_t> eval_impl(scope_env_t *, args_t *, eval_flags_t) const {
->>>>>>> 51d04b0a
         return new_val(make_counted<const datum_t>(_constant));
     }
     virtual const char *name() const { return _name; }
@@ -51,11 +41,7 @@
     make_array_term_t(compile_env_t *env, const protob_t<const Term> &term)
         : op_term_t(env, term, argspec_t(0, -1)) { }
 private:
-<<<<<<< HEAD
-    virtual counted_t<val_t> eval_impl(scope_env_t *env, eval_flags_t) const {
-=======
     virtual counted_t<val_t> eval_impl(scope_env_t *env, args_t *args, eval_flags_t) const {
->>>>>>> 51d04b0a
         datum_ptr_t acc(datum_t::R_ARRAY);
         {
             profile::sampler_t sampler("Evaluating elements in make_array.", env->env->trace);
@@ -72,11 +58,6 @@
 class make_obj_term_t : public term_t {
 public:
     make_obj_term_t(compile_env_t *env, const protob_t<const Term> &term)
-<<<<<<< HEAD
-        : op_term_t(env, term, argspec_t(0), optargspec_t::make_object()) { }
-private:
-    virtual counted_t<val_t> eval_impl(scope_env_t *env, eval_flags_t flags) const {
-=======
         : term_t(term) {
         // An F.Y.I. for driver developers.
         rcheck(term->args_size() == 0,
@@ -95,7 +76,6 @@
     }
 
     counted_t<val_t> term_eval(scope_env_t *env, eval_flags_t flags) const {
->>>>>>> 51d04b0a
         bool literal_ok = flags & LITERAL_OK;
         eval_flags_t new_flags = literal_ok ? LITERAL_OK : NO_FLAGS;
         datum_ptr_t acc(datum_t::R_OBJECT);
@@ -109,6 +89,10 @@
             }
         }
         return new_val(acc.to_counted());
+    }
+
+    bool is_blocking() const {
+        return any_are_blocking(optargs);
     }
 
     bool is_deterministic() const {
