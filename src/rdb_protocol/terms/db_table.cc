// Copyright 2010-2013 RethinkDB, all rights reserved.
#include "rdb_protocol/terms/terms.hpp"

#include <map>
#include <string>

#include "containers/name_string.hpp"
#include "rdb_protocol/datum_string.hpp"
#include "rdb_protocol/op.hpp"
#include "rdb_protocol/pseudo_geometry.hpp"
#include "rdb_protocol/terms/writes.hpp"

namespace ql {

name_string_t get_name(const scoped_ptr_t<val_t> &val, const char *type_str) {
    r_sanity_check(val.has());
    const datum_string_t &raw_name = val->as_str();
    name_string_t name;
    bool assignment_successful = name.assign_value(raw_name);
    rcheck_target(val.get(),
                  assignment_successful,
                  base_exc_t::GENERIC,
                  strprintf("%s name `%s` invalid (%s).",
                            type_str,
                            raw_name.to_std().c_str(),
                            name_string_t::valid_char_msg));
    return name;
}

void get_replicas_and_primary(const scoped_ptr_t<val_t> &replicas,
                              const scoped_ptr_t<val_t> &primary_replica_tag,
                              table_generate_config_params_t *params) {
    if (replicas.has()) {
        params->num_replicas.clear();
        datum_t datum = replicas->as_datum();
        if (datum.get_type() == datum_t::R_OBJECT) {
            rcheck_target(replicas.get(), primary_replica_tag.has(), base_exc_t::GENERIC,
                "`primary_replica_tag` must be specified when `replicas` is an OBJECT.");
            for (size_t i = 0; i < datum.obj_size(); ++i) {
                std::pair<datum_string_t, datum_t> pair = datum.get_pair(i);
                name_string_t name;
                bool assignment_successful = name.assign_value(pair.first);
                rcheck_target(replicas, assignment_successful, base_exc_t::GENERIC,
                    strprintf("Server tag name `%s` invalid (%s).",
                              pair.first.to_std().c_str(),
                              name_string_t::valid_char_msg));
                int64_t count = checked_convert_to_int(replicas.get(),
                                                       pair.second.as_num());
                rcheck_target(replicas.get(), count >= 0,
                    base_exc_t::GENERIC, "Can't have a negative number of replicas");
                size_t size_count = static_cast<size_t>(count);
                rcheck_target(replicas.get(), static_cast<int64_t>(size_count) == count,
                              base_exc_t::GENERIC,
                              strprintf("Integer too large: %" PRIi64, count));
                params->num_replicas.insert(std::make_pair(name, size_count));
            }
        } else if (datum.get_type() == datum_t::R_NUM) {
            rcheck_target(replicas.get(), !primary_replica_tag.has(), base_exc_t::GENERIC,
                "`replicas` must be an OBJECT if `primary_replica_tag` is specified.");
            size_t count = replicas->as_int<size_t>();
            params->num_replicas.insert(std::make_pair(params->primary_replica_tag, count));
        } else {
            rfail_target(replicas, base_exc_t::GENERIC,
                "Expected type OBJECT or NUMBER but found %s:\n%s",
                datum.get_type_name().c_str(), datum.print().c_str());
        }
    }

    if (primary_replica_tag.has()) {
        params->primary_replica_tag = get_name(primary_replica_tag, "Server tag");
    }
}

// Meta operations (BUT NOT TABLE TERMS) should inherit from this.
class meta_op_term_t : public op_term_t {
public:
    meta_op_term_t(compile_env_t *env, protob_t<const Term> term, argspec_t argspec,
              optargspec_t optargspec = optargspec_t({}))
        : op_term_t(env, std::move(term), std::move(argspec), std::move(optargspec)) { }

private:
    virtual bool is_deterministic() const { return false; }
};

class db_term_t : public meta_op_term_t {
public:
    db_term_t(compile_env_t *env, const protob_t<const Term> &term) :
        meta_op_term_t(env, term, argspec_t(1)) { }
private:
    virtual scoped_ptr_t<val_t> eval_impl(scope_env_t *env, args_t *args, eval_flags_t) const {
        name_string_t db_name = get_name(args->arg(env, 0), "Database");
        counted_t<const db_t> db;
        std::string error;
        if (!env->env->reql_cluster_interface()->db_find(db_name, env->env->interruptor,
                &db, &error)) {
            rfail(base_exc_t::GENERIC, "%s", error.c_str());
        }
        return new_val(db);
    }
    virtual const char *name() const { return "db"; }
};

class db_create_term_t : public meta_op_term_t {
public:
    db_create_term_t(compile_env_t *env, const protob_t<const Term> &term) :
        meta_op_term_t(env, term, argspec_t(1)) { }
private:
    virtual scoped_ptr_t<val_t> eval_impl(
            scope_env_t *env, args_t *args, eval_flags_t) const {
        name_string_t db_name = get_name(args->arg(env, 0), "Database");
        std::string error;
        ql::datum_t result;
        if (!env->env->reql_cluster_interface()->db_create(db_name,
                env->env->interruptor, &result, &error)) {
            rfail(base_exc_t::GENERIC, "%s", error.c_str());
        }
        return new_val(result);
    }
    virtual const char *name() const { return "db_create"; }
};

class table_create_term_t : public meta_op_term_t {
public:
    table_create_term_t(compile_env_t *env, const protob_t<const Term> &term) :
<<<<<<< HEAD
        meta_write_op_t(env, term, argspec_t(1, 2),
            optargspec_t({"primary_key", "shards", "replicas", "primary_replica_tag"})) { }
=======
        meta_op_term_t(env, term, argspec_t(1, 2),
            optargspec_t({"primary_key", "shards", "replicas", "director_tag"})) { }
>>>>>>> 29271dff
private:
    virtual scoped_ptr_t<val_t> eval_impl(
            scope_env_t *env, args_t *args, eval_flags_t) const {
        /* Parse arguments */
        table_generate_config_params_t config_params =
            table_generate_config_params_t::make_default();

        // Parse the 'shards' optarg
        if (scoped_ptr_t<val_t> shards_optarg = args->optarg(env, "shards")) {
            rcheck_target(shards_optarg, shards_optarg->as_int() > 0, base_exc_t::GENERIC,
                          "Every table must have at least one shard.");
            config_params.num_shards = shards_optarg->as_int();
        }

        // Parse the 'replicas' and 'primary_replica_tag' optargs
        get_replicas_and_primary(args->optarg(env, "replicas"),
                                 args->optarg(env, "primary_replica_tag"),
                                 &config_params);

        std::string primary_key = "id";
        if (scoped_ptr_t<val_t> v = args->optarg(env, "primary_key")) {
            primary_key = v->as_str().to_std();
        }

        counted_t<const db_t> db;
        name_string_t tbl_name;
        if (args->num_args() == 1) {
            scoped_ptr_t<val_t> dbv = args->optarg(env, "db");
            r_sanity_check(dbv);
            db = dbv->as_db();
            tbl_name = get_name(args->arg(env, 0), "Table");
        } else {
            db = args->arg(env, 0)->as_db();
            tbl_name = get_name(args->arg(env, 1), "Table");
        }

        /* Create the table */
        std::string error;
        ql::datum_t result;
        if (!env->env->reql_cluster_interface()->table_create(tbl_name, db,
                config_params, primary_key, env->env->interruptor, &result, &error)) {
            rfail(base_exc_t::GENERIC, "%s", error.c_str());
        }
        return new_val(result);
    }
    virtual const char *name() const { return "table_create"; }
};

class db_drop_term_t : public meta_op_term_t {
public:
    db_drop_term_t(compile_env_t *env, const protob_t<const Term> &term) :
        meta_op_term_t(env, term, argspec_t(1)) { }
private:
    virtual scoped_ptr_t<val_t> eval_impl(
            scope_env_t *env, args_t *args, eval_flags_t) const {
        name_string_t db_name = get_name(args->arg(env, 0), "Database");

        std::string error;
        ql::datum_t result;
        if (!env->env->reql_cluster_interface()->db_drop(db_name,
                env->env->interruptor, &result, &error)) {
            rfail(base_exc_t::GENERIC, "%s", error.c_str());
        }

        return new_val(result);
    }
    virtual const char *name() const { return "db_drop"; }
};

class table_drop_term_t : public meta_op_term_t {
public:
    table_drop_term_t(compile_env_t *env, const protob_t<const Term> &term) :
        meta_op_term_t(env, term, argspec_t(1, 2)) { }
private:
    virtual scoped_ptr_t<val_t> eval_impl(
            scope_env_t *env, args_t *args, eval_flags_t) const {
        counted_t<const db_t> db;
        name_string_t tbl_name;
        if (args->num_args() == 1) {
            scoped_ptr_t<val_t> dbv = args->optarg(env, "db");
            r_sanity_check(dbv);
            db = dbv->as_db();
            tbl_name = get_name(args->arg(env, 0), "Table");
        } else {
            db = args->arg(env, 0)->as_db();
            tbl_name = get_name(args->arg(env, 1), "Table");
        }

        std::string error;
        ql::datum_t result;
        if (!env->env->reql_cluster_interface()->table_drop(tbl_name, db,
                env->env->interruptor, &result, &error)) {
            rfail(base_exc_t::GENERIC, "%s", error.c_str());
        }

        return new_val(result);
    }
    virtual const char *name() const { return "table_drop"; }
};

class db_list_term_t : public meta_op_term_t {
public:
    db_list_term_t(compile_env_t *env, const protob_t<const Term> &term) :
        meta_op_term_t(env, term, argspec_t(0)) { }
private:
    virtual scoped_ptr_t<val_t> eval_impl(scope_env_t *env, args_t *, eval_flags_t) const {
        std::set<name_string_t> dbs;
        std::string error;
        if (!env->env->reql_cluster_interface()->db_list(
                env->env->interruptor, &dbs, &error)) {
            rfail(base_exc_t::GENERIC, "%s", error.c_str());
        }

        std::vector<datum_t> arr;
        arr.reserve(dbs.size());
        for (auto it = dbs.begin(); it != dbs.end(); ++it) {
            arr.push_back(datum_t(datum_string_t(it->str())));
        }

        return new_val(datum_t(std::move(arr), env->env->limits()));
    }
    virtual const char *name() const { return "db_list"; }
};

class table_list_term_t : public meta_op_term_t {
public:
    table_list_term_t(compile_env_t *env, const protob_t<const Term> &term) :
        meta_op_term_t(env, term, argspec_t(0, 1)) { }
private:
    virtual scoped_ptr_t<val_t> eval_impl(scope_env_t *env, args_t *args, eval_flags_t) const {
        counted_t<const ql::db_t> db;
        if (args->num_args() == 0) {
            scoped_ptr_t<val_t> dbv = args->optarg(env, "db");
            r_sanity_check(dbv);
            db = dbv->as_db();
        } else {
            db = args->arg(env, 0)->as_db();
        }

        std::set<name_string_t> tables;
        std::string error;
        if (!env->env->reql_cluster_interface()->table_list(db,
                env->env->interruptor, &tables, &error)) {
            rfail(base_exc_t::GENERIC, "%s", error.c_str());
        }

        std::vector<datum_t> arr;
        arr.reserve(tables.size());
        for (auto it = tables.begin(); it != tables.end(); ++it) {
            arr.push_back(datum_t(datum_string_t(it->str())));
        }
        return new_val(datum_t(std::move(arr), env->env->limits()));
    }
    virtual const char *name() const { return "table_list"; }
};

class config_term_t : public meta_op_term_t {
public:
    config_term_t(compile_env_t *env, const protob_t<const Term> &term) :
        meta_op_term_t(env, term, argspec_t(1, 1), optargspec_t({})) { }
private:
    virtual scoped_ptr_t<val_t> eval_impl(scope_env_t *env, args_t *args, eval_flags_t) const {
        scoped_ptr_t<val_t> target = args->arg(env, 0);
        scoped_ptr_t<val_t> selection;
        bool success;
        std::string error;
        /* Note that we always require an argument; we never take a default `db`
        argument. So `r.config()` is an error rather than the configuration for the
        current database. This is why we don't subclass from `table_or_db_meta_term_t`.
        */
        if (target->get_type().is_convertible(val_t::type_t::DB)) {
            success = env->env->reql_cluster_interface()->db_config(
                    target->as_db(), backtrace(), env->env, &selection, &error);
        } else {
            counted_t<table_t> table = target->as_table();
            name_string_t name = name_string_t::guarantee_valid(table->name.c_str());
            success = env->env->reql_cluster_interface()->table_config(
                    table->db, name, backtrace(), env->env, &selection, &error);
        }
        if (!success) {
            rfail(base_exc_t::GENERIC, "%s", error.c_str());
        }
        return selection;
    }
    virtual const char *name() const { return "config"; }
};

class status_term_t : public meta_op_term_t {
public:
    status_term_t(compile_env_t *env, const protob_t<const Term> &term) :
        meta_op_term_t(env, term, argspec_t(1, 1), optargspec_t({})) { }
private:
    virtual scoped_ptr_t<val_t> eval_impl(scope_env_t *env, args_t *args, eval_flags_t) const {
        counted_t<table_t> table = args->arg(env, 0)->as_table();
        name_string_t name = name_string_t::guarantee_valid(table->name.c_str());
        std::string error;
        scoped_ptr_t<val_t> selection;
        if (!env->env->reql_cluster_interface()->table_status(
                table->db, name, backtrace(), env->env, &selection, &error)) {
            rfail(base_exc_t::GENERIC, "%s", error.c_str());
        }
        return selection;
    }
    virtual const char *name() const { return "status"; }
};

/* Common superclass for terms that can operate on either a table or a database: `wait`,
`reconfigure`, and `rebalance`. */
class table_or_db_meta_term_t : public meta_op_term_t {
public:
    table_or_db_meta_term_t(compile_env_t *env, const protob_t<const Term> &term,
            optargspec_t &&optargs) :
        /* None of the subclasses take positional arguments except for the table/db. */
        meta_op_term_t(env, term, argspec_t(0, 1), std::move(optargs))
        { }
protected:
    /* If the term is called on a table, then `db` and `name_if_table` indicate the
    table's database and name. If the term is called on a database, then `db `indicates
    the database and `name_if_table` will be empty. */
    virtual scoped_ptr_t<val_t> eval_impl_on_table_or_db(
            scope_env_t *env, args_t *args, eval_flags_t flags,
            const counted_t<const ql::db_t> &db,
            const boost::optional<name_string_t> &name_if_table) const = 0;
private:
    virtual scoped_ptr_t<val_t> eval_impl(
            scope_env_t *env, args_t *args, eval_flags_t flags) const {
        scoped_ptr_t<val_t> target;
        if (args->num_args() == 0) {
            target = args->optarg(env, "db");
            r_sanity_check(target.has());
        } else {
            target = args->arg(env, 0);
        }
        if (target->get_type().is_convertible(val_t::type_t::DB)) {
            return eval_impl_on_table_or_db(env, args, flags, target->as_db(),
                boost::none);
        } else {
            counted_t<table_t> table = target->as_table();
            name_string_t name = name_string_t::guarantee_valid(table->name.c_str());
            return eval_impl_on_table_or_db(env, args, flags, table->db, name);
        }
    }
};

class wait_term_t : public table_or_db_meta_term_t {
public:
    wait_term_t(compile_env_t *env, const protob_t<const Term> &term) :
        table_or_db_meta_term_t(env, term, optargspec_t({})) { }
private:
    virtual scoped_ptr_t<val_t> eval_impl_on_table_or_db(
            scope_env_t *env, UNUSED args_t *args, eval_flags_t,
            const counted_t<const ql::db_t> &db,
            const boost::optional<name_string_t> &name_if_table) const {
        /* We've considered making `readiness` an optarg. See GitHub issue #2259. */
        table_readiness_t readiness = table_readiness_t::finished;
        ql::datum_t result;
        bool success;
        std::string error;
        if (static_cast<bool>(name_if_table)) {
            success = env->env->reql_cluster_interface()->table_wait(
                db, *name_if_table, readiness, env->env->interruptor, &result, &error);
        } else {
            success = env->env->reql_cluster_interface()->db_wait(
                db, readiness, env->env->interruptor, &result, &error);
        }
        if (!success) {
            rfail(base_exc_t::GENERIC, "%s", error.c_str());
        }
        return new_val(result);
    }
    virtual const char *name() const { return "wait"; }
};

class reconfigure_term_t : public table_or_db_meta_term_t {
public:
    reconfigure_term_t(compile_env_t *env, const protob_t<const Term> &term) :
<<<<<<< HEAD
        meta_op_term_t(env, term, argspec_t(0, 1),
            optargspec_t({"primary_replica_tag", "dry_run", "replicas", "shards"})) { }
=======
        table_or_db_meta_term_t(env, term,
            optargspec_t({"director_tag", "dry_run", "replicas", "shards"})) { }
>>>>>>> 29271dff
private:
    scoped_ptr_t<val_t> required_optarg(scope_env_t *env,
                                        args_t *args,
                                        const char *name) const {
        scoped_ptr_t<val_t> result = args->optarg(env, name);
        rcheck(result.has(), base_exc_t::GENERIC,
               strprintf("Missing required argument `%s`.", name));
        return result;
    }

<<<<<<< HEAD
    virtual scoped_ptr_t<val_t> eval_impl(scope_env_t *env,
                                          args_t *args,
                                          eval_flags_t) const {
        // Use the default primary_replica_tag, unless the optarg overwrites it
=======
    virtual scoped_ptr_t<val_t> eval_impl_on_table_or_db(
            scope_env_t *env, args_t *args, eval_flags_t,
            const counted_t<const ql::db_t> &db,
            const boost::optional<name_string_t> &name_if_table) const {
        // Use the default director_tag, unless the optarg overwrites it
>>>>>>> 29271dff
        table_generate_config_params_t config_params =
            table_generate_config_params_t::make_default();

        // Parse the 'shards' optarg
        scoped_ptr_t<val_t> shards_optarg = required_optarg(env, args, "shards");
        rcheck_target(shards_optarg, shards_optarg->as_int() > 0, base_exc_t::GENERIC,
                      "Every table must have at least one shard.");
        config_params.num_shards = shards_optarg->as_int();

        // Parse the 'replicas' and 'primary_replica_tag' optargs
        get_replicas_and_primary(required_optarg(env, args, "replicas"),
                                 args->optarg(env, "primary_replica_tag"),
                                 &config_params);

        // Parse the 'dry_run' optarg
        bool dry_run = false;
        if (scoped_ptr_t<val_t> v = args->optarg(env, "dry_run")) {
            dry_run = v->as_bool();
        }

        bool success;
        datum_t result;
        std::string error;
        /* Perform the operation */
<<<<<<< HEAD
        if (target->get_type().is_convertible(val_t::type_t::DB)) {
            success = env->env->reql_cluster_interface()->db_reconfigure(
                    target->as_db(), config_params, dry_run, env->env->interruptor,
                    &result, &error);
        } else {
            counted_t<table_t> table = target->as_table();
            name_string_t name = name_string_t::guarantee_valid(table->name.c_str());
=======
        if (static_cast<bool>(name_if_table)) {
>>>>>>> 29271dff
            success = env->env->reql_cluster_interface()->table_reconfigure(
                    db, *name_if_table, config_params, dry_run,
                    env->env->interruptor, &result, &error);
        } else {
            success = env->env->reql_cluster_interface()->db_reconfigure(
                    db, config_params, dry_run, env->env->interruptor, &result, &error);
        }
        if (!success) {
            rfail(base_exc_t::GENERIC, "%s", error.c_str());
        }

        return new_val(result);
    }
    virtual const char *name() const { return "reconfigure"; }
};

class rebalance_term_t : public table_or_db_meta_term_t {
public:
    rebalance_term_t(compile_env_t *env, const protob_t<const Term> &term) :
        table_or_db_meta_term_t(env, term, optargspec_t({})) { }
private:
    virtual scoped_ptr_t<val_t> eval_impl_on_table_or_db(
            scope_env_t *env, UNUSED args_t *args, eval_flags_t,
            const counted_t<const ql::db_t> &db,
            const boost::optional<name_string_t> &name_if_table) const {
        ql::datum_t result;
        bool success;
<<<<<<< HEAD
        datum_t result;
        if (target->get_type().is_convertible(val_t::type_t::DB)) {
            success = env->env->reql_cluster_interface()->db_rebalance(
                    target->as_db(), env->env->interruptor, &result, &error);
        } else {
            counted_t<table_t> table = target->as_table();
            name_string_t name = name_string_t::guarantee_valid(table->name.c_str());
=======
        std::string error;
        if (static_cast<bool>(name_if_table)) {
>>>>>>> 29271dff
            success = env->env->reql_cluster_interface()->table_rebalance(
                db, *name_if_table, env->env->interruptor, &result, &error);
        } else {
            success = env->env->reql_cluster_interface()->db_rebalance(
                db, env->env->interruptor, &result, &error);
        }
        if (!success) {
            rfail(base_exc_t::GENERIC, "%s", error.c_str());
        }
        return new_val(result);
    }
    virtual const char *name() const { return "rebalance"; }
};

class sync_term_t : public meta_op_term_t {
public:
    sync_term_t(compile_env_t *env, const protob_t<const Term> &term)
        : meta_op_term_t(env, term, argspec_t(1)) { }

private:
    virtual scoped_ptr_t<val_t> eval_impl(
            scope_env_t *env, args_t *args, eval_flags_t) const {
        counted_t<table_t> t = args->arg(env, 0)->as_table();
        bool success = t->sync(env->env);
        r_sanity_check(success);
        ql::datum_object_builder_t result;
        result.overwrite("synced", ql::datum_t(1.0));
        return new_val(std::move(result).to_datum());
    }
    virtual const char *name() const { return "sync"; }
};

class table_term_t : public op_term_t {
public:
    table_term_t(compile_env_t *env, const protob_t<const Term> &term)
        : op_term_t(env, term, argspec_t(1, 2),
          optargspec_t({ "use_outdated", "identifier_format" })) { }
private:
    virtual scoped_ptr_t<val_t> eval_impl(scope_env_t *env, args_t *args, eval_flags_t) const {
        scoped_ptr_t<val_t> t = args->optarg(env, "use_outdated");
        bool use_outdated = t ? t->as_bool() : false;

        boost::optional<admin_identifier_format_t> identifier_format;
        if (scoped_ptr_t<val_t> v = args->optarg(env, "identifier_format")) {
            const datum_string_t &str = v->as_str();
            if (str == "name") {
                identifier_format = admin_identifier_format_t::name;
            } else if (str == "uuid") {
                identifier_format = admin_identifier_format_t::uuid;
            } else {
                rfail(base_exc_t::GENERIC, "Identifier format `%s` unrecognized "
                    "(options are \"name\" and \"uuid\").", str.to_std().c_str());
            }
        }

        counted_t<const db_t> db;
        name_string_t name;
        if (args->num_args() == 1) {
            scoped_ptr_t<val_t> dbv = args->optarg(env, "db");
            r_sanity_check(dbv.has());
            db = dbv->as_db();
            name = get_name(args->arg(env, 0), "Table");
        } else {
            r_sanity_check(args->num_args() == 2);
            db = args->arg(env, 0)->as_db();
            name = get_name(args->arg(env, 1), "Table");
        }

        std::string error;
        counted_t<base_table_t> table;
        if (!env->env->reql_cluster_interface()->table_find(name, db,
                identifier_format, env->env->interruptor, &table, &error)) {
            rfail(base_exc_t::GENERIC, "%s", error.c_str());
        }
        return new_val(make_counted<table_t>(
            std::move(table), db, name.str(), use_outdated, backtrace()));
    }
    virtual bool is_deterministic() const { return false; }
    virtual const char *name() const { return "table"; }
};

class get_term_t : public op_term_t {
public:
    get_term_t(compile_env_t *env, const protob_t<const Term> &term) : op_term_t(env, term, argspec_t(2)) { }
private:
    virtual scoped_ptr_t<val_t>
    eval_impl(scope_env_t *env, args_t *args, eval_flags_t) const {
        return new_val(single_selection_t::from_key(
                           env->env,
                           backtrace(),
                           args->arg(env, 0)->as_table(),
                           args->arg(env, 1)->as_datum()));
    }
    virtual const char *name() const { return "get"; }
};

class get_all_term_t : public op_term_t {
public:
    get_all_term_t(compile_env_t *env, const protob_t<const Term> &term)
        : op_term_t(env, term, argspec_t(2, -1), optargspec_t({ "index" })) { }
private:
    datum_t get_key_arg(const scoped_ptr_t<val_t> &arg) const {
        datum_t datum_arg = arg->as_datum();

        rcheck_target(arg,
                      !datum_arg.is_ptype(pseudo::geometry_string),
                      base_exc_t::GENERIC,
                      "Cannot use a geospatial index with `get_all`. "
                      "Use `get_intersecting` instead.");
        return datum_arg;
    }

    virtual scoped_ptr_t<val_t> eval_impl(scope_env_t *env, args_t *args, eval_flags_t) const {
        counted_t<table_t> table = args->arg(env, 0)->as_table();
        scoped_ptr_t<val_t> index = args->optarg(env, "index");
        std::string index_str = index ? index->as_str().to_std() : "";
        if (index && index_str != table->get_pkey()) {
            std::vector<counted_t<datum_stream_t> > streams;
            for (size_t i = 1; i < args->num_args(); ++i) {
                datum_t key = get_key_arg(args->arg(env, i));
                counted_t<datum_stream_t> seq =
                    table->get_all(env->env, key, index_str, backtrace());
                streams.push_back(seq);
            }
            counted_t<datum_stream_t> stream
                = make_counted<union_datum_stream_t>(std::move(streams), backtrace());
            return new_val(make_counted<selection_t>(table, stream));
        } else {
            datum_array_builder_t arr(env->env->limits());
            for (size_t i = 1; i < args->num_args(); ++i) {
                datum_t key = get_key_arg(args->arg(env, i));
                datum_t row = table->get_row(env->env, key);
                if (row.get_type() != datum_t::R_NULL) {
                    arr.add(row);
                }
            }
            counted_t<datum_stream_t> stream
                = make_counted<array_datum_stream_t>(std::move(arr).to_datum(),
                                                     backtrace());
            return new_val(make_counted<selection_t>(table, stream));
        }
    }
    virtual const char *name() const { return "get_all"; }
};

counted_t<term_t> make_db_term(compile_env_t *env, const protob_t<const Term> &term) {
    return make_counted<db_term_t>(env, term);
}

counted_t<term_t> make_table_term(compile_env_t *env, const protob_t<const Term> &term) {
    return make_counted<table_term_t>(env, term);
}

counted_t<term_t> make_get_term(compile_env_t *env, const protob_t<const Term> &term) {
    return make_counted<get_term_t>(env, term);
}

counted_t<term_t> make_get_all_term(compile_env_t *env, const protob_t<const Term> &term) {
    return make_counted<get_all_term_t>(env, term);
}

counted_t<term_t> make_db_create_term(compile_env_t *env, const protob_t<const Term> &term) {
    return make_counted<db_create_term_t>(env, term);
}

counted_t<term_t> make_db_drop_term(compile_env_t *env, const protob_t<const Term> &term) {
    return make_counted<db_drop_term_t>(env, term);
}

counted_t<term_t> make_db_list_term(compile_env_t *env, const protob_t<const Term> &term) {
    return make_counted<db_list_term_t>(env, term);
}

counted_t<term_t> make_table_create_term(compile_env_t *env, const protob_t<const Term> &term) {
    return make_counted<table_create_term_t>(env, term);
}

counted_t<term_t> make_table_drop_term(compile_env_t *env, const protob_t<const Term> &term) {
    return make_counted<table_drop_term_t>(env, term);
}

counted_t<term_t> make_table_list_term(compile_env_t *env, const protob_t<const Term> &term) {
    return make_counted<table_list_term_t>(env, term);
}

counted_t<term_t> make_config_term(compile_env_t *env, const protob_t<const Term> &term) {
    return make_counted<config_term_t>(env, term);
}

counted_t<term_t> make_status_term(compile_env_t *env, const protob_t<const Term> &term) {
    return make_counted<status_term_t>(env, term);
}

counted_t<term_t> make_wait_term(compile_env_t *env, const protob_t<const Term> &term) {
    return make_counted<wait_term_t>(env, term);
}

counted_t<term_t> make_reconfigure_term(compile_env_t *env, const protob_t<const Term> &term) {
    return make_counted<reconfigure_term_t>(env, term);
}

counted_t<term_t> make_rebalance_term(compile_env_t *env, const protob_t<const Term> &term) {
    return make_counted<rebalance_term_t>(env, term);
}

counted_t<term_t> make_sync_term(compile_env_t *env, const protob_t<const Term> &term) {
    return make_counted<sync_term_t>(env, term);
}



} // namespace ql<|MERGE_RESOLUTION|>--- conflicted
+++ resolved
@@ -122,13 +122,8 @@
 class table_create_term_t : public meta_op_term_t {
 public:
     table_create_term_t(compile_env_t *env, const protob_t<const Term> &term) :
-<<<<<<< HEAD
-        meta_write_op_t(env, term, argspec_t(1, 2),
+        meta_op_term_t(env, term, argspec_t(1, 2),
             optargspec_t({"primary_key", "shards", "replicas", "primary_replica_tag"})) { }
-=======
-        meta_op_term_t(env, term, argspec_t(1, 2),
-            optargspec_t({"primary_key", "shards", "replicas", "director_tag"})) { }
->>>>>>> 29271dff
 private:
     virtual scoped_ptr_t<val_t> eval_impl(
             scope_env_t *env, args_t *args, eval_flags_t) const {
@@ -405,13 +400,8 @@
 class reconfigure_term_t : public table_or_db_meta_term_t {
 public:
     reconfigure_term_t(compile_env_t *env, const protob_t<const Term> &term) :
-<<<<<<< HEAD
-        meta_op_term_t(env, term, argspec_t(0, 1),
+        table_or_db_meta_term_t(env, term,
             optargspec_t({"primary_replica_tag", "dry_run", "replicas", "shards"})) { }
-=======
-        table_or_db_meta_term_t(env, term,
-            optargspec_t({"director_tag", "dry_run", "replicas", "shards"})) { }
->>>>>>> 29271dff
 private:
     scoped_ptr_t<val_t> required_optarg(scope_env_t *env,
                                         args_t *args,
@@ -422,18 +412,11 @@
         return result;
     }
 
-<<<<<<< HEAD
-    virtual scoped_ptr_t<val_t> eval_impl(scope_env_t *env,
-                                          args_t *args,
-                                          eval_flags_t) const {
-        // Use the default primary_replica_tag, unless the optarg overwrites it
-=======
     virtual scoped_ptr_t<val_t> eval_impl_on_table_or_db(
             scope_env_t *env, args_t *args, eval_flags_t,
             const counted_t<const ql::db_t> &db,
             const boost::optional<name_string_t> &name_if_table) const {
-        // Use the default director_tag, unless the optarg overwrites it
->>>>>>> 29271dff
+        // Use the default primary_replica_tag, unless the optarg overwrites it
         table_generate_config_params_t config_params =
             table_generate_config_params_t::make_default();
 
@@ -458,17 +441,7 @@
         datum_t result;
         std::string error;
         /* Perform the operation */
-<<<<<<< HEAD
-        if (target->get_type().is_convertible(val_t::type_t::DB)) {
-            success = env->env->reql_cluster_interface()->db_reconfigure(
-                    target->as_db(), config_params, dry_run, env->env->interruptor,
-                    &result, &error);
-        } else {
-            counted_t<table_t> table = target->as_table();
-            name_string_t name = name_string_t::guarantee_valid(table->name.c_str());
-=======
         if (static_cast<bool>(name_if_table)) {
->>>>>>> 29271dff
             success = env->env->reql_cluster_interface()->table_reconfigure(
                     db, *name_if_table, config_params, dry_run,
                     env->env->interruptor, &result, &error);
@@ -496,18 +469,8 @@
             const boost::optional<name_string_t> &name_if_table) const {
         ql::datum_t result;
         bool success;
-<<<<<<< HEAD
-        datum_t result;
-        if (target->get_type().is_convertible(val_t::type_t::DB)) {
-            success = env->env->reql_cluster_interface()->db_rebalance(
-                    target->as_db(), env->env->interruptor, &result, &error);
-        } else {
-            counted_t<table_t> table = target->as_table();
-            name_string_t name = name_string_t::guarantee_valid(table->name.c_str());
-=======
         std::string error;
         if (static_cast<bool>(name_if_table)) {
->>>>>>> 29271dff
             success = env->env->reql_cluster_interface()->table_rebalance(
                 db, *name_if_table, env->env->interruptor, &result, &error);
         } else {
