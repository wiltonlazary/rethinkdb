--- conflicted
+++ resolved
@@ -77,7 +77,6 @@
             }
 
             compile_env_t compile_env(env->scope.compute_visibility());
-<<<<<<< HEAD
             counted_t<func_term_t> func_term
                 = make_counted<func_term_t>(&compile_env, func);
             counted_t<func_t> func = func_term->eval_to_func(env->scope);
@@ -92,19 +91,6 @@
             case SKIP_MAP:
                 return new_val(env->env, v0->as_seq(env->env)->add_transformation(
                                    env->env, concatmap_wire_func_t(func)));
-=======
-            counted_t<func_term_t> func_term = make_counted<func_term_t>(&compile_env, func);
-            counted_t<func_t> function = func_term->eval_to_func(env->scope);
-
-            switch (poly_type) {
-            case MAP:
-                return new_val(env->env, v0->as_seq(env->env)->map(function));
-            case FILTER:
-                return new_val(env->env,
-                               v0->as_seq(env->env)->filter(function, counted_t<func_t>()));
-            case SKIP_MAP:
-                return new_val(env->env, v0->as_seq(env->env)->concatmap(function));
->>>>>>> 66189bf2
             default: unreachable();
             }
         }
