// Copyright 2010-2013 RethinkDB, all rights reserved.
#include "rdb_protocol/terms/terms.hpp"

#include <string>

#include "rdb_protocol/error.hpp"
#include "rdb_protocol/func.hpp"
#include "rdb_protocol/op.hpp"
#include "rdb_protocol/pb_utils.hpp"

#pragma GCC diagnostic ignored "-Wshadow"

namespace ql {

// We need to use inheritance rather than composition for
// `env_t::special_var_shadower_t` because it needs to be initialized before
// `op_term_t`.
class sindex_create_term_t : public op_term_t {
public:
<<<<<<< HEAD
    sindex_create_term_t(env_t *env, const protob_t<const Term> &term)
        : env_t::special_var_shadower_t(env, env_t::SINDEX_ERROR_VAR),
          op_term_t(env, term, argspec_t(2, 3), optargspec_t({"multi"})) { }
=======
    sindex_create_term_t(compile_env_t *env, const protob_t<const Term> &term)
        : op_term_t(env, term, argspec_t(2, 3)) { }
>>>>>>> 3cd0b732

    virtual counted_t<val_t> eval_impl(scope_env_t *env, UNUSED eval_flags_t flags) {
        counted_t<table_t> table = arg(env, 0)->as_table();
        counted_t<const datum_t> name_datum = arg(env, 1)->as_datum();
        std::string name = name_datum->as_str();
        rcheck(name != table->get_pkey(),
               base_exc_t::GENERIC,
               strprintf("Index name conflict: `%s` is the name of the primary key.",
                         name.c_str()));
        counted_t<func_t> index_func;
        if (num_args() == 3) {
            index_func = arg(env, 2)->as_func();
        } else {
            protob_t<Term> func_term = make_counted_term();
            {
                sym_t x;
                Term *arg = pb::set_func(func_term.get(), pb::dummy_var_t::SINDEXCREATE_X, &x);
                N2(GET_FIELD, NVAR(x), NDATUM(name_datum));
            }
            prop_bt(func_term.get());
            compile_env_t empty_compile_env((var_visibility_t()));
            counted_t<func_term_t> func_term_term = make_counted<func_term_t>(&empty_compile_env,
                                                                              func_term);

            index_func = func_term_term->eval_to_func(env->scope);
        }
        r_sanity_check(index_func.has());

<<<<<<< HEAD
        /* Check if we're doing a multi index or a normal index. */
        counted_t<val_t> multi_val = optarg("multi");
        sindex_multi_bool_t multi =
            (multi_val && multi_val->as_datum()->as_bool() ?  MULTI : SINGLE);

        bool success = table->sindex_create(name, index_func, multi);
=======
        bool success = table->sindex_create(env->env, name, index_func);
>>>>>>> 3cd0b732
        if (success) {
            datum_ptr_t res(datum_t::R_OBJECT);
            UNUSED bool b = res.add("created", make_counted<datum_t>(1.0));
            return new_val(res.to_counted());
        } else {
            rfail(base_exc_t::GENERIC, "Index `%s` already exists.", name.c_str());
        }
    }

    virtual const char *name() const { return "sindex_create"; }
};

class sindex_drop_term_t : public op_term_t {
public:
    sindex_drop_term_t(compile_env_t *env, const protob_t<const Term> &term)
        : op_term_t(env, term, argspec_t(2)) { }

    virtual counted_t<val_t> eval_impl(scope_env_t *env, UNUSED eval_flags_t flags) {
        counted_t<table_t> table = arg(env, 0)->as_table();
        std::string name = arg(env, 1)->as_datum()->as_str();
        bool success = table->sindex_drop(env->env, name);
        if (success) {
            datum_ptr_t res(datum_t::R_OBJECT);
            UNUSED bool b = res.add("dropped", make_counted<datum_t>(1.0));
            return new_val(res.to_counted());
        } else {
            rfail(base_exc_t::GENERIC, "Index `%s` does not exist.", name.c_str());
        }
    }

    virtual const char *name() const { return "sindex_drop"; }
};

class sindex_list_term_t : public op_term_t {
public:
    sindex_list_term_t(compile_env_t *env, const protob_t<const Term> &term)
        : op_term_t(env, term, argspec_t(1)) { }

    virtual counted_t<val_t> eval_impl(scope_env_t *env, UNUSED eval_flags_t flags) {
        counted_t<table_t> table = arg(env, 0)->as_table();

        return new_val(table->sindex_list(env->env));
    }

    virtual const char *name() const { return "sindex_list"; }
};

counted_t<term_t> make_sindex_create_term(compile_env_t *env, const protob_t<const Term> &term) {
    return make_counted<sindex_create_term_t>(env, term);
}
counted_t<term_t> make_sindex_drop_term(compile_env_t *env, const protob_t<const Term> &term) {
    return make_counted<sindex_drop_term_t>(env, term);
}
counted_t<term_t> make_sindex_list_term(compile_env_t *env, const protob_t<const Term> &term) {
    return make_counted<sindex_list_term_t>(env, term);
}


} // namespace ql
<|MERGE_RESOLUTION|>--- conflicted
+++ resolved
@@ -17,14 +17,8 @@
 // `op_term_t`.
 class sindex_create_term_t : public op_term_t {
 public:
-<<<<<<< HEAD
-    sindex_create_term_t(env_t *env, const protob_t<const Term> &term)
-        : env_t::special_var_shadower_t(env, env_t::SINDEX_ERROR_VAR),
-          op_term_t(env, term, argspec_t(2, 3), optargspec_t({"multi"})) { }
-=======
     sindex_create_term_t(compile_env_t *env, const protob_t<const Term> &term)
-        : op_term_t(env, term, argspec_t(2, 3)) { }
->>>>>>> 3cd0b732
+        : op_term_t(env, term, argspec_t(2, 3), optargspec_t({"multi"})) { }
 
     virtual counted_t<val_t> eval_impl(scope_env_t *env, UNUSED eval_flags_t flags) {
         counted_t<table_t> table = arg(env, 0)->as_table();
@@ -53,16 +47,12 @@
         }
         r_sanity_check(index_func.has());
 
-<<<<<<< HEAD
         /* Check if we're doing a multi index or a normal index. */
-        counted_t<val_t> multi_val = optarg("multi");
+        counted_t<val_t> multi_val = optarg(env, "multi");
         sindex_multi_bool_t multi =
             (multi_val && multi_val->as_datum()->as_bool() ?  MULTI : SINGLE);
 
-        bool success = table->sindex_create(name, index_func, multi);
-=======
-        bool success = table->sindex_create(env->env, name, index_func);
->>>>>>> 3cd0b732
+        bool success = table->sindex_create(env->env, name, index_func, multi);
         if (success) {
             datum_ptr_t res(datum_t::R_OBJECT);
             UNUSED bool b = res.add("created", make_counted<datum_t>(1.0));
