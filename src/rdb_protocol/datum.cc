// Copyright 2010-2012 RethinkDB, all rights reserved.

#include "rdb_protocol/datum.hpp"

#include <float.h>
#include <math.h>

#include "rdb_protocol/env.hpp"
#include "rdb_protocol/error.hpp"
#include "rdb_protocol/proto_utils.hpp"

namespace ql {

datum_t::datum_t(type_t _type, bool _bool) : type(_type), r_bool(_bool) {
    r_sanity_check(_type == R_BOOL);
}
datum_t::datum_t(double _num) : type(R_NUM), r_num(_num) {
<<<<<<< HEAD
    using namespace std; // so we can use `isfinite` in a GCC 4.4.3-compatible way
    rcheck(isfinite(r_num), base_exc_t::GENERIC,
           strprintf("Non-finite number: " DBLPRI, r_num));
=======
    // so we can use `isfinite` in a GCC 4.4.3-compatible way
    using namespace std;  // NOLINT(build/namespaces)
    rcheck(isfinite(r_num), strprintf("Non-finite number: " DBLPRI, r_num));
>>>>>>> a46b3433
}
datum_t::datum_t(const std::string &_str)
    : type(R_STR), r_str(new std::string(_str)) {
    check_str_validity(_str);
}
datum_t::datum_t(const char *cstr)
    : type(R_STR), r_str(new std::string(cstr)) { }
datum_t::datum_t(const std::vector<counted_t<const datum_t> > &_array)
    : type(R_ARRAY), r_array(new std::vector<counted_t<const datum_t> >(_array)) { }
datum_t::datum_t(const std::map<std::string, counted_t<const datum_t> > &_object)
    : type(R_OBJECT),
      r_object(new std::map<std::string, counted_t<const datum_t> >(_object)) { }
datum_t::datum_t(datum_t::type_t _type) : type(_type) {
    r_sanity_check(type == R_ARRAY || type == R_OBJECT || type == R_NULL);
    switch (type) {
    case R_NULL: {
        r_str = NULL; // Zeroing here is probably good for debugging.
    } break;
    case R_BOOL: // fallthru
    case R_NUM: // fallthru
    case R_STR: unreachable();
    case R_ARRAY: {
        r_array = new std::vector<counted_t<const datum_t> >();
    } break;
    case R_OBJECT: {
        r_object = new std::map<std::string, counted_t<const datum_t> >();
    } break;
    default: unreachable();
    }
}

datum_t::~datum_t() {
    switch (type) {
    case R_NULL: //fallthru
    case R_BOOL: //fallthru
    case R_NUM: break;
    case R_STR: {
        r_sanity_check(r_str != NULL);
        delete r_str;
    } break;
    case R_ARRAY: {
        r_sanity_check(r_array != NULL);
        delete r_array;
    } break;
    case R_OBJECT: {
        r_sanity_check(r_object != NULL);
        delete r_object;
    } break;
    default: unreachable();
    }
}

void datum_t::init_str() {
    type = R_STR;
    r_str = new std::string();
}

void datum_t::init_array() {
    type = R_ARRAY;
    r_array = new std::vector<counted_t<const datum_t> >();
}

void datum_t::init_object() {
    type = R_OBJECT;
    r_object = new std::map<std::string, counted_t<const datum_t> >();
}

void datum_t::init_json(cJSON *json, env_t *env) {
    switch (json->type) {
    case cJSON_False: {
        type = R_BOOL;
        r_bool = false;
    } break;
    case cJSON_True: {
        type = R_BOOL;
        r_bool = true;
    } break;
    case cJSON_NULL: {
        type = R_NULL;
    } break;
    case cJSON_Number: {
        type = R_NUM;
        r_num = json->valuedouble;
        // so we can use `isfinite` in a GCC 4.4.3-compatible way
        using namespace std;  // NOLINT(build/namespaces)
        r_sanity_check(isfinite(r_num));
    } break;
    case cJSON_String: {
        init_str();
        *r_str = json->valuestring;
    } break;
    case cJSON_Array: {
        init_array();
        for (int i = 0; i < cJSON_GetArraySize(json); ++i) {
            add(make_counted<datum_t>(cJSON_GetArrayItem(json, i), env));
        }
    } break;
    case cJSON_Object: {
        init_object();
        for (int i = 0; i < cJSON_GetArraySize(json); ++i) {
            cJSON *el = cJSON_GetArrayItem(json, i);
            bool b = add(el->string, make_counted<datum_t>(el, env));
            r_sanity_check(!b);
        }
    } break;
    default: unreachable();
    }
}

void datum_t::check_str_validity(const std::string &str) {
    size_t null_offset = str.find('\0');
    rcheck(null_offset == std::string::npos,
           base_exc_t::GENERIC,
           // We truncate because lots of other places can call `c_str` on the
           // error message.
           strprintf("String `%.20s` (truncated) contains NULL byte at offset %zu.",
                     str.c_str(), null_offset));
}

datum_t::datum_t(cJSON *json, env_t *env) {
    init_json(json, env);
}
datum_t::datum_t(const boost::shared_ptr<scoped_cJSON_t> &json, env_t *env) {
    init_json(json->get(), env);
}

datum_t::type_t datum_t::get_type() const { return type; }
const char *datum_type_name(datum_t::type_t type) {
    switch (type) {
    case datum_t::R_NULL:   return "NULL";
    case datum_t::R_BOOL:   return "BOOL";
    case datum_t::R_NUM:    return "NUMBER";
    case datum_t::R_STR:    return "STRING";
    case datum_t::R_ARRAY:  return "ARRAY";
    case datum_t::R_OBJECT: return "OBJECT";
    default: unreachable();
    }
    unreachable();
}

const char *datum_t::get_type_name() const {
    return datum_type_name(get_type());
}

std::string datum_t::print() const {
    return as_json()->Print();
}

void datum_t::num_to_str_key(std::string *str_out) const {
    r_sanity_check(type == R_NUM);
    str_out->append("N");
    union {
        double d;
        uint64_t u;
    } packed;
    guarantee(sizeof(packed.d) == sizeof(packed.u));
    packed.d = as_num();
    // Mangle the value so that lexicographic ordering matches double ordering
    if (packed.u & (1ULL << 63)) {
        // If we have a negative double, flip all the bits.  Flipping the
        // highest bit causes the negative doubles to sort below the
        // positive doubles (which will also have their highest bit
        // flipped), and flipping all the other bits causes more negative
        // doubles to sort below less negative doubles.
        packed.u = ~packed.u;
    } else {
        // If we have a non-negative double, flip the highest bit so that it
        // sorts higher than all the negative doubles (which had their
        // highest bit flipped as well).
        packed.u ^= (1ULL << 63);
    }
    // The formatting here is sensitive.  Talk to mlucy before changing it.
    str_out->append(strprintf("%.*" PRIx64, static_cast<int>(sizeof(double)*2), packed.u));
    str_out->append(strprintf("#" DBLPRI, as_num()));
}

void datum_t::str_to_str_key(std::string *str_out) const {
    r_sanity_check(type == R_STR);
    str_out->append("S");
    str_out->append(as_str());
}

// The key for an array is stored as a string of all its elements, each separated by a
//  null character, with another null character at the end to signify the end of the
//  array (this is necessary to prevent ambiguity when nested arrays are involved).
void datum_t::array_to_str_key(std::string *str_out) const {
    r_sanity_check(type == R_ARRAY);
    str_out->append("A");

    for (size_t i = 0; i < size(); ++i) {
        counted_t<const datum_t> item = get(i, NOTHROW);
        r_sanity_check(item.has());

        if (item->type == R_NUM) {
            item->num_to_str_key(str_out);
        } else if (item->type == R_STR) {
            item->str_to_str_key(str_out);
        } else if (item->type == R_ARRAY) {
            item->array_to_str_key(str_out);
        } else {
            item->type_error(
                strprintf("Secondary keys must be a number, string, or array "
                          "(got %s of type %s).", item->print().c_str(),
                          datum_type_name(item->type)));
        }

        str_out->append(std::string(1, '\0'));
    }
}

std::string datum_t::print_primary() const {
    std::string s;
    if (type == R_NUM) {
        num_to_str_key(&s);
    } else if (type == R_STR) {
        str_to_str_key(&s);
    } else {
        type_error(strprintf(
            "Primary keys must be either a number or a string (got %s of type %s).",
            print().c_str(), datum_type_name(type)));
    }
    if (s.size() > rdb_protocol_t::MAX_PRIMARY_KEY_SIZE) {
        rfail(base_exc_t::GENERIC,
              "Primary key too long (max %zu characters): %s",
              rdb_protocol_t::MAX_PRIMARY_KEY_SIZE - 1, print().c_str());
    }
    return s;
}

std::string datum_t::print_secondary(const store_key_t &primary_key) const {
    std::string s;
    std::string primary_key_string = key_to_unescaped_str(primary_key);

    if (primary_key_string.length() > rdb_protocol_t::MAX_PRIMARY_KEY_SIZE) {
        rfail(base_exc_t::GENERIC,
              "Primary key too long (max %zu characters): %s",
              rdb_protocol_t::MAX_PRIMARY_KEY_SIZE - 1,
              key_to_debug_str(primary_key).c_str());
    }

    if (type == R_NUM) {
        num_to_str_key(&s);
    } else if (type == R_STR) {
        str_to_str_key(&s);
    } else if (type == R_ARRAY) {
        array_to_str_key(&s);
    } else {
        type_error(strprintf(
            "Secondary keys must be a number, string, or array (got %s of type %s).",
            print().c_str(), datum_type_name(type)));
    }

    s = s.substr(0, MAX_KEY_SIZE - primary_key_string.length() - 1) +
        std::string(1, '\0') + primary_key_string;

    return s;
}

std::string datum_t::unprint_secondary(
        const std::string &secondary_and_primary) {
    size_t separator = secondary_and_primary.find_last_of('\0');

    return secondary_and_primary.substr(separator + 1, std::string::npos);
}

// This function returns a store_key_t suitable for searching by a secondary-index.
//  This is needed because secondary indexes may be truncated, but the amount truncated
//  depends on the length of the primary key.  Since we do not know how much was truncated,
//  we have to truncate the maximum amount, then return all matches and filter them out later.
store_key_t datum_t::truncated_secondary() const {
    std::string s;
    if (type == R_NUM) {
        num_to_str_key(&s);
    } else if (type == R_STR) {
        str_to_str_key(&s);
    } else if (type == R_ARRAY) {
        array_to_str_key(&s);
    } else {
        type_error(strprintf(
            "Secondary keys must be a number, string, or array (got %s of type %s).",
            print().c_str(), datum_type_name(type)));
    }

    const size_t max_trunc_size = MAX_KEY_SIZE - rdb_protocol_t::MAX_PRIMARY_KEY_SIZE - 1;

    // If the key does not need truncation, add a null byte at the end to filter out more
    //  potential results
    if (s.length() < max_trunc_size) {
        s += std::string(1, '\0');
    } else {
        s.erase(max_trunc_size);
    }

    return store_key_t(s);
}

void datum_t::check_type(type_t desired, const char *msg) const {
    rcheck_typed_target(
        this, get_type() == desired,
        (msg != NULL)
            ? std::string(msg)
            : strprintf("Expected type %s but found %s.",
                        datum_type_name(desired), datum_type_name(get_type())));
}
void datum_t::type_error(const std::string &msg) const {
    rfail_typed_target(this, "%s", msg.c_str());
}

bool datum_t::as_bool() const {
    check_type(R_BOOL);
    return r_bool;
}
double datum_t::as_num() const {
    check_type(R_NUM);
    return r_num;
}

static const double max_dbl_int = 0x1LL << DBL_MANT_DIG;
static const double min_dbl_int = max_dbl_int * -1;
int64_t datum_t::as_int() const {
    static_assert(DBL_MANT_DIG == 53, "ERROR: Doubles are wrong size.");
    double d = as_num();
    rcheck(d <= max_dbl_int, base_exc_t::GENERIC,
           strprintf("Number not an integer (>2^53): " DBLPRI, d));
    rcheck(d >= min_dbl_int, base_exc_t::GENERIC,
           strprintf("Number not an integer (<-2^53): " DBLPRI, d));
    int64_t i = d;
    rcheck(static_cast<double>(i) == d, base_exc_t::GENERIC,
           strprintf("Number not an integer: " DBLPRI, d));
    return i;
}
const std::string &datum_t::as_str() const {
    check_type(R_STR);
    return *r_str;
}
const std::vector<counted_t<const datum_t> > &datum_t::as_array() const {
    check_type(R_ARRAY);
    return *r_array;
}
size_t datum_t::size() const {
    return as_array().size();
}

counted_t<const datum_t> datum_t::get(size_t index, throw_bool_t throw_bool) const {
    if (index < size()) {
        return as_array()[index];
    } else if (throw_bool == THROW) {
        rfail(base_exc_t::NON_EXISTENCE, "Index out of bounds: %zu", index);
    } else {
        return counted_t<const datum_t>();
    }
}

counted_t<const datum_t> datum_t::get(const std::string &key,
                                      throw_bool_t throw_bool) const {
    std::map<std::string, counted_t<const datum_t> >::const_iterator it
        = as_object().find(key);
    if (it != as_object().end()) return it->second;
    if (throw_bool == THROW) {
        rfail(base_exc_t::NON_EXISTENCE,
              "No attribute `%s` in object:\n%s", key.c_str(), print().c_str());
    }
    return counted_t<const datum_t>();
}

const std::map<std::string, counted_t<const datum_t> > &datum_t::as_object() const {
    check_type(R_OBJECT);
    return *r_object;
}

cJSON *datum_t::as_raw_json() const {
    switch (get_type()) {
    case R_NULL: return cJSON_CreateNull();
    case R_BOOL: return cJSON_CreateBool(as_bool());
    case R_NUM: return cJSON_CreateNumber(as_num());
    case R_STR: return cJSON_CreateString(as_str().c_str());
    case R_ARRAY: {
        scoped_cJSON_t arr(cJSON_CreateArray());
        for (size_t i = 0; i < as_array().size(); ++i) {
            arr.AddItemToArray(as_array()[i]->as_raw_json());
        }
        return arr.release();
    } break;
    case R_OBJECT: {
        scoped_cJSON_t obj(cJSON_CreateObject());
        for (std::map<std::string, counted_t<const datum_t> >::const_iterator
                 it = as_object().begin(); it != as_object().end(); ++it) {
            obj.AddItemToObject(it->first.c_str(), it->second->as_raw_json());
        }
        return obj.release();
    } break;
    default: unreachable();
    }
    unreachable();
}
boost::shared_ptr<scoped_cJSON_t> datum_t::as_json() const {
    return boost::shared_ptr<scoped_cJSON_t>(new scoped_cJSON_t(as_raw_json()));
}

// TODO: make STR and OBJECT convertible to sequence?
counted_t<datum_stream_t>
datum_t::as_datum_stream(env_t *env,
                         const protob_t<const Backtrace> &backtrace) const {
    switch (get_type()) {
    case R_NULL: //fallthru
    case R_BOOL: //fallthru
    case R_NUM:  //fallthru
    case R_STR:  //fallthru
    case R_OBJECT:
        type_error(strprintf("Cannot convert %s to SEQUENCE",
                             datum_type_name(get_type())));
    case R_ARRAY:
        return make_counted<array_datum_stream_t>(env,
                                                  this->counted_from_this(),
                                                  backtrace);
    default: unreachable();
    }
    unreachable();
};

void datum_t::add(counted_t<const datum_t> val) {
    check_type(R_ARRAY);
    r_sanity_check(val.has());
    r_array->push_back(val);
}

MUST_USE bool datum_t::add(const std::string &key, counted_t<const datum_t> val,
                           clobber_bool_t clobber_bool) {
    check_type(R_OBJECT);
    check_str_validity(key);
    r_sanity_check(val.has());
    bool key_in_obj = r_object->count(key) > 0;
    if (!key_in_obj || (clobber_bool == CLOBBER)) (*r_object)[key] = val;
    return key_in_obj;
}

MUST_USE bool datum_t::delete_key(const std::string &key) {
    return r_object->erase(key);
}

counted_t<const datum_t> datum_t::merge(counted_t<const datum_t> rhs) const {
    scoped_ptr_t<datum_t> d(new datum_t(as_object()));
    const std::map<std::string, counted_t<const datum_t> > &rhs_obj = rhs->as_object();
    for (auto it = rhs_obj.begin(); it != rhs_obj.end(); ++it) {
        UNUSED bool b = d->add(it->first, it->second, CLOBBER);
    }
    return counted_t<const datum_t>(d.release());
}

counted_t<const datum_t> datum_t::merge(counted_t<const datum_t> rhs, merge_res_f f) const {
    scoped_ptr_t<datum_t> d(new datum_t(as_object()));
    const std::map<std::string, counted_t<const datum_t> > &rhs_obj = rhs->as_object();
    for (auto it = rhs_obj.begin(); it != rhs_obj.end(); ++it) {
        if (counted_t<const datum_t> left = get(it->first, NOTHROW)) {
            bool b = d->add(it->first,
                            f(it->first, left, it->second, this),
                            CLOBBER);
            r_sanity_check(b);
        } else {
            bool b = d->add(it->first, it->second);
            r_sanity_check(!b);
        }
    }
    return counted_t<const datum_t>(d.release());
}

template<class T>
int derived_cmp(T a, T b) {
    if (a == b) return 0;
    return a < b ? -1 : 1;
}

int datum_t::cmp(const datum_t &rhs) const {
    if (get_type() != rhs.get_type()) {
        return derived_cmp(get_type(), rhs.get_type());
    }
    switch (get_type()) {
    case R_NULL: return 0;
    case R_BOOL: return derived_cmp(as_bool(), rhs.as_bool());
    case R_NUM: return derived_cmp(as_num(), rhs.as_num());
    case R_STR: return derived_cmp(as_str(), rhs.as_str());
    case R_ARRAY: {
        const std::vector<counted_t<const datum_t> >
            &arr = as_array(),
            &rhs_arr = rhs.as_array();
        size_t i;
        for (i = 0; i < arr.size(); ++i) {
            if (i >= rhs_arr.size()) return 1;
            int cmpval = arr[i]->cmp(*rhs_arr[i]);
            if (cmpval) return cmpval;
        }
        guarantee(i <= rhs.as_array().size());
        return i == rhs.as_array().size() ? 0 : -1;
    } unreachable();
    case R_OBJECT: {
        const std::map<std::string, counted_t<const datum_t> > &obj = as_object();
        const std::map<std::string, counted_t<const datum_t> > &rhs_obj
            = rhs.as_object();
        auto it = obj.begin();
        auto it2 = rhs_obj.begin();
        while (it != obj.end() && it2 != rhs_obj.end()) {
            int key_cmpval = derived_cmp(it->first, it2->first);
            if (key_cmpval) {
                return key_cmpval;
            }
            int val_cmpval = it->second->cmp(*it2->second);
            if (val_cmpval) {
                return val_cmpval;
            }
            ++it;
            ++it2;
        }
        if (it != obj.end()) return 1;
        if (it2 != rhs_obj.end()) return -1;
        return 0;
    } unreachable();
    default: unreachable();
    }
}

bool datum_t::operator== (const datum_t &rhs) const { return cmp(rhs) == 0;  }
bool datum_t::operator!= (const datum_t &rhs) const { return cmp(rhs) != 0;  }
bool datum_t::operator<  (const datum_t &rhs) const { return cmp(rhs) == -1; }
bool datum_t::operator<= (const datum_t &rhs) const { return cmp(rhs) != 1;  }
bool datum_t::operator>  (const datum_t &rhs) const { return cmp(rhs) == 1;  }
bool datum_t::operator>= (const datum_t &rhs) const { return cmp(rhs) != -1; }

datum_t::datum_t(const Datum *d, env_t *env) {
    switch (d->type()) {
    case Datum_DatumType_R_NULL: {
        type = R_NULL;
    } break;
    case Datum_DatumType_R_BOOL: {
        type = R_BOOL;
        r_bool = d->r_bool();
    } break;
    case Datum_DatumType_R_NUM: {
        type = R_NUM;
        r_num = d->r_num();
        // so we can use `isfinite` in a GCC 4.4.3-compatible way
        using namespace std;  // NOLINT(build/namespaces)
        rcheck(isfinite(r_num),
               base_exc_t::GENERIC,
               strprintf("Illegal non-finite number `" DBLPRI "`.", r_num));
    } break;
    case Datum_DatumType_R_STR: {
        init_str();
        *r_str = d->r_str();
        check_str_validity(*r_str);
    } break;
    case Datum_DatumType_R_ARRAY: {
        init_array();
        for (int i = 0; i < d->r_array_size(); ++i) {
            r_array->push_back(make_counted<datum_t>(&d->r_array(i), env));
        }
    } break;
    case Datum_DatumType_R_OBJECT: {
        init_object();
        for (int i = 0; i < d->r_object_size(); ++i) {
            const Datum_AssocPair *ap = &d->r_object(i);
            const std::string &key = ap->key();
            check_str_validity(key);
            rcheck(r_object->count(key) == 0,
                   base_exc_t::GENERIC,
                   strprintf("Duplicate key %s in object.", key.c_str()));
            (*r_object)[key] = make_counted<datum_t>(&ap->val(), env);
        }
    } break;
    default: unreachable();
    }
}

void datum_t::write_to_protobuf(Datum *d) const {
    switch (get_type()) {
    case R_NULL: {
        d->set_type(Datum_DatumType_R_NULL);
    } break;
    case R_BOOL: {
        d->set_type(Datum_DatumType_R_BOOL);
        d->set_r_bool(r_bool);
    } break;
    case R_NUM: {
        d->set_type(Datum_DatumType_R_NUM);
        // so we can use `isfinite` in a GCC 4.4.3-compatible way
        using namespace std;  // NOLINT(build/namespaces)
        r_sanity_check(isfinite(r_num));
        d->set_r_num(r_num);
    } break;
    case R_STR: {
        d->set_type(Datum_DatumType_R_STR);
        d->set_r_str(*r_str);
    } break;
    case R_ARRAY: {
        d->set_type(Datum_DatumType_R_ARRAY);
        for (size_t i = 0; i < r_array->size(); ++i) {
            (*r_array)[i]->write_to_protobuf(d->add_r_array());
        }
    } break;
    case R_OBJECT: {
        d->set_type(Datum_DatumType_R_OBJECT);
        // We use rbegin and rend so that things print the way we expect.
        for (std::map<std::string, counted_t<const datum_t> >::const_reverse_iterator
                 it = r_object->rbegin(); it != r_object->rend(); ++it) {
            Datum_AssocPair *ap = d->add_r_object();
            ap->set_key(it->first);
            it->second->write_to_protobuf(ap->mutable_val());
        }
    } break;
    default: unreachable();
    }
}

counted_t<const datum_t> wire_datum_t::get() const {
    r_sanity_check(state == COMPILED);
    return ptr;
}
counted_t<const datum_t> wire_datum_t::reset(counted_t<const datum_t> ptr2) {
    r_sanity_check(state == COMPILED);
    counted_t<const datum_t> tmp = ptr;
    ptr = ptr2;
    return tmp;
}

counted_t<const datum_t> wire_datum_t::compile(env_t *env) {
    if (state == COMPILED) return ptr;
    r_sanity_check(state != INVALID);
    ptr = make_counted<datum_t>(&ptr_pb, env);
    ptr_pb = Datum();
    return ptr;
}
void wire_datum_t::finalize() {
    if (state == SERIALIZABLE) {
        return;
    }
    r_sanity_check(state == COMPILED);
    ptr->write_to_protobuf(&ptr_pb);
    ptr.reset();
    state = SERIALIZABLE;
}

bool wire_datum_map_t::has(counted_t<const datum_t> key) {
    r_sanity_check(state == COMPILED);
    return map.count(key) > 0;
}

counted_t<const datum_t> wire_datum_map_t::get(counted_t<const datum_t> key) {
    r_sanity_check(state == COMPILED);
    r_sanity_check(has(key));
    return map[key];
}

void wire_datum_map_t::set(counted_t<const datum_t> key, counted_t<const datum_t> val) {
    r_sanity_check(state == COMPILED);
    map[key] = val;
}

void wire_datum_map_t::compile(env_t *env) {
    if (state == COMPILED) return;
    while (!map_pb.empty()) {
        map[make_counted<datum_t>(&map_pb.back().first, env)] =
            make_counted<datum_t>(&map_pb.back().second, env);
        map_pb.pop_back();
    }
    state = COMPILED;
}
void wire_datum_map_t::finalize() {
    if (state == SERIALIZABLE) return;
    r_sanity_check(state == COMPILED);
    while (!map.empty()) {
        map_pb.push_back(std::make_pair(Datum(), Datum()));
        map.begin()->first->write_to_protobuf(&map_pb.back().first);
        map.begin()->second->write_to_protobuf(&map_pb.back().second);
        map.erase(map.begin());
    }
    state = SERIALIZABLE;
}

counted_t<const datum_t> wire_datum_map_t::to_arr() const {
    r_sanity_check(state == COMPILED);
    scoped_ptr_t<datum_t> arr(new datum_t(datum_t::R_ARRAY));
    for (auto it = map.begin(); it != map.end(); ++it) {
        scoped_ptr_t<datum_t> obj(new datum_t(datum_t::R_OBJECT));
        bool b1 = obj->add("group", it->first);
        bool b2 = obj->add("reduction", it->second);
        r_sanity_check(!b1 && !b2);
        arr->add(counted_t<datum_t>(obj.release()));
    }
    return counted_t<const datum_t>(arr.release());
}

void wire_datum_map_t::rdb_serialize(write_message_t &msg /* NOLINT */) const {
    r_sanity_check(state == SERIALIZABLE);
    msg << map_pb;
}

archive_result_t wire_datum_map_t::rdb_deserialize(read_stream_t *s) {
    archive_result_t res = deserialize(s, &map_pb);
    if (res) return res;
    state = SERIALIZABLE;
    return ARCHIVE_SUCCESS;
}


} //namespace ql<|MERGE_RESOLUTION|>--- conflicted
+++ resolved
@@ -15,15 +15,9 @@
     r_sanity_check(_type == R_BOOL);
 }
 datum_t::datum_t(double _num) : type(R_NUM), r_num(_num) {
-<<<<<<< HEAD
     using namespace std; // so we can use `isfinite` in a GCC 4.4.3-compatible way
     rcheck(isfinite(r_num), base_exc_t::GENERIC,
            strprintf("Non-finite number: " DBLPRI, r_num));
-=======
-    // so we can use `isfinite` in a GCC 4.4.3-compatible way
-    using namespace std;  // NOLINT(build/namespaces)
-    rcheck(isfinite(r_num), strprintf("Non-finite number: " DBLPRI, r_num));
->>>>>>> a46b3433
 }
 datum_t::datum_t(const std::string &_str)
     : type(R_STR), r_str(new std::string(_str)) {
