// Copyright 2010-2014 RethinkDB, all rights reserved.
#include "rdb_protocol/datum.hpp"

#include <float.h>
#include <math.h>
#include <stdint.h>
#include <stdlib.h>

#include <algorithm>
#include <iterator>

#include "errors.hpp"
#include <boost/detail/endian.hpp>

#include "containers/archive/stl_types.hpp"
#include "containers/scoped.hpp"
#include "rdb_protocol/env.hpp"
#include "rdb_protocol/error.hpp"
#include "rdb_protocol/pseudo_binary.hpp"
#include "rdb_protocol/pseudo_geometry.hpp"
#include "rdb_protocol/pseudo_literal.hpp"
#include "rdb_protocol/pseudo_time.hpp"
#include "rdb_protocol/serialize_datum.hpp"
#include "rdb_protocol/shards.hpp"
#include "stl_utils.hpp"

namespace ql {

const size_t tag_size = 8;

const std::set<std::string> datum_t::_allowed_pts = std::set<std::string>();

const datum_string_t datum_t::reql_type_string("$reql_type$");

const datum_string_t errors_field("errors");
const datum_string_t first_error_field("first_error");
const datum_string_t warnings_field("warnings");
const datum_string_t data_field("data");

datum_t::data_wrapper_t::data_wrapper_t(const datum_t::data_wrapper_t &copyee) {
    assign_copy(copyee);
}

datum_t::data_wrapper_t::data_wrapper_t(datum_t::data_wrapper_t &&movee) noexcept {
    assign_move(std::move(movee));
}

datum_t::data_wrapper_t &datum_t::data_wrapper_t::operator=(
        const datum_t::data_wrapper_t &copyee) {
    // Ignore self-assignment
    if (&copyee == this) {
        return *this;
    }

    // Move our data out of the way to keep counted values alive, in case
    // copyee is actually pointing to a nested element of ourselves.
    UNUSED data_wrapper_t this_copy(std::move(*this));

    // Destruct our own references
    destruct();

    // Assign new values
    assign_copy(copyee);

    return *this;
}

datum_t::data_wrapper_t::data_wrapper_t() :
    internal_type(internal_type_t::UNINITIALIZED) { }

datum_t::data_wrapper_t::data_wrapper_t(datum_t::construct_null_t) :
    internal_type(internal_type_t::R_NULL) { }

datum_t::data_wrapper_t::data_wrapper_t(datum_t::construct_boolean_t, bool _bool) :
    r_bool(_bool), internal_type(internal_type_t::R_BOOL) { }

datum_t::data_wrapper_t::data_wrapper_t(datum_t::construct_binary_t,
                                        datum_string_t _data) :
    r_str(std::move(_data)), internal_type(internal_type_t::R_BINARY) { }

datum_t::data_wrapper_t::data_wrapper_t(double num) :
    r_num(num), internal_type(internal_type_t::R_NUM) { }

datum_t::data_wrapper_t::data_wrapper_t(datum_string_t str) :
    r_str(std::move(str)), internal_type(internal_type_t::R_STR) { }

datum_t::data_wrapper_t::data_wrapper_t(const char *cstr) :
    r_str(cstr), internal_type(internal_type_t::R_STR) { }

datum_t::data_wrapper_t::data_wrapper_t(std::vector<datum_t> &&array) :
    r_array(new countable_wrapper_t<std::vector<datum_t> >(std::move(array))),
    internal_type(internal_type_t::R_ARRAY) { }

datum_t::data_wrapper_t::data_wrapper_t(
        std::vector<std::pair<datum_string_t, datum_t> > &&object) :
    r_object(new countable_wrapper_t<std::vector<std::pair<datum_string_t, datum_t> > >(
        std::move(object))),
    internal_type(internal_type_t::R_OBJECT) {

#ifndef NDEBUG
    auto key_cmp = [](const std::pair<datum_string_t, datum_t> &p1,
                      const std::pair<datum_string_t, datum_t> &p2) -> bool {
        return p1.first < p2.first;
    };
    rassert(std::is_sorted(r_object->begin(), r_object->end(), key_cmp));
#endif
}

datum_t::data_wrapper_t::data_wrapper_t(type_t type, shared_buf_ref_t<char> &&_buf_ref) {
    switch (type) {
    case R_BINARY: {
        internal_type = internal_type_t::R_BINARY;
        new(&r_str) datum_string_t(std::move(_buf_ref));
    } break;
    case R_ARRAY: {
        internal_type = internal_type_t::BUF_R_ARRAY;
        new(&buf_ref) shared_buf_ref_t<char>(std::move(_buf_ref));
    } break;
    case R_OBJECT: {
        internal_type = internal_type_t::BUF_R_OBJECT;
        new(&buf_ref) shared_buf_ref_t<char>(std::move(_buf_ref));
    } break;
    case R_STR: {
        internal_type = internal_type_t::R_STR;
        new(&r_str) datum_string_t(std::move(_buf_ref));
    } break;
    case UNINITIALIZED: // fallthru
    case R_BOOL: // fallthru
    case R_NULL: // fallthru
    case R_NUM: // fallthru
    default:
        unreachable();
    }
}

datum_t::data_wrapper_t::~data_wrapper_t() {
    destruct();
}

datum_t::type_t datum_t::data_wrapper_t::get_type() const {
    switch (internal_type) {
    case internal_type_t::UNINITIALIZED:
        return type_t::UNINITIALIZED;
    case internal_type_t::R_ARRAY:
        return type_t::R_ARRAY;
    case internal_type_t::R_BINARY:
        return type_t::R_BINARY;
    case internal_type_t::R_BOOL:
        return type_t::R_BOOL;
    case internal_type_t::R_NULL:
        return type_t::R_NULL;
    case internal_type_t::R_NUM:
        return type_t::R_NUM;
    case internal_type_t::R_OBJECT:
        return type_t::R_OBJECT;
    case internal_type_t::R_STR:
        return type_t::R_STR;
    case internal_type_t::BUF_R_ARRAY:
        return type_t::R_ARRAY;
    case internal_type_t::BUF_R_OBJECT:
        return type_t::R_OBJECT;
    default:
        unreachable();
    }
}
datum_t::internal_type_t datum_t::data_wrapper_t::get_internal_type() const {
    return internal_type;
}

void datum_t::data_wrapper_t::destruct() {
    switch (internal_type) {
    case internal_type_t::UNINITIALIZED: // fallthru
    case internal_type_t::R_NULL: // fallthru
    case internal_type_t::R_BOOL: // fallthru
    case internal_type_t::R_NUM: break;
    case internal_type_t::R_BINARY: // fallthru
    case internal_type_t::R_STR: {
        r_str.~datum_string_t();
    } break;
    case internal_type_t::R_ARRAY: {
        r_array.~counted_t<countable_wrapper_t<std::vector<datum_t> > >();
    } break;
    case internal_type_t::R_OBJECT: {
        r_object.~counted_t<countable_wrapper_t<std::vector<std::pair<datum_string_t, datum_t> > > >();
    } break;
    case internal_type_t::BUF_R_ARRAY: // fallthru
    case internal_type_t::BUF_R_OBJECT: {
        buf_ref.~shared_buf_ref_t<char>();
    } break;
    default: unreachable();
    }
}

void datum_t::data_wrapper_t::assign_copy(const datum_t::data_wrapper_t &copyee) {
    internal_type = copyee.internal_type;
    switch (internal_type) {
    case internal_type_t::UNINITIALIZED: // fallthru
    case internal_type_t::R_NULL: break;
    case internal_type_t::R_BOOL: {
        r_bool = copyee.r_bool;
    } break;
    case internal_type_t::R_NUM: {
        r_num = copyee.r_num;
    } break;
    case internal_type_t::R_BINARY: // fallthru
    case internal_type_t::R_STR: {
        new(&r_str) datum_string_t(copyee.r_str);
    } break;
    case internal_type_t::R_ARRAY: {
        new(&r_array) counted_t<countable_wrapper_t<std::vector<datum_t> > >(copyee.r_array);
    } break;
    case internal_type_t::R_OBJECT: {
        new(&r_object) counted_t<countable_wrapper_t<std::vector<std::pair<datum_string_t, datum_t> > > >(
            copyee.r_object);
    } break;
    case internal_type_t::BUF_R_ARRAY: // fallthru
    case internal_type_t::BUF_R_OBJECT: {
        new(&buf_ref) shared_buf_ref_t<char>(copyee.buf_ref);
    } break;
    default: unreachable();
    }
}

void datum_t::data_wrapper_t::assign_move(datum_t::data_wrapper_t &&movee) noexcept {
    internal_type = movee.internal_type;
    switch (internal_type) {
    case internal_type_t::UNINITIALIZED: // fallthru
    case internal_type_t::R_NULL: break;
    case internal_type_t::R_BOOL: {
        r_bool = movee.r_bool;
    } break;
    case internal_type_t::R_NUM: {
        r_num = movee.r_num;
    } break;
    case internal_type_t::R_BINARY: // fallthru
    case internal_type_t::R_STR: {
        new(&r_str) datum_string_t(std::move(movee.r_str));
    } break;
    case internal_type_t::R_ARRAY: {
        new(&r_array) counted_t<countable_wrapper_t<std::vector<datum_t> > >(
            std::move(movee.r_array));
    } break;
    case internal_type_t::R_OBJECT: {
        new(&r_object) counted_t<countable_wrapper_t<std::vector<std::pair<datum_string_t, datum_t> > > >(
            std::move(movee.r_object));
    } break;
    case internal_type_t::BUF_R_ARRAY: // fallthru
    case internal_type_t::BUF_R_OBJECT: {
        new(&buf_ref) shared_buf_ref_t<char>(std::move(movee.buf_ref));
    } break;
    default: unreachable();
    }
}

datum_t::datum_t() : data() { }

datum_t::datum_t(type_t type, shared_buf_ref_t<char> &&buf_ref)
    : data(type, std::move(buf_ref)) { }

datum_t::datum_t(datum_t::construct_null_t dummy) : data(dummy) { }

datum_t::datum_t(construct_boolean_t dummy, bool _bool) : data(dummy, _bool) { }

datum_t::datum_t(construct_binary_t dummy, datum_string_t _data)
    : data(dummy, std::move(_data)) { }

datum_t::datum_t(double _num) : data(_num) {
    rcheck(risfinite(data.r_num), base_exc_t::GENERIC,
           strprintf("Non-finite number: %" PR_RECONSTRUCTABLE_DOUBLE, data.r_num));
}

datum_t::datum_t(datum_string_t _str) : data(std::move(_str)) {
    check_str_validity(data.r_str);
}

datum_t::datum_t(const char *cstr) : data(cstr) { }

datum_t::datum_t(std::vector<datum_t> &&_array,
                 const configured_limits_t &limits)
    : data(std::move(_array)) {
    rcheck_array_size(*data.r_array, limits, base_exc_t::GENERIC);
}

datum_t::datum_t(std::vector<datum_t> &&_array,
                 no_array_size_limit_check_t) : data(std::move(_array)) { }

datum_t::datum_t(std::map<datum_string_t, datum_t> &&_object,
                 const std::set<std::string> &allowed_pts)
    : data(to_sorted_vec(std::move(_object))) {
    maybe_sanitize_ptype(allowed_pts);
}

datum_t::datum_t(std::vector<std::pair<datum_string_t, datum_t> > &&_object,
                 const std::set<std::string> &allowed_pts)
    : data(std::move(_object)) {
    maybe_sanitize_ptype(allowed_pts);
}

datum_t::datum_t(std::map<datum_string_t, datum_t> &&_object,
                 no_sanitize_ptype_t)
    : data(to_sorted_vec(std::move(_object))) { }

std::vector<std::pair<datum_string_t, datum_t> > datum_t::to_sorted_vec(
        std::map<datum_string_t, datum_t> &&map) {
    std::vector<std::pair<datum_string_t, datum_t> > sorted_vec;
    sorted_vec.reserve(map.size());
    for (auto it = map.begin(); it != map.end(); ++it) {
        sorted_vec.push_back(std::make_pair(std::move(it->first), std::move(it->second)));
    }
    return sorted_vec;
}

datum_t to_datum_for_client_serialization(grouped_data_t &&gd,
                                          reql_version_t reql_version,
                                          const configured_limits_t &limits) {
    std::map<datum_string_t, datum_t> map;
    map[datum_t::reql_type_string] =
        datum_t("GROUPED_DATA");

    {
        datum_array_builder_t arr(limits);
        arr.reserve(gd.size());
        iterate_ordered_by_version(
                reql_version,
                gd,
                [&arr, &limits](const datum_t &key,
                                datum_t &value) {
                    arr.add(datum_t(
                            std::vector<datum_t>{
                                key, std::move(value) },
                            limits));
                });
        map[data_field] = std::move(arr).to_datum();
    }

    // We don't sanitize the ptype because this is a fake ptype that should only
    // be used for serialization.
    // TODO(2014-08): This is a bad thing.
    return datum_t(std::move(map), datum_t::no_sanitize_ptype_t());
}

datum_t::~datum_t() {
}

bool datum_t::has() const {
    return data.get_type() != UNINITIALIZED;
}

void datum_t::reset() {
    data = data_wrapper_t();
}

datum_t datum_t::empty_array() {
    return datum_t(std::vector<datum_t>(),
                   no_array_size_limit_check_t());
}

datum_t datum_t::empty_object() {
    return datum_t(std::map<datum_string_t, datum_t>());
}

datum_t datum_t::null() {
    return datum_t(construct_null_t());
}

datum_t datum_t::boolean(bool value) {
    return datum_t(construct_boolean_t(), value);
}

datum_t datum_t::binary(const datum_string_t &_data) {
    return datum_t(construct_binary_t(), _data);
}

datum_t datum_t::binary(datum_string_t &&_data) {
    return datum_t(construct_binary_t(), std::move(_data));
}

datum_t to_datum(cJSON *json, const configured_limits_t &limits) {
    switch (json->type) {
    case cJSON_False: {
        return datum_t::boolean(false);
    } break;
    case cJSON_True: {
        return datum_t::boolean(true);
    } break;
    case cJSON_NULL: {
        return datum_t::null();
    } break;
    case cJSON_Number: {
        return datum_t(json->valuedouble);
    } break;
    case cJSON_String: {
        return datum_t(json->valuestring);
    } break;
    case cJSON_Array: {
        std::vector<datum_t> array;
        json_array_iterator_t it(json);
        while (cJSON *item = it.next()) {
            array.push_back(to_datum(item, limits));
        }
        return datum_t(std::move(array), limits);
    } break;
    case cJSON_Object: {
        datum_object_builder_t builder;
        json_object_iterator_t it(json);
        while (cJSON *item = it.next()) {
            bool dup = builder.add(item->string, to_datum(item, limits));
            rcheck_datum(!dup, base_exc_t::GENERIC,
                         strprintf("Duplicate key `%s` in JSON.", item->string));
        }
        const std::set<std::string> pts = { pseudo::literal_string };
        return std::move(builder).to_datum(pts);
    } break;
    default: unreachable();
    }
}


void check_str_validity(const char *bytes, size_t count) {
    const char *pos = static_cast<const char *>(memchr(bytes, 0, count));
    rcheck_datum(pos == NULL,
                 base_exc_t::GENERIC,
                 // We truncate because lots of other places can call `c_str` on the
                 // error message.
                 strprintf("String `%.20s` (truncated) contains NULL byte at offset %zu.",
                           bytes, pos - bytes));
}

void datum_t::check_str_validity(const datum_string_t &str) {
    ::ql::check_str_validity(str.data(), str.size());
}

const shared_buf_ref_t<char> *datum_t::get_buf_ref() const {
    if (data.get_internal_type() == internal_type_t::BUF_R_ARRAY
        || data.get_internal_type() == internal_type_t::BUF_R_OBJECT) {
        return &data.buf_ref;
    } else {
        return NULL;
    }
}

datum_t::type_t datum_t::get_type() const { return data.get_type(); }

bool datum_t::is_ptype() const {
    return get_type() == R_BINARY ||
        (get_type() == R_OBJECT && get_field(reql_type_string, NOTHROW).has());
}

bool datum_t::is_ptype(const std::string &reql_type) const {
    return (reql_type == "") ? is_ptype() : is_ptype() && get_reql_type() == reql_type;
}

std::string datum_t::get_reql_type() const {
    r_sanity_check(is_ptype());
    if (get_type() == R_BINARY) {
        return "BINARY";
    }

    datum_t maybe_reql_type = get_field(reql_type_string, NOTHROW);
    r_sanity_check(maybe_reql_type.has());
    rcheck(maybe_reql_type.get_type() == R_STR,
           base_exc_t::GENERIC,
           strprintf("Error: Field `%s` must be a string (got `%s` of type %s):\n%s",
                     reql_type_string.to_std().c_str(),
                     maybe_reql_type.trunc_print().c_str(),
                     maybe_reql_type.get_type_name().c_str(),
                     trunc_print().c_str()));
    return maybe_reql_type.as_str().to_std();
}

std::string raw_type_name(datum_t::type_t type) {
    switch (type) {
    case datum_t::R_NULL:   return "NULL";
    case datum_t::R_BINARY: return std::string("PTYPE<") + pseudo::binary_string + ">";
    case datum_t::R_BOOL:   return "BOOL";
    case datum_t::R_NUM:    return "NUMBER";
    case datum_t::R_STR:    return "STRING";
    case datum_t::R_ARRAY:  return "ARRAY";
    case datum_t::R_OBJECT: return "OBJECT";
    case datum_t::UNINITIALIZED: // fallthru
    default: unreachable();
    }
}

std::string datum_t::get_type_name() const {
    if (is_ptype()) {
        return "PTYPE<" + get_reql_type() + ">";
    } else {
        return raw_type_name(get_type());
    }
}

std::string datum_t::print() const {
    return has() ? as_json().Print() : "UNINITIALIZED";
}

std::string datum_t::trunc_print() const {
    std::string s = print();
    if (s.size() > trunc_len) {
        s.erase(s.begin() + (trunc_len - 3), s.end());
        s += "...";
    }
    return s;
}

void datum_t::pt_to_str_key(std::string *str_out) const {
    r_sanity_check(is_ptype());
    if (get_reql_type() == pseudo::time_string) {
        pseudo::time_to_str_key(*this, str_out);
    } else if (get_reql_type() == pseudo::geometry_string) {
        rfail(base_exc_t::GENERIC,
              "Cannot use a geometry value as a key value in a primary or "
              "non-geospatial secondary index.");
    } else {
        rfail(base_exc_t::GENERIC,
              "Cannot use pseudotype %s as a primary or secondary key value .",
              get_type_name().c_str());
    }
}

void datum_t::num_to_str_key(std::string *str_out) const {
    r_sanity_check(get_type() == R_NUM);
    str_out->append("N");
    union {
        double d;
        uint64_t u;
    } packed;
    guarantee(sizeof(packed.d) == sizeof(packed.u));
    packed.d = as_num();
    // Mangle the value so that lexicographic ordering matches double ordering
    if (packed.u & (1ULL << 63)) {
        // If we have a negative double, flip all the bits.  Flipping the
        // highest bit causes the negative doubles to sort below the
        // positive doubles (which will also have their highest bit
        // flipped), and flipping all the other bits causes more negative
        // doubles to sort below less negative doubles.
        packed.u = ~packed.u;
    } else {
        // If we have a non-negative double, flip the highest bit so that it
        // sorts higher than all the negative doubles (which had their
        // highest bit flipped as well).
        packed.u ^= (1ULL << 63);
    }
    // The formatting here is sensitive.  Talk to mlucy before changing it.
    str_out->append(strprintf("%.*" PRIx64, static_cast<int>(sizeof(double)*2), packed.u));
    str_out->append(strprintf("#%" PR_RECONSTRUCTABLE_DOUBLE, as_num()));
}

void datum_t::binary_to_str_key(std::string *str_out) const {
    // We need to prepend "P" and append a character less than [a-zA-Z] so that
    // different pseudotypes sort correctly.
    const std::string binary_key_prefix("PBINARY:");
    const datum_string_t &key = as_binary();

    str_out->append(binary_key_prefix);
    size_t to_append = std::min(MAX_KEY_SIZE - str_out->size(), key.size());

    // Escape null bytes so we don't cause key ambiguity when used in an array
    // We do this by replacing \x00 with \x01\x01 and replacing \x01 with \x01\x02
    for (size_t i = 0; i < to_append; ++i) {
        if (key.data()[i] == '\x00') {
            str_out->append("\x01\x01");
        } else if (key.data()[i] == '\x01') {
            str_out->append("\x01\x02");
        } else {
            str_out->append(1, key.data()[i]);
        }
    }
}

void datum_t::str_to_str_key(std::string *str_out) const {
    r_sanity_check(get_type() == R_STR);
    str_out->append("S");
    size_t to_append = std::min(MAX_KEY_SIZE - str_out->size(), as_str().size());
    str_out->append(as_str().data(), to_append);
}

void datum_t::bool_to_str_key(std::string *str_out) const {
    r_sanity_check(get_type() == R_BOOL);
    str_out->append("B");
    if (as_bool()) {
        str_out->append("t");
    } else {
        str_out->append("f");
    }
}

// The key for an array is stored as a string of all its elements, each separated by a
//  null character, with another null character at the end to signify the end of the
//  array (this is necessary to prevent ambiguity when nested arrays are involved).
void datum_t::array_to_str_key(std::string *str_out) const {
    r_sanity_check(get_type() == R_ARRAY);
    str_out->append("A");

    const size_t sz = arr_size();
    for (size_t i = 0; i < sz && str_out->size() < MAX_KEY_SIZE; ++i) {
        datum_t item = get(i, NOTHROW);
        r_sanity_check(item.has());

        switch (item.get_type()) {
        case R_NUM: item.num_to_str_key(str_out); break;
        case R_STR: item.str_to_str_key(str_out); break;
        case R_BINARY: item.binary_to_str_key(str_out); break;
        case R_BOOL: item.bool_to_str_key(str_out); break;
        case R_ARRAY: item.array_to_str_key(str_out); break;
        case R_OBJECT:
            if (item.is_ptype()) {
                item.pt_to_str_key(str_out);
                break;
            }
            // fallthru
        case R_NULL:
            item.type_error(
                strprintf("Array keys can only contain numbers, strings, bools, "
                          " pseudotypes, or arrays (got %s of type %s).",
                          item.print().c_str(), item.get_type_name().c_str()));
            break;
        case UNINITIALIZED: // fallthru
        default:
            unreachable();
        }
        str_out->append(std::string(1, '\0'));
    }
}

int datum_t::pseudo_cmp(reql_version_t reql_version, const datum_t &rhs) const {
    r_sanity_check(is_ptype());
    if (get_type() == R_BINARY) {
        return as_binary().compare(rhs.as_binary());
    } else if (get_reql_type() == pseudo::time_string) {
        return pseudo::time_cmp(reql_version, *this, rhs);
    }

    rfail(base_exc_t::GENERIC, "Incomparable type %s.", get_type_name().c_str());
}

bool datum_t::pseudo_compares_as_obj() const {
    r_sanity_check(is_ptype());
    if (get_reql_type() == pseudo::geometry_string) {
        // We compare geometry by its object representation.
        // That's not especially meaningful, but works for indexing etc.
        return true;
    } else {
        return false;
    }
}

void datum_t::maybe_sanitize_ptype(const std::set<std::string> &allowed_pts) {
    if (is_ptype()) {
        std::string s = get_reql_type();
        if (s == pseudo::time_string) {
            pseudo::sanitize_time(this);
            return;
        }
        if (s == pseudo::literal_string) {
            rcheck(std_contains(allowed_pts, pseudo::literal_string),
                   base_exc_t::GENERIC,
                   "Stray literal keyword found: literal is only legal inside of "
                   "the object passed to merge or update and cannot nest inside "
                   "other literals.");
            pseudo::rcheck_literal_valid(this);
            return;
        }
        if (s == pseudo::geometry_string) {
            // Semantic geometry validation is handled separately whenever a
            // geometry object is created (or used, when necessary).
            // This just performs a basic syntactic check.
            pseudo::sanitize_geometry(this);
            return;
        }
        if (s == pseudo::binary_string) {
            // Sanitization cannot be performed when loading from a shared buffer.
            r_sanity_check(data.get_internal_type() == internal_type_t::R_OBJECT);
            // Clear the pseudotype data and convert it to binary data
            data = data_wrapper_t(construct_binary_t(),
                                  pseudo::decode_base64_ptype(*data.r_object));
            return;
        }
        rfail(base_exc_t::GENERIC,
              "Unknown $reql_type$ `%s`.", get_type_name().c_str());
    }
}

void datum_t::rcheck_is_ptype(const std::string s) const {
    rcheck(is_ptype(), base_exc_t::GENERIC,
           (s == ""
            ? strprintf("Not a pseudotype: `%s`.", trunc_print().c_str())
            : strprintf("Not a %s pseudotype: `%s`.",
                        s.c_str(),
                        trunc_print().c_str())));
}

datum_t datum_t::drop_literals(bool *encountered_literal_out) const {
    // drop_literals will never create arrays larger than those in the
    // existing datum; so checking (and thus threading the limits
    // parameter) is unnecessary here.
    const ql::configured_limits_t & limits = ql::configured_limits_t::unlimited;
    rassert(encountered_literal_out != NULL);

    const bool is_literal = is_ptype(pseudo::literal_string);
    if (is_literal) {
        datum_t val = get_field(pseudo::value_key, NOTHROW);
        if (val.has()) {
            bool encountered_literal;
            val = val.drop_literals(&encountered_literal);
            // Nested literals should have been caught on the higher QL levels.
            r_sanity_check(!encountered_literal);
        }
        *encountered_literal_out = true;
        return val;
    }

    // The result is either
    // - *this
    // - or if `need_to_copy` is true, `copied_result`
    bool need_to_copy = false;
    datum_t copied_result;

    if (get_type() == R_OBJECT) {
        datum_object_builder_t builder;

        const size_t sz = obj_size();
        for (size_t i = 0; i < sz; ++i) {
            auto pair = unchecked_get_pair(i);
            bool encountered_literal;
            datum_t val = pair.second.drop_literals(&encountered_literal);

            if (encountered_literal && !need_to_copy) {
                // We have encountered the first field with a literal.
                // This means we have to create a copy in `result_copy`.
                need_to_copy = true;
                // Copy everything up to now into the builder.
                for (size_t copy_i = 0; copy_i < i; ++copy_i) {
                    auto copy_pair = unchecked_get_pair(copy_i);
                    bool conflict = builder.add(copy_pair.first, copy_pair.second);
                    r_sanity_check(!conflict);
                }
            }

            if (need_to_copy) {
                if (val.has()) {
                    bool conflict = builder.add(pair.first, val);
                    r_sanity_check(!conflict);
                } else {
                    // If `pair.second` was a literal without a value, ignore it
                }
            }
        }

        copied_result = std::move(builder).to_datum();

    } else if (get_type() == R_ARRAY) {
        datum_array_builder_t builder(limits);

        const size_t sz = arr_size();
        for (size_t i = 0; i < sz; ++i) {
            bool encountered_literal;
            datum_t val = get(i).drop_literals(&encountered_literal);

            if (encountered_literal && !need_to_copy) {
                // We have encountered the first element with a literal.
                // This means we have to create a copy in `result_copy`.
                need_to_copy = true;
                // Copy everything up to now into the builder.
                for (size_t copy_i = 0; copy_i < i; ++copy_i) {
                    builder.add(get(copy_i));
                }
            }

            if (need_to_copy) {
                if (val.has()) {
                    builder.add(val);
                } else {
                    // If the element` was a literal without a value, ignore it
                }
            }
        }

        copied_result = std::move(builder).to_datum();
    }

    if (need_to_copy) {
        *encountered_literal_out = true;
        rassert(copied_result.has());
        return copied_result;
    } else {
        *encountered_literal_out = false;
        return *this;
    }
}

void datum_t::rcheck_valid_replace(datum_t old_val,
                                   datum_t orig_key,
                                   const datum_string_t &pkey) const {
    datum_t pk = get_field(pkey, NOTHROW);
    rcheck(pk.has(), base_exc_t::GENERIC,
           strprintf("Inserted object must have primary key `%s`:\n%s",
                     pkey.to_std().c_str(), print().c_str()));
    if (old_val.has()) {
        datum_t old_pk = orig_key;
        if (old_val.get_type() != R_NULL) {
            old_pk = old_val.get_field(pkey, NOTHROW);
            r_sanity_check(old_pk.has());
        }
        if (old_pk.has()) {
            rcheck(old_pk == pk, base_exc_t::GENERIC,
                   strprintf("Primary key `%s` cannot be changed (`%s` -> `%s`).",
                             pkey.to_std().c_str(), old_val.print().c_str(),
                             print().c_str()));
        }
    } else {
        r_sanity_check(!orig_key.has());
    }
}

std::string datum_t::print_primary() const {
    std::string s;
    switch (get_type()) {
    case R_NUM: num_to_str_key(&s); break;
    case R_STR: str_to_str_key(&s); break;
    case R_BINARY: binary_to_str_key(&s); break;
    case R_BOOL: bool_to_str_key(&s); break;
    case R_ARRAY: array_to_str_key(&s); break;
    case R_OBJECT:
        if (is_ptype()) {
            pt_to_str_key(&s);
            break;
        }
        // fallthru
    case R_NULL:
        type_error(strprintf(
            "Primary keys must be either a number, string, bool, pseudotype "
            "or array (got type %s):\n%s",
            get_type_name().c_str(), trunc_print().c_str()));
        break;
    case UNINITIALIZED: // fallthru
    default:
        unreachable();
    }

    if (s.size() > rdb_protocol::MAX_PRIMARY_KEY_SIZE) {
        rfail(base_exc_t::GENERIC,
              "Primary key too long (max %zu characters): %s",
              rdb_protocol::MAX_PRIMARY_KEY_SIZE - 1, print().c_str());
    }
    return s;
}

std::string datum_t::mangle_secondary(const std::string &secondary,
                                      const std::string &primary,
                                      const std::string &tag) {
    guarantee(secondary.size() < UINT8_MAX);
    guarantee(secondary.size() + primary.size() < UINT8_MAX);

    uint8_t pk_offset = static_cast<uint8_t>(secondary.size()),
            tag_offset = static_cast<uint8_t>(primary.size()) + pk_offset;

    std::string res = secondary + primary + tag +
           std::string(1, pk_offset) + std::string(1, tag_offset);
    guarantee(res.size() <= MAX_KEY_SIZE);
    return res;
}

std::string datum_t::encode_tag_num(uint64_t tag_num) {
    static_assert(sizeof(tag_num) == tag_size,
            "tag_size constant is assumed to be the size of a uint64_t.");
#ifndef BOOST_LITTLE_ENDIAN
    static_assert(false, "This piece of code will break on big-endian systems.");
#endif
    return std::string(reinterpret_cast<const char *>(&tag_num), tag_size);
}

std::string datum_t::compose_secondary(const std::string &secondary_key,
        const store_key_t &primary_key, boost::optional<uint64_t> tag_num) {
    std::string primary_key_string = key_to_unescaped_str(primary_key);

    if (primary_key_string.length() > rdb_protocol::MAX_PRIMARY_KEY_SIZE) {
        throw exc_t(base_exc_t::GENERIC,
            strprintf(
                "Primary key too long (max %zu characters): %s",
                rdb_protocol::MAX_PRIMARY_KEY_SIZE - 1,
                key_to_debug_str(primary_key).c_str()),
            NULL);
    }

    std::string tag_string;
    if (tag_num) {
        tag_string = encode_tag_num(tag_num.get());
    }

    const std::string truncated_secondary_key =
        secondary_key.substr(0, trunc_size(primary_key_string.length()));

    return mangle_secondary(truncated_secondary_key, primary_key_string, tag_string);
}

std::string datum_t::print_secondary(reql_version_t reql_version,
                                     const store_key_t &primary_key,
                                     boost::optional<uint64_t> tag_num) const {
    std::string secondary_key_string;

    // Reserve max key size to reduce reallocations
    secondary_key_string.reserve(MAX_KEY_SIZE);

    if (get_type() == R_NUM) {
        num_to_str_key(&secondary_key_string);
    } else if (get_type() == R_STR) {
        str_to_str_key(&secondary_key_string);
    } else if (get_type() == R_BINARY) {
        binary_to_str_key(&secondary_key_string);
    } else if (get_type() == R_BOOL) {
        bool_to_str_key(&secondary_key_string);
    } else if (get_type() == R_ARRAY) {
        array_to_str_key(&secondary_key_string);
    } else if (get_type() == R_OBJECT && is_ptype()) {
        pt_to_str_key(&secondary_key_string);
    } else {
        type_error(strprintf(
            "Secondary keys must be a number, string, bool, pseudotype, "
            "or array (got type %s):\n%s",
            get_type_name().c_str(), trunc_print().c_str()));
    }

    switch (reql_version) {
    case reql_version_t::v1_13:
        break;
    case reql_version_t::v1_14: // v1_15 is the same as v1_14
    case reql_version_t::v1_16_is_latest:
        secondary_key_string.append(1, '\x00');
        break;
    default:
        unreachable();
    }

    return compose_secondary(secondary_key_string, primary_key, tag_num);
}

void parse_secondary(const std::string &key,
                     components_t *components) THROWS_NOTHING {
    uint8_t start_of_tag = key[key.size() - 1],
            start_of_primary = key[key.size() - 2];

    guarantee(start_of_primary < start_of_tag);

    components->secondary = key.substr(0, start_of_primary);
    components->primary = key.substr(start_of_primary, start_of_tag - start_of_primary);

    std::string tag_str = key.substr(start_of_tag, key.size() - (start_of_tag + 2));
    if (tag_str.size() != 0) {
#ifndef BOOST_LITTLE_ENDIAN
        static_assert(false, "This piece of code will break on little endian systems.");
#endif
        components->tag_num = *reinterpret_cast<const uint64_t *>(tag_str.data());
    }
}

components_t datum_t::extract_all(const std::string &str) {
    components_t components;
    parse_secondary(str, &components);
    return components;
}

std::string datum_t::extract_primary(const std::string &secondary) {
    components_t components;
    parse_secondary(secondary, &components);
    return components.primary;
}

store_key_t datum_t::extract_primary(const store_key_t &secondary_key) {
    return store_key_t(extract_primary(key_to_unescaped_str(secondary_key)));
}

std::string datum_t::extract_secondary(const std::string &secondary) {
    components_t components;
    parse_secondary(secondary, &components);
    return components.secondary;
}

boost::optional<uint64_t> datum_t::extract_tag(const std::string &secondary) {
    components_t components;
    parse_secondary(secondary, &components);
    return components.tag_num;
}

boost::optional<uint64_t> datum_t::extract_tag(const store_key_t &key) {
    return extract_tag(key_to_unescaped_str(key));
}

// This function returns a store_key_t suitable for searching by a
// secondary-index.  This is needed because secondary indexes may be truncated,
// but the amount truncated depends on the length of the primary key.  Since we
// do not know how much was truncated, we have to truncate the maximum amount,
// then return all matches and filter them out later.
store_key_t datum_t::truncated_secondary() const {
    std::string s;
    if (get_type() == R_NUM) {
        num_to_str_key(&s);
    } else if (get_type() == R_STR) {
        str_to_str_key(&s);
    } else if (get_type() == R_BINARY) {
        binary_to_str_key(&s);
    } else if (get_type() == R_BOOL) {
        bool_to_str_key(&s);
    } else if (get_type() == R_ARRAY) {
        array_to_str_key(&s);
    } else if (get_type() == R_OBJECT && is_ptype()) {
        pt_to_str_key(&s);
    } else {
        type_error(strprintf(
            "Secondary keys must be a number, string, bool, pseudotype, "
            "or array (got %s of type %s).",
            print().c_str(), get_type_name().c_str()));
    }

    // Truncate the key if necessary
    if (s.length() >= max_trunc_size()) {
        s.erase(max_trunc_size());
    }

    return store_key_t(s);
}

void datum_t::check_type(type_t desired, const char *msg) const {
    rcheck_typed_target(
        this, get_type() == desired,
        (msg != NULL)
            ? std::string(msg)
            : strprintf("Expected type %s but found %s.",
                        raw_type_name(desired).c_str(), get_type_name().c_str()));
}
void datum_t::type_error(const std::string &msg) const {
    rfail_typed_target(this, "%s", msg.c_str());
}

bool datum_t::as_bool() const {
    if (get_type() == R_BOOL) {
        return data.r_bool;
    } else {
        return get_type() != R_NULL;
    }
}
double datum_t::as_num() const {
    check_type(R_NUM);
    return data.r_num;
}

bool number_as_integer(double d, int64_t *i_out) {
    static_assert(DBL_MANT_DIG == 53, "Doubles are wrong size.");

    if (min_dbl_int <= d && d <= max_dbl_int) {
        int64_t i = d;
        if (static_cast<double>(i) == d) {
            *i_out = i;
            return true;
        }
    }
    return false;
}

int64_t checked_convert_to_int(const rcheckable_t *target, double d) {
    int64_t i;
    if (number_as_integer(d, &i)) {
        return i;
    } else {
        rfail_target(target, base_exc_t::GENERIC,
                     "Number not an integer%s: %" PR_RECONSTRUCTABLE_DOUBLE,
                     d < min_dbl_int ? " (<-2^53)" :
                         d > max_dbl_int ? " (>2^53)" : "",
                     d);
    }
}

struct datum_rcheckable_t : public rcheckable_t {
    explicit datum_rcheckable_t(const datum_t *_datum) : datum(_datum) { }
    void runtime_fail(base_exc_t::type_t type,
                      const char *test, const char *file, int line,
                      std::string msg) const {
        datum->runtime_fail(type, test, file, line, msg);
    }
    const datum_t *datum;
};

int64_t datum_t::as_int() const {
    datum_rcheckable_t target(this);
    return checked_convert_to_int(&target, as_num());
}

const datum_string_t &datum_t::as_binary() const {
    check_type(R_BINARY);
    return data.r_str;
}

const datum_string_t &datum_t::as_str() const {
    check_type(R_STR);
    return data.r_str;
}

size_t datum_t::arr_size() const {
    check_type(R_ARRAY);
    if (data.get_internal_type() == internal_type_t::BUF_R_ARRAY) {
        return datum_get_array_size(data.buf_ref);
    } else {
        r_sanity_check(data.get_internal_type() == internal_type_t::R_ARRAY);
        return data.r_array->size();
    }
}

datum_t datum_t::get(size_t index, throw_bool_t throw_bool) const {
    // Calling `arr_size()` here also makes sure this this is actually an R_ARRAY.
    const size_t array_size = arr_size();
    if (index < array_size) {
        return unchecked_get(index);
    } else if (throw_bool == THROW) {
        rfail(base_exc_t::NON_EXISTENCE, "Index out of bounds: %zu", index);
    } else {
        return datum_t();
    }
}

datum_t datum_t::unchecked_get(size_t index) const {
    if (data.get_internal_type() == internal_type_t::BUF_R_ARRAY) {
        const size_t offset = datum_get_element_offset(data.buf_ref, index);
        return datum_deserialize_from_buf(data.buf_ref, offset);
    } else {
        r_sanity_check(data.get_internal_type() == internal_type_t::R_ARRAY);
        return (*data.r_array)[index];
    }
}

size_t datum_t::obj_size() const {
    check_type(R_OBJECT);
    if (data.get_internal_type() == internal_type_t::BUF_R_OBJECT) {
        return datum_get_array_size(data.buf_ref);
    } else {
        r_sanity_check(data.get_internal_type() == internal_type_t::R_OBJECT);
        return data.r_object->size();
    }
}

std::pair<datum_string_t, datum_t> datum_t::get_pair(size_t index) const {
    // Calling `obj_size()` here also makes sure this this is actually an R_OBJECT.
    guarantee(index < obj_size());
    return unchecked_get_pair(index);
}

std::pair<datum_string_t, datum_t> datum_t::unchecked_get_pair(size_t index) const {
    if (data.get_internal_type() == internal_type_t::BUF_R_OBJECT) {
        const size_t offset = datum_get_element_offset(data.buf_ref, index);
        return datum_deserialize_pair_from_buf(data.buf_ref, offset);
    } else {
        r_sanity_check(data.get_internal_type() == internal_type_t::R_OBJECT);
        return (*data.r_object)[index];
    }
}

datum_t datum_t::get_field(const datum_string_t &key, throw_bool_t throw_bool) const {
    // Use binary search on top of unchecked_get_pair()
    size_t range_beg = 0;
    // The obj_size() also makes sure that this has the right type (R_OBJECT)
    size_t range_end = obj_size();
    while (range_beg < range_end) {
        const size_t center = range_beg + ((range_end - range_beg) / 2);
        auto center_pair = unchecked_get_pair(center);
        const int cmp = key.compare(center_pair.first);
        if (cmp == 0) {
            // Found it
            return center_pair.second;
        } else if (cmp < 0) {
            range_end = center;
        } else {
            range_beg = center + 1;
        }
        rassert(range_beg <= range_end);
    }

    // Didn't find it
    if (throw_bool == THROW) {
        rfail(base_exc_t::NON_EXISTENCE,
              "No attribute `%s` in object:\n%s", key.to_std().c_str(), print().c_str());
    }
    return datum_t();
}

datum_t datum_t::get_field(const char *key, throw_bool_t throw_bool) const {
    return get_field(datum_string_t(key), throw_bool);
}

cJSON *datum_t::as_json_raw() const {
    switch (get_type()) {
    case R_NULL: return cJSON_CreateNull();
    case R_BINARY: return pseudo::encode_base64_ptype(as_binary()).release();
    case R_BOOL: return cJSON_CreateBool(as_bool());
    case R_NUM: return cJSON_CreateNumber(as_num());
    case R_STR: return cJSON_CreateStringN(as_str().data(), as_str().size());
    case R_ARRAY: {
        scoped_cJSON_t arr(cJSON_CreateArray());
        const size_t sz = arr_size();
        for (size_t i = 0; i < sz; ++i) {
            arr.AddItemToArray(unchecked_get(i).as_json_raw());
        }
        return arr.release();
    } break;
    case R_OBJECT: {
        scoped_cJSON_t obj(cJSON_CreateObject());
        const size_t sz = obj_size();
        for (size_t i = 0; i < sz; ++i) {
            auto pair = get_pair(i);
            obj.AddItemToObject(pair.first.data(), pair.first.size(),
                                pair.second.as_json_raw());
        }
        return obj.release();
    } break;
    case UNINITIALIZED: // fallthru
    default: unreachable();
    }
    unreachable();
}

scoped_cJSON_t datum_t::as_json() const {
    return scoped_cJSON_t(as_json_raw());
}

// TODO: make BINARY, STR, and OBJECT convertible to sequence?
counted_t<datum_stream_t>
datum_t::as_datum_stream(const protob_t<const Backtrace> &backtrace) const {
    switch (get_type()) {
    case R_NULL:   // fallthru
    case R_BINARY: // fallthru
    case R_BOOL:   // fallthru
    case R_NUM:    // fallthru
    case R_STR:    // fallthru
    case R_OBJECT: // fallthru
        type_error(strprintf("Cannot convert %s to SEQUENCE",
                             get_type_name().c_str()));
    case R_ARRAY:
        return make_counted<array_datum_stream_t>(*this, backtrace);
    case UNINITIALIZED: // fallthru
    default: unreachable();
    }
    unreachable();
}

void datum_t::replace_field(const datum_string_t &key, datum_t val) {
    check_type(R_OBJECT);
    r_sanity_check(val.has());
    // This function must only be used during sanitization, which is only performed
    // when not loading from a shared buffer.
    r_sanity_check(data.get_internal_type() == internal_type_t::R_OBJECT);

    auto key_cmp = [](const std::pair<datum_string_t, datum_t> &p1,
                      const datum_string_t &k2) -> bool {
        return p1.first < k2;
    };
    auto it = std::lower_bound(data.r_object->begin(), data.r_object->end(),
                               key, key_cmp);

    // The key must already exist
    r_sanity_check(it != data.r_object->end() && it->first == key);

    it->second = val;
}

datum_t datum_t::merge(const datum_t &rhs) const {
    if (get_type() != R_OBJECT || rhs.get_type() != R_OBJECT) {
        return rhs;
    }

    datum_object_builder_t d(*this);
    const size_t rhs_sz = rhs.obj_size();
    for (size_t i = 0; i < rhs_sz; ++i) {
        auto pair = rhs.unchecked_get_pair(i);
        datum_t sub_lhs = d.try_get(pair.first);
        bool is_literal = pair.second.is_ptype(pseudo::literal_string);

        if (pair.second.get_type() == R_OBJECT && sub_lhs.has() && !is_literal) {
            d.overwrite(pair.first, sub_lhs.merge(pair.second));
        } else {
            datum_t val =
                is_literal
                ? pair.second.get_field(pseudo::value_key, NOTHROW)
                : pair.second;
            if (val.has()) {
                // Since nested literal keywords are forbidden, this should be a no-op
                // if `is_literal == true`.
                bool encountered_literal;
                val = val.drop_literals(&encountered_literal);
                r_sanity_check(!encountered_literal || !is_literal);
            }
            if (val.has()) {
                d.overwrite(pair.first, val);
            } else {
                r_sanity_check(is_literal);
                UNUSED bool b = d.delete_field(pair.first);
            }
        }
    }
    return std::move(d).to_datum();
}

datum_t datum_t::merge(const datum_t &rhs,
                       merge_resoluter_t f,
                       const configured_limits_t &limits,
                       std::set<std::string> *conditions_out) const {
    datum_object_builder_t d(*this);
    const size_t rhs_sz = rhs.obj_size();
    for (size_t i = 0; i < rhs_sz; ++i) {
        auto pair = rhs.unchecked_get_pair(i);
        datum_t left = get_field(pair.first, NOTHROW);
        if (left.has()) {
            d.overwrite(pair.first, f(pair.first, left, pair.second, limits, conditions_out));
        } else {
            bool b = d.add(pair.first, pair.second);
            r_sanity_check(!b);
        }
    }
    return std::move(d).to_datum();
}

template<class T>
int derived_cmp(T a, T b) {
    if (a == b) return 0;
    return a < b ? -1 : 1;
}

int datum_t::v1_13_cmp(const datum_t &rhs) const {
    if (is_ptype() && !rhs.is_ptype()) {
        return 1;
    } else if (!is_ptype() && rhs.is_ptype()) {
        return -1;
    }

    if (get_type() != rhs.get_type()) {
        return derived_cmp(get_type(), rhs.get_type());
    }
    switch (get_type()) {
    case R_NULL: return 0;
    case R_BOOL: return derived_cmp(as_bool(), rhs.as_bool());
    case R_NUM: return derived_cmp(as_num(), rhs.as_num());
    case R_STR: return as_str().compare(rhs.as_str());
    case R_ARRAY: {
        size_t i;
        const size_t sz = arr_size();
        const size_t rhs_sz = rhs.arr_size();
        for (i = 0; i < sz; ++i) {
            if (i >= rhs_sz) return 1;
            int cmpval = unchecked_get(i).v1_13_cmp(rhs.unchecked_get(i));
            if (cmpval != 0) return cmpval;
        }
        guarantee(i <= rhs_sz);
        return i == rhs_sz ? 0 : -1;
    } unreachable();
    case R_OBJECT: {
        if (is_ptype() && !pseudo_compares_as_obj()) {
            if (get_reql_type() != rhs.get_reql_type()) {
                return derived_cmp(get_reql_type(), rhs.get_reql_type());
            }
            return pseudo_cmp(reql_version_t::v1_13, rhs);
        } else {
            size_t i = 0;
            size_t i2 = 0;
            const size_t sz = obj_size();
            const size_t rhs_sz = rhs.obj_size();
            while (i < sz && i2 < rhs_sz) {
                auto pair = unchecked_get_pair(i);
                auto pair2 = rhs.unchecked_get_pair(i2);
                int key_cmpval = pair.first.compare(pair2.first);
                if (key_cmpval != 0) {
                    return key_cmpval;
                }
                int val_cmpval = pair.second.v1_13_cmp(pair2.second);
                if (val_cmpval != 0) {
                    return val_cmpval;
                }
                ++i;
                ++i2;
            }
            if (i != sz) return 1;
            if (i2 != rhs_sz) return -1;
            return 0;
        }
    } unreachable();
    case R_BINARY: // This should be handled by the ptype code above
    case UNINITIALIZED: // fallthru
    default: unreachable();
    }
}

int datum_t::cmp(reql_version_t reql_version, const datum_t &rhs) const {
    switch (reql_version) {
    case reql_version_t::v1_13:
        return v1_13_cmp(rhs);
    case reql_version_t::v1_14: // v1_15 is the same as v1_14
    case reql_version_t::v1_16_is_latest:
        return modern_cmp(rhs);
    default:
        unreachable();
    }
}

int datum_t::modern_cmp(const datum_t &rhs) const {
    bool lhs_ptype = is_ptype() && !pseudo_compares_as_obj();
    bool rhs_ptype = rhs.is_ptype() && !rhs.pseudo_compares_as_obj();
    if (lhs_ptype && rhs_ptype) {
        if (get_reql_type() != rhs.get_reql_type()) {
            return derived_cmp(get_reql_type(), rhs.get_reql_type());
        }
        return pseudo_cmp(reql_version_t::v1_16_is_latest, rhs);
    } else if (lhs_ptype || rhs_ptype) {
        return derived_cmp(get_type_name(), rhs.get_type_name());
    }

    if (get_type() != rhs.get_type()) {
        return derived_cmp(get_type(), rhs.get_type());
    }
    switch (get_type()) {
    case R_NULL: return 0;
    case R_BOOL: return derived_cmp(as_bool(), rhs.as_bool());
    case R_NUM: return derived_cmp(as_num(), rhs.as_num());
    case R_STR: return as_str().compare(rhs.as_str());
    case R_ARRAY: {
        size_t i;
        const size_t sz = arr_size();
        const size_t rhs_sz = rhs.arr_size();
        for (i = 0; i < sz; ++i) {
            if (i >= rhs_sz) return 1;
            int cmpval = unchecked_get(i).modern_cmp(rhs.unchecked_get(i));
            if (cmpval != 0) return cmpval;
        }
        guarantee(i <= rhs_sz);
        return i == rhs_sz ? 0 : -1;
    } unreachable();
    case R_OBJECT: {
        size_t i = 0;
        size_t i2 = 0;
        const size_t sz = obj_size();
        const size_t rhs_sz = rhs.obj_size();
        while (i < sz && i2 < rhs_sz) {
            auto pair = unchecked_get_pair(i);
            auto pair2 = rhs.unchecked_get_pair(i2);
            int key_cmpval = pair.first.compare(pair2.first);
            if (key_cmpval != 0) {
                return key_cmpval;
            }
            int val_cmpval = pair.second.modern_cmp(pair2.second);
            if (val_cmpval != 0) {
                return val_cmpval;
            }
            ++i;
            ++i2;
        }
        if (i != sz) return 1;
        if (i2 != rhs_sz) return -1;
        return 0;
    } unreachable();
    case R_BINARY: // This should be handled by the ptype code above
    case UNINITIALIZED: // fallthru
    default: unreachable();
    }
}

bool datum_t::operator==(const datum_t &rhs) const { return modern_cmp(rhs) == 0; }
bool datum_t::operator!=(const datum_t &rhs) const { return modern_cmp(rhs) != 0; }
bool datum_t::compare_lt(reql_version_t reql_version, const datum_t &rhs) const {
    return cmp(reql_version, rhs) < 0;
}
bool datum_t::compare_gt(reql_version_t reql_version, const datum_t &rhs) const {
    return cmp(reql_version, rhs) > 0;
}

void datum_t::runtime_fail(base_exc_t::type_t exc_type,
                           const char *test, const char *file, int line,
                           std::string msg) const {
    ql::runtime_fail(exc_type, test, file, line, msg);
}

datum_t to_datum(const Datum *d, const configured_limits_t &limits) {
    switch (d->type()) {
    case Datum::R_NULL: {
        return datum_t::null();
    } break;
    case Datum::R_BOOL: {
        return datum_t::boolean(d->r_bool());
    } break;
    case Datum::R_NUM: {
        return datum_t(d->r_num());
    } break;
    case Datum::R_STR: {
        return datum_t(datum_string_t(d->r_str()));
    } break;
    case Datum::R_JSON: {
        scoped_cJSON_t cjson(cJSON_Parse(d->r_str().c_str()));
        return to_datum(cjson.get(), limits);
    } break;
    case Datum::R_ARRAY: {
        datum_array_builder_t out(limits);
        out.reserve(d->r_array_size());
        for (int i = 0, e = d->r_array_size(); i < e; ++i) {
            out.add(to_datum(&d->r_array(i), limits));
        }
        return std::move(out).to_datum();
    } break;
    case Datum::R_OBJECT: {
        std::map<datum_string_t, datum_t> map;
        const int count = d->r_object_size();
        for (int i = 0; i < count; ++i) {
            const Datum_AssocPair *ap = &d->r_object(i);
            datum_string_t key(ap->key());
            datum_t::check_str_validity(key);
            auto res = map.insert(std::make_pair(key,
                                                 to_datum(&ap->val(), limits)));
            rcheck_datum(res.second, base_exc_t::GENERIC,
                         strprintf("Duplicate key %s in object.", key.to_std().c_str()));
        }
        const std::set<std::string> pts = { pseudo::literal_string };
        return datum_t(std::move(map), pts);
    } break;
    default: unreachable();
    }
}

size_t datum_t::max_trunc_size() {
    return trunc_size(rdb_protocol::MAX_PRIMARY_KEY_SIZE);
}

size_t datum_t::trunc_size(size_t primary_key_size) {
    //The 2 in this function is necessary because of the offsets which are
    //included at the end of the key so that we can extract the primary key and
    //the tag num from secondary keys.
    return MAX_KEY_SIZE - primary_key_size - tag_size - 2;
}

bool datum_t::key_is_truncated(const store_key_t &key) {
    std::string key_str = key_to_unescaped_str(key);
    if (extract_tag(key_str)) {
        return key.size() == MAX_KEY_SIZE;
    } else {
        return key.size() == MAX_KEY_SIZE - tag_size;
    }
}

void datum_t::write_to_protobuf(Datum *d, use_json_t use_json) const {
    switch (use_json) {
    case use_json_t::NO: {
        switch (get_type()) {
        case R_NULL: {
            d->set_type(Datum::R_NULL);
        } break;
        case R_BINARY: {
            pseudo::write_binary_to_protobuf(d, data.r_str);
        } break;
        case R_BOOL: {
            d->set_type(Datum::R_BOOL);
            d->set_r_bool(data.r_bool);
        } break;
        case R_NUM: {
            d->set_type(Datum::R_NUM);
            // so we can use `isfinite` in a GCC 4.4.3-compatible way
            using namespace std;  // NOLINT(build/namespaces)
            r_sanity_check(isfinite(data.r_num));
            d->set_r_num(data.r_num);
        } break;
        case R_STR: {
            d->set_type(Datum::R_STR);
            d->set_r_str(data.r_str.data(), data.r_str.size());
        } break;
        case R_ARRAY: {
            d->set_type(Datum::R_ARRAY);
            const size_t sz = arr_size();
            for (size_t i = 0; i < sz; ++i) {
                get(i).write_to_protobuf(d->add_r_array(), use_json);
            }
        } break;
        case R_OBJECT: {
            d->set_type(Datum::R_OBJECT);
            // We use the opposite order so that things print the way we expect.
            for (size_t i = obj_size(); i > 0; --i) {
                Datum_AssocPair *ap = d->add_r_object();
                auto pair = get_pair(i-1);
                ap->set_key(pair.first.data(), pair.first.size());
                pair.second.write_to_protobuf(ap->mutable_val(), use_json);
            }
        } break;
        case UNINITIALIZED: // fallthru
        default: unreachable();
        }
    } break;
    case use_json_t::YES: {
        d->set_type(Datum::R_JSON);
        d->set_r_str(as_json().PrintUnformatted());
    } break;
    default: unreachable();
    }
}

// `key` is unused because this is passed to `datum_t::merge`, which takes a
// generic conflict resolution function, but this particular conflict resolution
// function doesn't care about they key (although we could add some
// error-checking using the key in the future).
datum_t stats_merge(UNUSED const datum_string_t &key,
                    datum_t l,
                    datum_t r,
                    const configured_limits_t &limits,
                    std::set<std::string> *conditions) {
    if (l.get_type() == datum_t::R_NUM && r.get_type() == datum_t::R_NUM) {
        return datum_t(l.as_num() + r.as_num());
    } else if (l.get_type() == datum_t::R_ARRAY && r.get_type() == datum_t::R_ARRAY) {
        const size_t l_sz = l.arr_size();
        const size_t r_sz = r.arr_size();
        if (l_sz + r_sz > limits.array_size_limit()) {
            conditions->insert(strprintf("Too many changes, array truncated to %zu.", limits.array_size_limit()));
            datum_array_builder_t arr(limits);
            size_t so_far = 0;
            for (size_t i = 0; i < l_sz && so_far < limits.array_size_limit(); ++i, ++so_far) {
                arr.add(l.get(i));
            }
            for (size_t i = 0; i < r_sz && so_far < limits.array_size_limit(); ++i, ++so_far) {
                arr.add(r.get(i));
            }
            return std::move(arr).to_datum();
        } else {
            datum_array_builder_t arr(limits);
            for (size_t i = 0; i < l_sz; ++i) {
                arr.add(l.get(i));
            }
            for (size_t i = 0; i < r_sz; ++i) {
                arr.add(r.get(i));
            }
            return std::move(arr).to_datum();
        }
    }

    // Merging a string is left-preferential, which is just a no-op.
    rcheck_datum(
        l.get_type() == datum_t::R_STR && r.get_type() == datum_t::R_STR,
        base_exc_t::GENERIC,
        strprintf("Cannot merge statistics `%s` (type %s) and `%s` (type %s).",
                  l.trunc_print().c_str(), l.get_type_name().c_str(),
                  r.trunc_print().c_str(), r.get_type_name().c_str()));
    return l;
}

datum_object_builder_t::datum_object_builder_t(const datum_t &copy_from) {
    const size_t copy_from_sz = copy_from.obj_size();
    for (size_t i = 0; i < copy_from_sz; ++i) {
        map.insert(copy_from.get_pair(i));
    }
}

bool datum_object_builder_t::add(const datum_string_t &key, datum_t val) {
    datum_t::check_str_validity(key);
    r_sanity_check(val.has());
    auto res = map.insert(std::make_pair(key, std::move(val)));
    // Return _false_ if the insertion actually happened.  Because we are being
    // backwards to the C++ convention.
    return !res.second;
}

bool datum_object_builder_t::add(const char *key, datum_t val) {
    return add(datum_string_t(key), val);
}

void datum_object_builder_t::overwrite(const datum_string_t &key,
                                       datum_t val) {
    datum_t::check_str_validity(key);
    r_sanity_check(val.has());
    map[key] = std::move(val);
}

void datum_object_builder_t::overwrite(const char *key,
                                       datum_t val) {
    return overwrite(datum_string_t(key), val);
}

void datum_object_builder_t::add_warning(const char *msg, const configured_limits_t &limits) {
    datum_t *warnings_entry = &map[warnings_field];
    if (warnings_entry->has()) {
        // assume here that the warnings array will "always" be small.
        const size_t warnings_entry_sz = warnings_entry->arr_size();
        for (size_t i = 0; i < warnings_entry_sz; ++i) {
            if (warnings_entry->get(i).as_str() == msg) return;
        }
        rcheck_datum(warnings_entry_sz + 1 <= limits.array_size_limit(),
            base_exc_t::GENERIC,
            strprintf("Warnings would exceed array size limit %zu; increase it to see warnings", limits.array_size_limit()));
        datum_array_builder_t out(*warnings_entry, limits);
        out.add(datum_t(msg));
        *warnings_entry = std::move(out).to_datum();
    } else {
        datum_array_builder_t out(limits);
        out.add(datum_t(msg));
        *warnings_entry = std::move(out).to_datum();
    }
}

void datum_object_builder_t::add_warnings(const std::set<std::string> &msgs, const configured_limits_t &limits) {
    if (msgs.empty()) return;
    datum_t *warnings_entry = &map[warnings_field];
    if (warnings_entry->has()) {
        rcheck_datum(warnings_entry->arr_size() + msgs.size() <= limits.array_size_limit(),
            base_exc_t::GENERIC,
            strprintf("Warnings would exceed array size limit %zu; increase it to see warnings", limits.array_size_limit()));
        datum_array_builder_t out(*warnings_entry, limits);
        for (auto const & msg : msgs) {
            bool seen = false;
            // assume here that the warnings array will "always" be small.
            const size_t warnings_entry_sz = warnings_entry->arr_size();
            for (size_t i = 0; i < warnings_entry_sz; ++i) {
                if (warnings_entry->get(i).as_str() == msg.c_str()) {
                    seen = true;
                    break;
                }
            }
            if (!seen) out.add(datum_t(msg.c_str()));
        }
        *warnings_entry = std::move(out).to_datum();
    } else {
        datum_array_builder_t out(limits);
        for (auto const & msg : msgs) {
            out.add(datum_t(msg.c_str()));
        }
        *warnings_entry = std::move(out).to_datum();
    }
}

void datum_object_builder_t::add_error(const char *msg) {
    // Insert or update the "errors" entry.
    {
        datum_t *errors_entry = &map[errors_field];
        double ecount = (errors_entry->has() ? (*errors_entry).as_num() : 0) + 1;
        *errors_entry = datum_t(ecount);
    }

    // If first_error already exists, nothing gets inserted.
    map.insert(std::make_pair(first_error_field, datum_t(msg)));
}

MUST_USE bool datum_object_builder_t::delete_field(const datum_string_t &key) {
    return 0 != map.erase(key);
}

MUST_USE bool datum_object_builder_t::delete_field(const char *key) {
    return delete_field(datum_string_t(key));
}


datum_t datum_object_builder_t::at(const datum_string_t &key) const {
    return map.at(key);
}

datum_t datum_object_builder_t::try_get(const datum_string_t &key) const {
    auto it = map.find(key);
    return it == map.end() ? datum_t() : it->second;
}

datum_t datum_object_builder_t::to_datum() RVALUE_THIS {
    return datum_t(std::move(map));
}

datum_t datum_object_builder_t::to_datum(
        const std::set<std::string> &permissible_ptypes) RVALUE_THIS {
    return datum_t(std::move(map), permissible_ptypes);
}

datum_array_builder_t::datum_array_builder_t(const datum_t &copy_from,
                                             const configured_limits_t &_limits)
    : limits(_limits) {
    const size_t copy_from_sz = copy_from.arr_size();
    vector.reserve(copy_from_sz);
    for (size_t i = 0; i < copy_from_sz; ++i) {
        vector.push_back(copy_from.get(i));
    }
    rcheck_array_size_datum(vector, limits, base_exc_t::GENERIC);
}

void datum_array_builder_t::reserve(size_t n) { vector.reserve(n); }

void datum_array_builder_t::add(datum_t val) {
    vector.push_back(std::move(val));
    rcheck_array_size_datum(vector, limits, base_exc_t::GENERIC);
}

void datum_array_builder_t::change(size_t index, datum_t val) {
    rcheck_datum(index < vector.size(),
                 base_exc_t::NON_EXISTENCE,
                 strprintf("Index `%zu` out of bounds for array of size: `%zu`.",
                           index, vector.size()));
    vector[index] = std::move(val);
}

void datum_array_builder_t::insert(reql_version_t reql_version, size_t index,
                                   datum_t val) {
    rcheck_datum(index <= vector.size(),
                 base_exc_t::NON_EXISTENCE,
                 strprintf("Index `%zu` out of bounds for array of size: `%zu`.",
                           index, vector.size()));
    vector.insert(vector.begin() + index, std::move(val));

    switch (reql_version) {
    case reql_version_t::v1_13:
        break;
    case reql_version_t::v1_14: // v1_15 is the same as v1_14
    case reql_version_t::v1_16_is_latest:
        rcheck_array_size_datum(vector, limits, base_exc_t::GENERIC);
        break;
    default:
        unreachable();
    }
}

void datum_array_builder_t::splice(reql_version_t reql_version, size_t index,
                                   datum_t values) {
    rcheck_datum(index <= vector.size(),
                 base_exc_t::NON_EXISTENCE,
                 strprintf("Index `%zu` out of bounds for array of size: `%zu`.",
                           index, vector.size()));

    // First copy the values into a vector so vector.insert() can know the number
    // of elements being inserted.
    std::vector<datum_t> arr;
    const size_t values_sz = values.arr_size();
    arr.reserve(values_sz);
    for (size_t i = 0; i < values_sz; ++i) {
        arr.push_back(values.get(i));
    }
    vector.insert(vector.begin() + index,
                  std::make_move_iterator(arr.begin()),
                  std::make_move_iterator(arr.end()));

    switch (reql_version) {
    case reql_version_t::v1_13:
        break;
    case reql_version_t::v1_14: // v1_15 is the same as v1_14
    case reql_version_t::v1_16_is_latest:
        rcheck_array_size_datum(vector, limits, base_exc_t::GENERIC);
        break;
    default:
        unreachable();
    }
}

void datum_array_builder_t::erase_range(reql_version_t reql_version,
                                        size_t start, size_t end) {

    // See https://github.com/rethinkdb/rethinkdb/issues/2696 about the backwards
    // compatible implementation for v1_13.

    switch (reql_version) {
    case reql_version_t::v1_13:
        rcheck_datum(start < vector.size(),
                     base_exc_t::NON_EXISTENCE,
                     strprintf("Index `%zu` out of bounds for array of size: `%zu`.",
                               start, vector.size()));
        break;
    case reql_version_t::v1_14: // v1_15 is the same as v1_14
    case reql_version_t::v1_16_is_latest:
        rcheck_datum(start <= vector.size(),
                     base_exc_t::NON_EXISTENCE,
                     strprintf("Index `%zu` out of bounds for array of size: `%zu`.",
                               start, vector.size()));
        break;
    default:
        unreachable();
    }


    rcheck_datum(end <= vector.size(),
                 base_exc_t::NON_EXISTENCE,
                 strprintf("Index `%zu` out of bounds for array of size: `%zu`.",
                           end, vector.size()));
    rcheck_datum(start <= end,
                 base_exc_t::GENERIC,
                 strprintf("Start index `%zu` is greater than end index `%zu`.",
                           start, end));
    vector.erase(vector.begin() + start, vector.begin() + end);
}

void datum_array_builder_t::erase(size_t index) {
    rcheck_datum(index < vector.size(),
                 base_exc_t::NON_EXISTENCE,
                 strprintf("Index `%zu` out of bounds for array of size: `%zu`.",
                           index, vector.size()));
    vector.erase(vector.begin() + index);
}

datum_t datum_array_builder_t::to_datum() RVALUE_THIS {
    // We call the non-checking constructor.  See
    // https://github.com/rethinkdb/rethinkdb/issues/2697 for more information --
    // insert and splice don't check the array size limit, because of a bug (as
    // reported in the issue).  This maintains that broken ReQL behavior because of
    // the generic reasons you would do so: secondary index compatibility after an
    // upgrade.
    return datum_t(std::move(vector), datum_t::no_array_size_limit_check_t());
}

<<<<<<< HEAD

datum_range_t::datum_range_t()
    : left_bound_type(key_range_t::none), right_bound_type(key_range_t::none) { }
datum_range_t::datum_range_t(
    datum_t _left_bound, key_range_t::bound_t _left_bound_type,
    datum_t _right_bound, key_range_t::bound_t _right_bound_type)
    : left_bound(_left_bound), right_bound(_right_bound),
      left_bound_type(_left_bound_type), right_bound_type(_right_bound_type) { }
datum_range_t::datum_range_t(datum_t val)
    : left_bound(val), right_bound(val),
      left_bound_type(key_range_t::closed), right_bound_type(key_range_t::closed) { }

datum_range_t datum_range_t::universe()  {
    return datum_range_t(datum_t(), key_range_t::open,
                         datum_t(), key_range_t::open);
}
bool datum_range_t::is_universe() const {
    return !left_bound.has() && !right_bound.has()
        && left_bound_type == key_range_t::open && right_bound_type == key_range_t::open;
}

bool datum_range_t::contains(reql_version_t reql_version,
                             datum_t val) const {
    return (!left_bound.has()
            || left_bound.compare_lt(reql_version, val)
            || (left_bound == val && left_bound_type == key_range_t::closed))
        && (!right_bound.has()
            || right_bound.compare_gt(reql_version, val)
            || (right_bound == val && right_bound_type == key_range_t::closed));
}

key_range_t datum_range_t::to_primary_keyrange() const {
    return key_range_t(
        left_bound_type,
        left_bound.has()
            ? store_key_t(left_bound.print_primary())
            : store_key_t::min(),
        right_bound_type,
        right_bound.has()
            ? store_key_t(right_bound.print_primary())
            : store_key_t::max());
}

key_range_t datum_range_t::to_sindex_keyrange() const {
    return rdb_protocol::sindex_key_range(
        left_bound.has()
            ? store_key_t(left_bound.truncated_secondary())
            : store_key_t::min(),
        right_bound.has()
            ? store_key_t(right_bound.truncated_secondary())
            : store_key_t::max());
}

datum_range_t datum_range_t::with_left_bound(datum_t d, key_range_t::bound_t type) {
    return datum_range_t(d, type, right_bound, right_bound_type);
}

datum_range_t datum_range_t::with_right_bound(datum_t d, key_range_t::bound_t type) {
    return datum_range_t(left_bound, left_bound_type, d, type);
=======
void debug_print(printf_buffer_t *buf, const datum_t &d) {
    switch (d.data.get_internal_type()) {
    case datum_t::internal_type_t::UNINITIALIZED:
        buf->appendf("d/uninitialized");
        break;
    case datum_t::internal_type_t::R_ARRAY:
        buf->appendf("d/array");
        if (!d.data.r_array.has()) {
            buf->appendf("(null!?)");
        } else {
            debug_print(buf, *d.data.r_array);
        }
        break;
    case datum_t::internal_type_t::R_BINARY:
        buf->appendf("d/binary(");
        debug_print(buf, d.data.r_str);
        buf->appendf(")");
        break;
    case datum_t::internal_type_t::R_BOOL:
        buf->appendf("d/%s", d.data.r_bool ? "true" : "false");
        break;
    case datum_t::internal_type_t::R_NULL:
        buf->appendf("d/null");
        break;
    case datum_t::internal_type_t::R_NUM:
        buf->appendf("d/number(%" PR_RECONSTRUCTABLE_DOUBLE ")", d.data.r_num);
        break;
    case datum_t::internal_type_t::R_OBJECT:
        buf->appendf("d/object");
        debug_print(buf, *d.data.r_object);
        break;
    case datum_t::internal_type_t::R_STR:
        buf->appendf("d/string(");
        debug_print(buf, d.data.r_str);
        buf->appendf(")");
        break;
    case datum_t::internal_type_t::BUF_R_ARRAY:
        buf->appendf("d/buf_r_array(...)");
        break;
    case datum_t::internal_type_t::BUF_R_OBJECT:
        buf->appendf("d/buf_r_object(...)");
        break;
    default:
        buf->appendf("datum/garbage{internal_type=%d}", d.data.get_internal_type());
        break;
    }
>>>>>>> 26e30349
}

ARCHIVE_PRIM_MAKE_RANGED_SERIALIZABLE(key_range_t::bound_t, int8_t,
                                      key_range_t::open, key_range_t::none);
RDB_IMPL_ME_SERIALIZABLE_4(
        datum_range_t, empty_ok(left_bound), empty_ok(right_bound),
        left_bound_type, right_bound_type);
INSTANTIATE_SERIALIZABLE_SELF_FOR_CLUSTER(datum_range_t);

} // namespace ql<|MERGE_RESOLUTION|>--- conflicted
+++ resolved
@@ -1892,8 +1892,6 @@
     return datum_t(std::move(vector), datum_t::no_array_size_limit_check_t());
 }
 
-<<<<<<< HEAD
-
 datum_range_t::datum_range_t()
     : left_bound_type(key_range_t::none), right_bound_type(key_range_t::none) { }
 datum_range_t::datum_range_t(
@@ -1952,7 +1950,8 @@
 
 datum_range_t datum_range_t::with_right_bound(datum_t d, key_range_t::bound_t type) {
     return datum_range_t(left_bound, left_bound_type, d, type);
-=======
+}
+
 void debug_print(printf_buffer_t *buf, const datum_t &d) {
     switch (d.data.get_internal_type()) {
     case datum_t::internal_type_t::UNINITIALIZED:
@@ -1999,7 +1998,6 @@
         buf->appendf("datum/garbage{internal_type=%d}", d.data.get_internal_type());
         break;
     }
->>>>>>> 26e30349
 }
 
 ARCHIVE_PRIM_MAKE_RANGED_SERIALIZABLE(key_range_t::bound_t, int8_t,
