--- conflicted
+++ resolved
@@ -147,20 +147,18 @@
     std::string print_primary() const;
     /* TODO: All of this key-mangling logic belongs elsewhere. Maybe
     `print_primary()` belongs there as well. */
-    static std::string compose_secondary(const std::string &secondary_key,
-            const store_key_t &primary_key, boost::optional<uint64_t> tag_num);
+    static std::string compose_secondary(reql_version_t reql_version,
+                                         std::string secondary_key,
+                                         const store_key_t &primary_key,
+                                         boost::optional<uint64_t> tag_num);
     static std::string mangle_secondary(const std::string &secondary,
-            const std::string &primary, const std::string &tag);
-<<<<<<< HEAD
+                                        const std::string &primary,
+                                        const std::string &tag);
     static std::string encode_tag_num(uint64_t tag_num);
-    std::string print_secondary(const store_key_t &primary_key,
-            boost::optional<uint64_t> tag_num = boost::optional<uint64_t>()) const;
-=======
     // tag_num is used for multi-indexes.
     std::string print_secondary(reql_version_t reql_version,
-                                const store_key_t &key,
+                                const store_key_t &primary_key,
                                 boost::optional<uint64_t> tag_num) const;
->>>>>>> 30a05af3
     /* An inverse to print_secondary. Returns the primary key. */
     static std::string extract_primary(const std::string &secondary_and_primary);
     static store_key_t extract_primary(const store_key_t &secondary_key);
@@ -263,12 +261,8 @@
     void array_to_str_key(std::string *str_out) const;
     void binary_to_str_key(std::string *str_out) const;
 
-<<<<<<< HEAD
-    int pseudo_cmp(const datum_t &rhs) const;
+    int pseudo_cmp(reql_version_t reql_version, const datum_t &rhs) const;
     bool pseudo_compares_as_obj() const;
-=======
-    int pseudo_cmp(reql_version_t reql_version, const datum_t &rhs) const;
->>>>>>> 30a05af3
     static const std::set<std::string> _allowed_pts;
     void maybe_sanitize_ptype(const std::set<std::string> &allowed_pts = _allowed_pts);
 
