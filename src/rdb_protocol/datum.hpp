// Copyright 2010-2014 RethinkDB, all rights reserved.
#ifndef RDB_PROTOCOL_DATUM_HPP_
#define RDB_PROTOCOL_DATUM_HPP_

#include <float.h>

#include <map>
#include <memory>
#include <set>
#include <string>
#include <utility>
#include <vector>

#include "errors.hpp"
#include <boost/optional.hpp>

#include "btree/keys.hpp"
#include "containers/archive/archive.hpp"
#include "containers/counted.hpp"
#include "containers/scoped.hpp"
#include "containers/wire_string.hpp"
#include "http/json.hpp"
#include "rdb_protocol/configured_limits.hpp"
#include "rdb_protocol/error.hpp"
#include "rdb_protocol/serialize_datum.hpp"
#include "version.hpp"

// Enough precision to reconstruct doubles from their decimal representations.
// Unlike the late DBLPRI, this lacks a percent sign.
#define PR_RECONSTRUCTABLE_DOUBLE ".20g"

class Datum;

RDB_DECLARE_SERIALIZABLE(Datum);

namespace ql {

class datum_stream_t;
class env_t;
class val_t;

namespace pseudo {
class datum_cmp_t;
void time_to_str_key(const datum_t &d, std::string *str_out);
void sanitize_time(datum_t *time);
} // namespace pseudo

static const double max_dbl_int = 0x1LL << DBL_MANT_DIG;
static const double min_dbl_int = max_dbl_int * -1;


// These let us write e.g. `foo(NOTHROW) instead of `foo(false/*nothrow*/)`.
// They should be passed to functions that have multiple behaviors (like `get` or
// `add` below).

// NOTHROW: Return NULL
// THROW: Throw an error
enum throw_bool_t { NOTHROW = 0, THROW = 1 };

// NOCLOBBER: Don't overwrite existing values.
// CLOBBER: Overwrite existing values.
enum clobber_bool_t { NOCLOBBER = 0, CLOBBER = 1 };

enum class use_json_t { NO = 0, YES = 1 };

class grouped_data_t;

// A `datum_t` is basically a JSON value, although we may extend it later.
class datum_t : public slow_atomic_countable_t<datum_t> {
public:
    // This ordering is important, because we use it to sort objects of
    // disparate type.  It should be alphabetical.
    enum type_t {
        R_ARRAY = 1,
        R_BINARY = 2,
        R_BOOL = 3,
        R_NULL = 4,
        R_NUM = 5,
        R_OBJECT = 6,
        R_STR = 7
    };

    static counted_t<const datum_t> empty_array();
    static counted_t<const datum_t> empty_object();
    // Constructs a pointer to an R_NULL datum.
    static counted_t<const datum_t> null();
    static counted_t<const datum_t> boolean(bool value);
    static counted_t<const datum_t> binary(scoped_ptr_t<wire_string_t> value);

    // Strongly prefer datum_t::null().
    enum class construct_null_t { };
    explicit datum_t(construct_null_t);

    // These allow you to construct a datum from the type of value it
    // represents.  We have some gotchya-constructors to scare away implicit
    // conversions.
    explicit datum_t(std::nullptr_t) = delete;
    explicit datum_t(bool) = delete;
    explicit datum_t(int) = delete;
    explicit datum_t(float) = delete;

    // You need to explicitly ask to construct a bool (to avoid perilous
    // conversions).  You should prefer datum_t::boolean(..).
    enum class construct_boolean_t { };
    datum_t(construct_boolean_t, bool _bool);

    enum class construct_binary_t { };
    explicit datum_t(construct_binary_t, scoped_ptr_t<wire_string_t> _data);

    explicit datum_t(double _num);
    // TODO: Eventually get rid of the std::string constructor (in favor of
    //   scoped_ptr_t<wire_string_t>)
    explicit datum_t(std::string &&str);
    explicit datum_t(scoped_ptr_t<wire_string_t> str);
    explicit datum_t(const char *cstr);
    explicit datum_t(std::vector<counted_t<const datum_t> > &&_array,
                     const configured_limits_t &limits);

    enum class no_array_size_limit_check_t { };
    // Constructs a datum_t without checking the array size.  Used by
    // datum_array_builder_t to maintain identical non-checking behavior with insert
    // and splice operations -- see https://github.com/rethinkdb/rethinkdb/issues/2697
    datum_t(std::vector<counted_t<const datum_t> > &&_array,
            no_array_size_limit_check_t);
    // This calls maybe_sanitize_ptype(allowed_pts).
    explicit datum_t(std::map<std::string, counted_t<const datum_t> > &&object,
                     const std::set<std::string> &allowed_pts = _allowed_pts);

    enum class no_sanitize_ptype_t { };
    // This .. does not call maybe_sanitize_ptype.
    // TODO(2014-08): Remove this constructor, it's a hack.
    datum_t(std::map<std::string, counted_t<const datum_t> > &&object,
            no_sanitize_ptype_t);

    ~datum_t();

    void write_to_protobuf(Datum *out, use_json_t use_json) const;

    type_t get_type() const;
    bool is_ptype() const;
    bool is_ptype(const std::string &reql_type) const;
    std::string get_reql_type() const;
    std::string get_type_name() const;
    std::string print() const;
    static const size_t trunc_len = 300;
    std::string trunc_print() const;
    std::string print_primary() const;

    /* TODO: All of this key-mangling logic belongs elsewhere. Maybe
    `print_primary()` belongs there as well. */
    static std::string mangle_secondary(const std::string &secondary,
            const std::string &primary, const std::string &tag);
    // tag_num is used for multi-indexes.
    std::string print_secondary(reql_version_t reql_version,
                                const store_key_t &key,
                                boost::optional<uint64_t> tag_num) const;
    /* An inverse to print_secondary. Returns the primary key. */
    static std::string extract_primary(reql_version_t reql_version,
                                       const std::string &secondary_and_primary);
    static store_key_t extract_primary(reql_version_t reql_version,
                                       const store_key_t &secondary_key);
    static std::string extract_secondary(reql_version_t reql_version,
                                         const std::string &secondary_and_primary);
    static boost::optional<uint64_t> extract_tag(
<<<<<<< HEAD
            const std::string &secondary_and_primary);
    static boost::optional<uint64_t> extract_tag(const store_key_t &key);
=======
        reql_version_t reql_version,
        const std::string &secondary_and_primary);
    static boost::optional<uint64_t> extract_tag(reql_version_t reql_version,
                                                 const store_key_t &key);
>>>>>>> ae1189c5
    store_key_t truncated_secondary() const;
    void check_type(type_t desired, const char *msg = NULL) const;
    void type_error(const std::string &msg) const NORETURN;

    bool as_bool() const;
    double as_num() const;
    int64_t as_int() const;
    const wire_string_t &as_str() const;
    const wire_string_t &as_binary() const;

    // Use of `size` and `get` is preferred to `as_array` when possible.
    const std::vector<counted_t<const datum_t> > &as_array() const;
    size_t size() const;
    // Access an element of an array.
    counted_t<const datum_t> get(size_t index, throw_bool_t throw_bool = THROW) const;
    // Use of `get` is preferred to `as_object` when possible.
    const std::map<std::string, counted_t<const datum_t> > &as_object() const;

    // Access an element of an object.
    counted_t<const datum_t> get(const std::string &key,
                                 throw_bool_t throw_bool = THROW) const;
    counted_t<const datum_t> merge(counted_t<const datum_t> rhs) const;
    // "Consumer defined" merge resolutions; these take limits unlike
    // the other merge because the merge resolution can and does (in
    // stats) merge two arrays to form one super array, which can
    // obviously breach limits.
    typedef counted_t<const datum_t> (*merge_resoluter_t)(const std::string &key,
                                                          counted_t<const datum_t> l,
                                                          counted_t<const datum_t> r,
                                                          const configured_limits_t &limits);
    counted_t<const datum_t> merge(counted_t<const datum_t> rhs,
                                   merge_resoluter_t f,
                                   const configured_limits_t &limits) const;

    cJSON *as_json_raw() const;
    scoped_cJSON_t as_json() const;
    counted_t<datum_stream_t> as_datum_stream(
            const protob_t<const Backtrace> &backtrace) const;

    // These behave as expected and defined in RQL.  Theoretically, two data of the
    // same type should compare appropriately, while disparate types are compared
    // alphabetically by type name.
    int cmp(reql_version_t reql_version, const datum_t &rhs) const;

    // Modern datum_t::cmp implementation, for reql_version_t::v1_14 and later.
    // Called by cmp, ==, !=.
    int modern_cmp(const datum_t &rhs) const;

    // Archaic datum_t::cmp implementation for reql_version_t::v1_13.
    int v1_13_cmp(const datum_t &rhs) const;

    // operator== and operator!= don't take a reql_version_t, unlike other comparison
    // functions, because we know (by inspection) that the behavior of cmp() hasn't
    // changed with respect to the question of equality vs. inequality.

    bool operator==(const datum_t &rhs) const;
    bool operator!=(const datum_t &rhs) const;
    bool compare_lt(reql_version_t reql_version, const datum_t &rhs) const;
    bool compare_gt(reql_version_t reql_version, const datum_t &rhs) const;

    void runtime_fail(base_exc_t::type_t exc_type,
                      const char *test, const char *file, int line,
                      std::string msg) const NORETURN;

    static size_t max_trunc_size();
    static size_t trunc_size(size_t primary_key_size);
    /* Note key_is_truncated returns true if the key is of max size. This gives
     * a false positive if the sum sizes of the keys is exactly the maximum but
     * not over at all. This means that a key of exactly max_trunc_size counts
     * as truncated by this function. Unfortunately there isn't a general way
     * to tell if keys of max_trunc_size were exactly that size or longer and
     * thus truncated. */
    static bool key_is_truncated(reql_version_t reql_version, const store_key_t &key);

    void rcheck_is_ptype(const std::string s = "") const;
    void rcheck_valid_replace(counted_t<const datum_t> old_val,
                              counted_t<const datum_t> orig_key,
                              const std::string &pkey) const;

    static void check_str_validity(const std::string &str);
    static void check_str_validity(const wire_string_t *str);

private:
    friend void pseudo::sanitize_time(datum_t *time);
    MUST_USE bool add(const std::string &key, counted_t<const datum_t> val,
                      clobber_bool_t clobber_bool = NOCLOBBER); // add to an object

    friend void pseudo::time_to_str_key(const datum_t &d, std::string *str_out);
    void pt_to_str_key(std::string *str_out) const;
    void num_to_str_key(std::string *str_out) const;
    void str_to_str_key(std::string *str_out) const;
    void bool_to_str_key(std::string *str_out) const;
    void array_to_str_key(std::string *str_out) const;
    void binary_to_str_key(std::string *str_out) const;

    int pseudo_cmp(reql_version_t reql_version, const datum_t &rhs) const;
    static const std::set<std::string> _allowed_pts;
    void maybe_sanitize_ptype(const std::set<std::string> &allowed_pts = _allowed_pts);

    // Helper function for `merge()`:
    // Returns a version of this where all `literal` pseudotypes have been omitted.
    // Might return null, if this is a literal without a value.
    counted_t<const datum_t> drop_literals(bool *encountered_literal_out) const;

    // The data_wrapper makes sure we perform proper cleanup when exceptions
    // happen during construction
    class data_wrapper_t {
    public:
        // Mirror the same constructors of datum_t
        explicit data_wrapper_t(construct_null_t);
        data_wrapper_t(construct_boolean_t, bool _bool);
        data_wrapper_t(construct_binary_t, scoped_ptr_t<wire_string_t> data);
        explicit data_wrapper_t(double num);
        explicit data_wrapper_t(std::string &&str);
        explicit data_wrapper_t(scoped_ptr_t<wire_string_t> str);
        explicit data_wrapper_t(const char *cstr);
        explicit data_wrapper_t(std::vector<counted_t<const datum_t> > &&array);
        data_wrapper_t(std::map<std::string, counted_t<const datum_t> > &&object);

        ~data_wrapper_t();

        type_t type;
        union {
            bool r_bool;
            double r_num;
            wire_string_t *r_str;
            std::vector<counted_t<const datum_t> > *r_array;
            std::map<std::string, counted_t<const datum_t> > *r_object;
        };
    private:
        DISABLE_COPYING(data_wrapper_t);
    } data;

public:
    static const char *const reql_type_string;

private:
    DISABLE_COPYING(datum_t);
};

counted_t<const datum_t> to_datum(const Datum *d, const configured_limits_t &);
counted_t<const datum_t> to_datum(cJSON *json, const configured_limits_t &);

// This should only be used to send responses to the client.
counted_t<const datum_t> to_datum_for_client_serialization(grouped_data_t &&gd,
                                                           reql_version_t reql_version,
                                                           const configured_limits_t &);

// Converts a double to int, but returns false if it's not an integer or out of range.
bool number_as_integer(double d, int64_t *i_out);

// Converts a double to int, calling number_as_integer and throwing if it fails.
int64_t checked_convert_to_int(const rcheckable_t *target, double d);

// Useful for building an object datum and doing mutation operations -- otherwise,
// you'll have to do check_str_validity checks yourself.
class datum_object_builder_t {
public:
    datum_object_builder_t() { }

    datum_object_builder_t(const std::map<std::string, counted_t<const datum_t> > &m)
        : map(m) { }

    // Returns true if the insertion did _not_ happen because the key was already in
    // the object.
    MUST_USE bool add(const std::string &key, counted_t<const datum_t> val);
    // Inserts a new key or overwrites the existing key's value.
    void overwrite(std::string key, counted_t<const datum_t> val);
    void add_error(const char *msg);

    MUST_USE bool delete_field(const std::string &key);

    counted_t<const datum_t> at(const std::string &key) const;

    // Returns null if the key doesn't exist.
    counted_t<const datum_t> try_get(const std::string &key) const;

    MUST_USE counted_t<const datum_t> to_counted() RVALUE_THIS;

    MUST_USE counted_t<const datum_t> to_counted(
            const std::set<std::string> &permissible_ptypes) RVALUE_THIS;

private:
    std::map<std::string, counted_t<const datum_t> > map;
    DISABLE_COPYING(datum_object_builder_t);
};

// Useful for building an array datum and doing mutation operations -- while having
// array-size checks on the fly.
class datum_array_builder_t {
public:
    explicit datum_array_builder_t(const configured_limits_t &_limits) : limits(_limits) {}
    datum_array_builder_t(std::vector<counted_t<const datum_t> > &&,
                          const configured_limits_t &);

    size_t size() const { return vector.size(); }

    void reserve(size_t n);

    // Note that these methods produce behavior that is actually specific to the
    // definition of certain ReQL terms.
    void add(counted_t<const datum_t> val);
    void change(size_t i, counted_t<const datum_t> val);
    void insert(size_t index, counted_t<const datum_t> val);
    void splice(size_t index, counted_t<const datum_t> values);
    void erase_range(size_t start, size_t end);
    void erase(size_t index);

    counted_t<const datum_t> to_counted() RVALUE_THIS;

private:
    std::vector<counted_t<const datum_t> > vector;
    configured_limits_t limits;

    DISABLE_COPYING(datum_array_builder_t);
};

// This function is used by e.g. foreach to merge statistics from multiple write
// operations.
counted_t<const datum_t> stats_merge(UNUSED const std::string &key,
                                     counted_t<const datum_t> l,
                                     counted_t<const datum_t> r,
                                     const configured_limits_t &limits);

namespace pseudo {
class datum_cmp_t {
public:
    virtual int operator()(const datum_t &x, const datum_t &y) const = 0;
    virtual ~datum_cmp_t() { }
};
} // namespace pseudo

} // namespace ql

#endif // RDB_PROTOCOL_DATUM_HPP_<|MERGE_RESOLUTION|>--- conflicted
+++ resolved
@@ -155,22 +155,12 @@
                                 const store_key_t &key,
                                 boost::optional<uint64_t> tag_num) const;
     /* An inverse to print_secondary. Returns the primary key. */
-    static std::string extract_primary(reql_version_t reql_version,
-                                       const std::string &secondary_and_primary);
-    static store_key_t extract_primary(reql_version_t reql_version,
-                                       const store_key_t &secondary_key);
-    static std::string extract_secondary(reql_version_t reql_version,
-                                         const std::string &secondary_and_primary);
+    static std::string extract_primary(const std::string &secondary_and_primary);
+    static store_key_t extract_primary(const store_key_t &secondary_key);
+    static std::string extract_secondary(const std::string &secondary_and_primary);
     static boost::optional<uint64_t> extract_tag(
-<<<<<<< HEAD
             const std::string &secondary_and_primary);
     static boost::optional<uint64_t> extract_tag(const store_key_t &key);
-=======
-        reql_version_t reql_version,
-        const std::string &secondary_and_primary);
-    static boost::optional<uint64_t> extract_tag(reql_version_t reql_version,
-                                                 const store_key_t &key);
->>>>>>> ae1189c5
     store_key_t truncated_secondary() const;
     void check_type(type_t desired, const char *msg = NULL) const;
     void type_error(const std::string &msg) const NORETURN;
@@ -243,7 +233,7 @@
      * as truncated by this function. Unfortunately there isn't a general way
      * to tell if keys of max_trunc_size were exactly that size or longer and
      * thus truncated. */
-    static bool key_is_truncated(reql_version_t reql_version, const store_key_t &key);
+    static bool key_is_truncated(const store_key_t &key);
 
     void rcheck_is_ptype(const std::string s = "") const;
     void rcheck_valid_replace(counted_t<const datum_t> old_val,
