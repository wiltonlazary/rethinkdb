#include "rdb_protocol/configured_limits.hpp"
#include <limits>
#include "rdb_protocol/wire_func.hpp"
#include "rdb_protocol/func.hpp"

namespace ql {
<<<<<<< HEAD
configured_limits_t
from_optargs(rdb_context_t *ctx, signal_t *interruptor, global_optargs_t *arguments)
{
    if (arguments->has_optarg("array_limit")) {
        // Fake an environment with no arguments.  We have to fake it
        // because of a chicken/egg problem; this function gets called
        // before there are any extant environments at all.  Only
        // because we use an empty argument list do we prevent an
        // infinite loop.
        // TODO: there's a `env_t(interruptor, reql_version)` constructor,
        // should this be using that?
        env_t env(ctx,
                  return_empty_normal_batches_t::NO,
                  interruptor,
                  global_optargs_t(),
                  nullptr);
        int64_t limit = arguments->get_optarg(&env, "array_limit")->as_int();
        rcheck_datum(limit > 1, base_exc_t::GENERIC,
                     strprintf("Illegal array size limit `%" PRIi64 "`.", limit));
        return configured_limits_t(limit);
    } else {
        return configured_limits_t();
=======

configured_limits_t from_optargs(
    rdb_context_t *ctx, signal_t *interruptor, global_optargs_t *args) {
    size_t changefeed_queue_size = configured_limits_t::default_changefeed_queue_size;
    size_t array_size_limit = configured_limits_t::default_array_size_limit;
    // Fake an environment with no arguments.  We have to fake it
    // because of a chicken/egg problem; this function gets called
    // before there are any extant environments at all.  Only
    // because we use an empty argument list do we prevent an
    // infinite loop.
    // TODO: there's a `env_t(interruptor, reql_version)` constructor,
    // should this be using that?
    if (args != nullptr) {
        bool has_changefeed_queue_size = args->has_optarg("changefeed_queue_size");
        bool has_array_limit = args->has_optarg("array_limit");
        if (has_changefeed_queue_size || has_array_limit) {
            env_t env(ctx,
                      return_empty_normal_batches_t::NO,
                      interruptor,
                      std::map<std::string, wire_func_t>(),
                      nullptr);
            if (has_changefeed_queue_size) {
                int64_t sz = args->get_optarg(&env, "changefeed_queue_size")->as_int();
                changefeed_queue_size = check_limit("changefeed queue size", sz);
            }
            if (has_array_limit) {
                int64_t limit = args->get_optarg(&env, "array_limit")->as_int();
                array_size_limit = check_limit("array size limit", limit);
            }
        }
>>>>>>> 072575e3
    }
    return configured_limits_t(changefeed_queue_size, array_size_limit);
}

size_t check_limit(const char *name, int64_t limit) {
    rcheck_datum(
        limit >= 1, base_exc_t::LOGIC,
        strprintf("Illegal %s `%" PRIi64 "`.  (Must be >= 1.)", name, limit));
    return limit;
}

RDB_IMPL_SERIALIZABLE_2(configured_limits_t, changefeed_queue_size_, array_size_limit_);
INSTANTIATE_SERIALIZABLE_FOR_CLUSTER(configured_limits_t);

const configured_limits_t configured_limits_t::unlimited(
    std::numeric_limits<size_t>::max(),
    std::numeric_limits<size_t>::max());

} // namespace ql<|MERGE_RESOLUTION|>--- conflicted
+++ resolved
@@ -4,30 +4,6 @@
 #include "rdb_protocol/func.hpp"
 
 namespace ql {
-<<<<<<< HEAD
-configured_limits_t
-from_optargs(rdb_context_t *ctx, signal_t *interruptor, global_optargs_t *arguments)
-{
-    if (arguments->has_optarg("array_limit")) {
-        // Fake an environment with no arguments.  We have to fake it
-        // because of a chicken/egg problem; this function gets called
-        // before there are any extant environments at all.  Only
-        // because we use an empty argument list do we prevent an
-        // infinite loop.
-        // TODO: there's a `env_t(interruptor, reql_version)` constructor,
-        // should this be using that?
-        env_t env(ctx,
-                  return_empty_normal_batches_t::NO,
-                  interruptor,
-                  global_optargs_t(),
-                  nullptr);
-        int64_t limit = arguments->get_optarg(&env, "array_limit")->as_int();
-        rcheck_datum(limit > 1, base_exc_t::GENERIC,
-                     strprintf("Illegal array size limit `%" PRIi64 "`.", limit));
-        return configured_limits_t(limit);
-    } else {
-        return configured_limits_t();
-=======
 
 configured_limits_t from_optargs(
     rdb_context_t *ctx, signal_t *interruptor, global_optargs_t *args) {
@@ -47,7 +23,7 @@
             env_t env(ctx,
                       return_empty_normal_batches_t::NO,
                       interruptor,
-                      std::map<std::string, wire_func_t>(),
+                      global_optargs_t(),
                       nullptr);
             if (has_changefeed_queue_size) {
                 int64_t sz = args->get_optarg(&env, "changefeed_queue_size")->as_int();
@@ -58,7 +34,6 @@
                 array_size_limit = check_limit("array size limit", limit);
             }
         }
->>>>>>> 072575e3
     }
     return configured_limits_t(changefeed_queue_size, array_size_limit);
 }
