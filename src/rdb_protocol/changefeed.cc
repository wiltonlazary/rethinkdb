--- conflicted
+++ resolved
@@ -2219,13 +2219,9 @@
 }
 
 void artificial_t::send_all(const msg_t &msg) {
-<<<<<<< HEAD
+    assert_thread();
     auto_drainer_t::lock_t lock = feed->get_drainer_lock();
     msg_visitor_t visitor(feed.get(), &lock, uuid, stamp++);
-=======
-    assert_thread();
-    msg_visitor_t visitor(feed.get(), uuid, stamp++);
->>>>>>> d1ec6771
     boost::apply_visitor(visitor, msg.op);
 }
 
