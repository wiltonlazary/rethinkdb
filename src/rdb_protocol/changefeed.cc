// Copyright 2010-2015 RethinkDB, all rights reserved.
#include "rdb_protocol/changefeed.hpp"

#include <queue>

#include "boost_utils.hpp"
#include "btree/reql_specific.hpp"
#include "concurrency/cross_thread_signal.hpp"
#include "concurrency/interruptor.hpp"
#include "containers/archive/boost_types.hpp"
#include "rdb_protocol/artificial_table/backend.hpp"
#include "rdb_protocol/btree.hpp"
#include "rdb_protocol/env.hpp"
#include "rdb_protocol/protocol.hpp"
#include "rdb_protocol/response.hpp"
#include "rdb_protocol/val.hpp"
#include "rpc/mailbox/typed.hpp"

#include "debug.hpp"

namespace ql {

namespace changefeed {

struct indexed_datum_t {
    indexed_datum_t(datum_t _val, datum_t _index, boost::optional<uint64_t> _tag_num)
        : val(std::move(_val)), index(std::move(_index)), tag_num(std::move(_tag_num)) {
        guarantee(val.has());
    }
    datum_t val, index;
    boost::optional<uint64_t> tag_num;
    // This should be true, but older versions of boost don't support `move`
    // well in optionals.
    // MOVABLE_BUT_NOT_COPYABLE(indexed_datum_t);
};

struct stamped_range_t {
    explicit stamped_range_t(uint64_t _next_expected_stamp)
        : next_expected_stamp(_next_expected_stamp),
          left_fencepost(store_key_t::min()) { }
    const store_key_t &get_right_fencepost() {
        return ranges.size() == 0 ? left_fencepost : ranges.back().first.right.key();
    }
    uint64_t next_expected_stamp;
    store_key_t left_fencepost;
    std::deque<std::pair<key_range_t, uint64_t> > ranges;
    // This should be true, but it breaks with GCC 4.6's STL.  (The cost of
    // copying is low because if you look below we only ever copy
    // `stamped_range_t` before populating `ranges`.)
    // MOVABLE_BUT_NOT_COPYABLE(stamped_range_t);
};

struct change_val_t {
    change_val_t(std::pair<uuid_u, uint64_t> _source_stamp,
                 store_key_t _pkey,
                 boost::optional<indexed_datum_t> _old_val,
                 boost::optional<indexed_datum_t> _new_val
                 DEBUG_ONLY(, boost::optional<std::string> _sindex))
        : source_stamp(std::move(_source_stamp)),
          pkey(std::move(_pkey)),
          old_val(std::move(_old_val)),
          new_val(std::move(_new_val))
          DEBUG_ONLY(, sindex(std::move(_sindex))) {
        guarantee(old_val || new_val);
        if (old_val && new_val) {
            guarantee(old_val->index.has() == new_val->index.has());
            rassert(old_val->val != new_val->val);
        }
    }
    std::pair<uuid_u, uint64_t> source_stamp;
    store_key_t pkey;
    boost::optional<indexed_datum_t> old_val, new_val;
    DEBUG_ONLY(boost::optional<std::string> sindex;);
    // This should be true, but older versions of boost don't support `move`
    // well in optionals.
    // MOVABLE_BUT_NOT_COPYABLE(change_val_t);
};

namespace debug {
std::string print(const uuid_u &u) {
    printf_buffer_t buf;
    debug_print(&buf, u);
    return strprintf("uuid(%s)", buf.c_str());
}
std::string print(const datum_t &d) {
    return "datum(" + d.print() + ")";
}
std::string print(const indexed_datum_t &d) {
    return strprintf("indexed_datum_t(val: %s, index: %s)",
                     print(d.val).c_str(),
                     print(d.index).c_str());
}
std::string print(const std::string &s) {
    return "str(" + s + ")";
}
std::string print(uint64_t i) {
    return strprintf("%" PRIu64, i);
}
std::string print(const key_range_t &rng) {
    return rng.print();
}
template<class A, class B>
std::string print(const std::pair<A, B> &p) {
    return strprintf("pair(%s, %s)", print(p.first).c_str(), print(p.second).c_str());
}
template<class T>
std::string print(const boost::optional<T> &t) {
    return strprintf("opt(%s)\n", t ? print(*t).c_str() : "");
}
std::string print(const msg_t::limit_change_t &change) {
    return strprintf("limit_change_t(%s, %s, %s)",
                     print(change.sub).c_str(),
                     print(change.old_key).c_str(),
                     print(change.new_val).c_str());
}
template<class T>
std::string print(const T &d) {
    std::string s = "[";
    for (const auto &t : d) {
        if (s.size() != 1) s += ", ";
        s += print(t);
    }
    s += "]";
    return s;
}
std::string print(const store_key_t &key) {
    printf_buffer_t buf;
    debug_print(&buf, key);
    return strprintf("store_key_t(%s)", buf.c_str());
}
std::string print(const stamped_range_t &srng) {
    return strprintf("stamped_range_t(%" PRIu64 ", %s, %s)",
                     srng.next_expected_stamp,
                     key_to_debug_str(srng.left_fencepost).c_str(),
                     print(srng.ranges).c_str());
}
std::string print(const change_val_t &cv) {
    return strprintf("change_val_t(%s, %s, %s, %s)\n",
                     print(cv.source_stamp).c_str(),
                     print(cv.pkey).c_str(),
                     print(cv.old_val).c_str(),
                     print(cv.new_val).c_str());
}
} // namespace debug

datum_t vals_to_change(
    datum_t old_val,
    datum_t new_val,
    bool discard_old_val = false,
    bool discard_new_val = false) {
    if (discard_old_val && discard_new_val) {
        return datum_t();
    } else {
        std::map<datum_string_t, datum_t> ret;
        if (!discard_old_val) {
            ret[datum_string_t("old_val")] = std::move(old_val);
        }
        if (!discard_new_val) {
            ret[datum_string_t("new_val")] = std::move(new_val);
        }
        guarantee(ret.size() != 0);
        return datum_t(std::move(ret));
    }
}

datum_t change_val_to_change(
    const change_val_t &change,
    bool discard_old_val = false,
    bool discard_new_val = false) {
    return vals_to_change(
        change.old_val ? change.old_val->val : datum_t::null(),
        change.new_val ? change.new_val->val : datum_t::null(),
        discard_old_val,
        discard_new_val);
}

enum class pop_type_t { RANGE, POINT };
class maybe_squashing_queue_t {
public:
    virtual ~maybe_squashing_queue_t() { }
    virtual void add(change_val_t change_val) = 0;
    virtual size_t size() const = 0;
    virtual void clear() = 0;
    virtual change_val_t pop() = 0;
    virtual const change_val_t &peek() = 0;
};

class squashing_queue_t : public maybe_squashing_queue_t {
public:
    virtual void add(change_val_t change_val) {
        auto it = queue.find(change_val.pkey);
        if (it == queue.end()) {
            auto order_it = queue_order.insert(queue_order.end(), change_val.pkey);
            auto pair = std::make_pair(
                std::move(change_val.pkey),
                std::make_pair(std::move(change_val), order_it));
            auto res = queue.insert(std::move(pair));
            it = res.first;
            guarantee(res.second);
        } else {
            change_val_t *change = &it->second.first;
            change_val.old_val = std::move(change->old_val);
            *change = std::move(change_val);
            bool has_old_val = change->old_val
                && change->old_val->val.get_type() != datum_t::R_NULL;
            bool has_new_val = change->new_val
                && change->new_val->val.get_type() != datum_t::R_NULL;
            if ((!has_old_val && !has_new_val)
                || (change->old_val && change->new_val
                    && change->old_val->val == change->new_val->val)) {
                queue_order.erase(it->second.second);
                queue.erase(it);
            }
        }
    }
    virtual size_t size() const {
        guarantee(queue.size() == queue_order.size());
        return queue.size();
    }
    virtual void clear() {
        queue.clear();
        queue_order.clear();
    }
    virtual const change_val_t &peek() {
        guarantee(size() != 0);
        auto it = queue.find(*queue_order.begin());
        guarantee(it != queue.end());
        return it->second.first;
    }
    virtual change_val_t pop() {
        guarantee(size() != 0);
        auto it = queue.find(*queue_order.begin());
        guarantee(it != queue.end());
        auto ret = std::move(it->second.first);
        queue.erase(it);
        queue_order.pop_front();
        return ret;
    }
private:
    std::map<store_key_t,
             std::pair<change_val_t, std::list<store_key_t>::iterator> >queue;
    std::list<store_key_t> queue_order;
};

class nonsquashing_queue_t : public maybe_squashing_queue_t {
    virtual void add(change_val_t change_val) {
        queue.push_back(std::move(change_val));
    }
    virtual size_t size() const {
        return queue.size();
    }
    virtual void clear() {
        queue.clear();
    }
    virtual const change_val_t &peek() {
        guarantee(size() != 0);
        return queue.front();
    }
    virtual change_val_t pop() {
        guarantee(size() != 0);
        auto ret = std::move(queue.front());
        queue.pop_front();
        return ret;
    }
    std::deque<change_val_t> queue;
};

scoped_ptr_t<maybe_squashing_queue_t> make_maybe_squashing_queue(bool squash) {
    return squash
        ? scoped_ptr_t<maybe_squashing_queue_t>(new squashing_queue_t())
        : scoped_ptr_t<maybe_squashing_queue_t>(new nonsquashing_queue_t());
}

boost::optional<datum_t> apply_ops(
    const datum_t &val,
    const std::vector<scoped_ptr_t<op_t> > &ops,
    env_t *env,
    const datum_t &key) THROWS_NOTHING {
    try {
        groups_t groups;
        groups[datum_t()] = std::vector<datum_t>{val};
        for (const auto &op : ops) {
            (*op)(env, &groups, key);
        }
        // TODO: when we support `.group.changes` this will need to change.
        guarantee(groups.size() <= 1);
        std::vector<datum_t> *vec = &groups[datum_t()];
        guarantee(groups.size() == 1);
        // TODO: when we support `.concatmap.changes` this will need to change.
        guarantee(vec->size() <= 1);
        if (vec->size() == 1) {
            return (*vec)[0];
        } else {
            return boost::none;
        }
    } catch (const base_exc_t &) {
        // Do nothing.  This is similar to index behavior where we drop a row if
        // we fail to execute the code required to produce the index.  (In this
        // case, if you change the value of a row so that one of the
        // transformations errors on it, we report the row as being deleted from
        // the selection you asked for changes on.)
        return boost::none;
    }
}

server_t::client_info_t::client_info_t()
    : limit_clients(&opt_lt<std::string>),
      limit_clients_lock(new rwlock_t()) { }

server_t::server_t(mailbox_manager_t *_manager, store_t *_parent)
    : uuid(generate_uuid()),
      manager(_manager),
      parent(_parent),
      stop_mailbox(manager,
                   std::bind(&server_t::stop_mailbox_cb, this, ph::_1, ph::_2)),
      limit_stop_mailbox(manager, std::bind(&server_t::limit_stop_mailbox_cb,
                                            this, ph::_1, ph::_2, ph::_3, ph::_4)) { }

server_t::~server_t() { }

void server_t::stop_mailbox_cb(signal_t *, client_t::addr_t addr) {
    auto_drainer_t::lock_t lock(&drainer);
    rwlock_in_line_t spot(&clients_lock, access_t::read);
    spot.read_signal()->wait_lazily_unordered();
    auto it = clients.find(addr);
    // The client might have already been removed from e.g. a peer disconnect or
    // drainer destruction.  (Also, if we have multiple shards per btree this
    // will be called twice, and the second time it should be a no-op.)
    if (it != clients.end()) {
        it->second.cond->pulse_if_not_already_pulsed();
    }
}

void server_t::limit_stop_mailbox_cb(signal_t *,
                                     client_t::addr_t addr,
                                     boost::optional<std::string> sindex,
                                     uuid_u limit_uuid) {
    std::vector<scoped_ptr_t<limit_manager_t> > destroyable_lms;
    auto_drainer_t::lock_t lock(&drainer);
    rwlock_in_line_t spot(&clients_lock, access_t::read);
    spot.read_signal()->wait_lazily_unordered();
    auto it = clients.find(addr);
    // The client might have already been removed from e.g. a peer disconnect or
    // drainer destruction.  (Also, if we have multiple shards per btree this
    // will be called twice, and the second time it should be a no-op.)
    if (it != clients.end()) {
        // It's OK not to have a drainer here because we're still holding a read
        // lock on `clients_lock`.
        rwlock_in_line_t lspot(it->second.limit_clients_lock.get(), access_t::write);
        lspot.read_signal()->wait_lazily_unordered();
        auto vec_it = it->second.limit_clients.find(sindex);
        if (vec_it != it->second.limit_clients.end()) {
            for (size_t i = 0; i < vec_it->second.size(); ++i) {
                auto *lm = &vec_it->second[i];
                guarantee((*lm).has());
                if ((*lm)->is_aborted()) {
                    continue;
                } else if ((*lm)->uuid == limit_uuid) {
                    lspot.write_signal()->wait_lazily_unordered();
                    auto *vec = &vec_it->second;
                    while (i < vec->size()) {
                        if (vec->back()->is_aborted()) {
                            vec->pop_back();
                        } else {
                            std::swap((*lm), vec->back());
                            // No need to hold onto the locks while we're
                            // freeing the limit managers.
                            destroyable_lms.push_back(std::move(vec->back()));
                            vec->pop_back();
                            break;
                        }
                    }
                    if (vec_it->second.size() == 0) {
                        it->second.limit_clients.erase(vec_it);
                    }
                    return;
                }
            }
        }
    }
}

void server_t::add_client(
        const client_t::addr_t &addr,
        region_t region,
        const auto_drainer_t::lock_t &keepalive) {
    keepalive.assert_is_holding(&drainer);
    rwlock_in_line_t spot(&clients_lock, access_t::write);
    spot.write_signal()->wait_lazily_unordered();
    client_info_t *info = &clients[addr];

    // We do this regardless of whether there's already an entry for this
    // address, because we might be subscribed to multiple regions if we're
    // oversharded.  This will have to become smarter once you can unsubscribe
    // at finer granularity (i.e. when we support changefeeds on selections).
    info->regions.push_back(std::move(region));

    // The entry might already exist if we have multiple shards per btree, but
    // that's fine.
    if (!info->cond.has()) {
        info->stamp = 0;
        cond_t *stopped = new cond_t();
        info->cond.init(stopped);
        // Passing the raw pointer `stopped` is safe because `add_client_cb` is
        // the only function which can remove an entry from the map.
        // TODO: This `spawn_now_dangerously` could probably be a `spawn_sometime`.
        //   It used to be a `spawn_now_dangerously` because we used to acquire
        //   the auto drainer lock inside of `add_client_cb`, rather than passing
        //   `keepalive` in. This is no longer the case.
        //   We're keeping the `spawn_now_dangerously` for now to make sure that
        //   we don't introduce any subtle new bugs in 2.1.2.
        coro_t::spawn_now_dangerously(
            std::bind(&server_t::add_client_cb, this, stopped, addr, keepalive));
    }
}

void server_t::add_limit_client(
        const client_t::addr_t &addr,
        const region_t &region,
        const std::string &table,
        rdb_context_t *ctx,
        global_optargs_t optargs,
        const uuid_u &client_uuid,
        const keyspec_t::limit_t &spec,
        limit_order_t lt,
        std::vector<item_t> &&item_vec,
        const auto_drainer_t::lock_t &keepalive) {
    keepalive.assert_is_holding(&drainer);
    rwlock_in_line_t spot(&clients_lock, access_t::read);
    spot.read_signal()->wait_lazily_unordered();
    auto it = clients.find(addr);

    // It's entirely possible the peer disconnected by the time we got here.
    if (it != clients.end()) {
        rwlock_in_line_t lspot(it->second.limit_clients_lock.get(), access_t::write);
        lspot.read_signal()->wait_lazily_unordered();
        auto *vec = &it->second.limit_clients[spec.range.sindex];
        auto lm = make_scoped<limit_manager_t>(
            &spot,
            region,
            table,
            ctx,
            std::move(optargs),
            client_uuid,
            this,
            it->first,
            spec,
            std::move(lt),
            std::move(item_vec));
        lspot.write_signal()->wait_lazily_unordered();
        vec->push_back(std::move(lm));
    }
}

void server_t::add_client_cb(
        signal_t *stopped,
        client_t::addr_t addr,
        auto_drainer_t::lock_t keepalive) {
    keepalive.assert_is_holding(&drainer);
    {
        disconnect_watcher_t disconnect(manager, addr.get_peer());
        wait_any_t wait_any(
            &disconnect, stopped, keepalive.get_drain_signal());
        wait_any.wait_lazily_unordered();
    }
    rwlock_in_line_t coro_spot(&clients_lock, access_t::write);
    coro_spot.read_signal()->wait_lazily_unordered();
    auto it = clients.find(addr);
    // We can be removed more than once safely (e.g. in the case of oversharding).
    if (it != clients.end()) {
        send_one_with_lock(&*it, msg_t(msg_t::stop_t()), keepalive);
    }
    coro_spot.write_signal()->wait_lazily_unordered();
    size_t erased = clients.erase(addr);
    // This is true even if we have multiple shards per btree because
    // `add_client` only spawns one of us.
    guarantee(erased == 1);
}

struct stamped_msg_t {
    stamped_msg_t() { }
    stamped_msg_t(uuid_u _server_uuid, uint64_t _stamp, msg_t _submsg)
        : server_uuid(std::move(_server_uuid)),
          stamp(_stamp),
          submsg(std::move(_submsg)) { }
    uuid_u server_uuid;
    uint64_t stamp;
    msg_t submsg;
};

RDB_MAKE_SERIALIZABLE_3(stamped_msg_t, server_uuid, stamp, submsg);

// This function takes a `lock_t` to make sure you have one.  (We can't just
// always acquire a drainer lock before sending because we sometimes send a
// `stop_t` during destruction, and you can't acquire a drain lock on a draining
// `auto_drainer_t`.)
void server_t::send_one_with_lock(
        std::pair<const client_t::addr_t, client_info_t> *client,
        msg_t msg,
        const auto_drainer_t::lock_t &keepalive) {
    keepalive.assert_is_holding(&drainer);
    uint64_t stamp;
    {
        // We don't need a write lock as long as we make sure the coroutine
        // doesn't block between reading and updating the stamp.
        ASSERT_NO_CORO_WAITING;
        stamp = client->second.stamp++;
    }
    send(manager, client->first, stamped_msg_t(uuid, stamp, std::move(msg)));
}

void server_t::send_all(
        const msg_t &msg,
        const store_key_t &key,
        rwlock_in_line_t *stamp_spot,
        const auto_drainer_t::lock_t &keepalive) {
    keepalive.assert_is_holding(&drainer);
    stamp_spot->guarantee_is_for_lock(&parent->cfeed_stamp_lock);
    stamp_spot->write_signal()->wait_lazily_unordered();

    rwlock_acq_t acq(&clients_lock, access_t::read);
    std::map<client_t::addr_t, uint64_t> stamps;
    for (auto &&pair : clients) {
        // We don't need a write lock as long as we make sure the coroutine
        // doesn't block between reading and updating the stamp.
        ASSERT_NO_CORO_WAITING;
        if (std::any_of(pair.second.regions.begin(),
                        pair.second.regions.end(),
                        std::bind(&region_contains_key, ph::_1, std::cref(key)))) {
            stamps[pair.first] = pair.second.stamp++;
        }
    }
    acq.reset();
    stamp_spot->reset(); // Done stamping, no need to hold onto it while we send.
    for (const auto &pair : stamps) {
        send(manager, pair.first, stamped_msg_t(uuid, pair.second, msg));
    }
}

server_t::addr_t server_t::get_stop_addr() {
    return stop_mailbox.get_address();
}

server_t::limit_addr_t server_t::get_limit_stop_addr() {
    return limit_stop_mailbox.get_address();
}

boost::optional<uint64_t> server_t::get_stamp(
        const client_t::addr_t &addr,
        const auto_drainer_t::lock_t &keepalive) {
    keepalive.assert_is_holding(&drainer);
    rwlock_acq_t stamp_acq(&parent->cfeed_stamp_lock, access_t::read);
    rwlock_acq_t client_acq(&clients_lock, access_t::read);
    auto it = clients.find(addr);
    if (it == clients.end()) {
        return boost::none;
    } else {
        return it->second.stamp;
    }
}

uuid_u server_t::get_uuid() {
    return uuid;
}

bool server_t::has_limit(
        const boost::optional<std::string> &sindex,
        const auto_drainer_t::lock_t &keepalive) {
    keepalive.assert_is_holding(&drainer);
    auto spot = make_scoped<rwlock_in_line_t>(&clients_lock, access_t::read);
    spot->read_signal()->wait_lazily_unordered();
    for (auto &&client : clients) {
        // We don't need a drainer lock here because we're still holding a read
        // lock on `clients_lock`.
        rwlock_in_line_t lspot(client.second.limit_clients_lock.get(), access_t::read);
        lspot.read_signal()->wait_lazily_unordered();
        client_info_t *info = &client.second;
        auto it = info->limit_clients.find(sindex);
        if (it != info->limit_clients.end()) {
            return true;
        }
    }
    return false;
}

auto_drainer_t::lock_t server_t::get_keepalive() {
    return drainer.lock();
}

void server_t::foreach_limit(
        const boost::optional<std::string> &sindex,
        const store_key_t *pkey,
        std::function<void(rwlock_in_line_t *,
                           rwlock_in_line_t *,
                           rwlock_in_line_t *,
                           limit_manager_t *)> f,
        const auto_drainer_t::lock_t &keepalive) THROWS_NOTHING {
    keepalive.assert_is_holding(&drainer);
    auto spot = make_scoped<rwlock_in_line_t>(&clients_lock, access_t::read);
    spot->read_signal()->wait_lazily_unordered();
    for (auto &&client : clients) {
        // We don't need a drainer lock here because we're still holding a read
        // lock on `clients_lock`.
        rwlock_in_line_t lspot(client.second.limit_clients_lock.get(), access_t::read);
        lspot.read_signal()->wait_lazily_unordered();
        client_info_t *info = &client.second;
        auto it = info->limit_clients.find(sindex);
        if (it == info->limit_clients.end()) {
            continue;
        }
        for (size_t i = 0; i < it->second.size(); ++i) {
            auto *lc = &it->second[i];
            guarantee((*lc).has());
            if ((*lc)->is_aborted()
                || (pkey && !(*lc)->region.inner.contains_key(*pkey))) {
                continue;
            }
            auto_drainer_t::lock_t lc_lock(&(*lc)->drainer);
            rwlock_in_line_t lc_spot(&(*lc)->lock, access_t::write);
            lc_spot.write_signal()->wait_lazily_unordered();
            try {
                f(spot.get(), &lspot, &lc_spot, (*lc).get());
            } catch (const exc_t &e) {
                (*lc)->abort(e);
                auto_drainer_t::lock_t sub_keepalive(keepalive);
                auto sub_spot = make_scoped<rwlock_in_line_t>(
                    &clients_lock, access_t::read);
                guarantee(sub_spot->read_signal()->is_pulsed());
                // We spawn immediately so it can steal our locks.
                coro_t::spawn_now_dangerously(
                    std::bind(&server_t::prune_dead_limit,
                              this, &sub_keepalive, &sub_spot, info, sindex, i));
                guarantee(!sub_keepalive.has_lock());
                guarantee(!sub_spot.has());
            }
        }
    }
}

// We do this stealable stuff rather than an rvalue reference because I can't
// find a way to pass one through `bind`, and you can't pass one through a
// lambda until C++14.
void server_t::prune_dead_limit(
    auto_drainer_t::lock_t *stealable_lock,
    scoped_ptr_t<rwlock_in_line_t> *stealable_clients_read_lock,
    client_info_t *info,
    boost::optional<std::string> sindex,
    size_t offset) {
    std::vector<scoped_ptr_t<limit_manager_t> > destroyable_lms;

    auto_drainer_t::lock_t lock;
    stealable_lock->assert_is_holding(&drainer);
    std::swap(lock, *stealable_lock);
    scoped_ptr_t<rwlock_in_line_t> spot;
    guarantee(stealable_clients_read_lock->has());
    std::swap(spot, *stealable_clients_read_lock);
    guarantee(spot->read_signal()->is_pulsed());
    rwlock_in_line_t lspot(info->limit_clients_lock.get(), access_t::write);
    lspot.write_signal()->wait_lazily_unordered();

    auto it = info->limit_clients.find(sindex);
    if (it == info->limit_clients.end()) {
        return;
    }
    auto *vec = &it->second;
    while (offset < vec->size()) {
        if (vec->back()->is_aborted()) {
            vec->pop_back();
        } else if ((*vec)[offset]->is_aborted()) {
            std::swap((*vec)[offset], vec->back());
            // No need to hold onto the locks while we're freeing the limit
            // managers.
            destroyable_lms.push_back(std::move(vec->back()));
            vec->pop_back();
            break;
        }
    }
    if (vec->size() == 0) {
        info->limit_clients.erase(sindex);
    }
}

limit_order_t::limit_order_t(sorting_t _sorting)
    : sorting(std::move(_sorting)) {
    rcheck_toplevel(
        sorting != sorting_t::UNORDERED, base_exc_t::LOGIC,
        "Cannot get changes on the first elements of an unordered stream.");
}

// Produes a primary key + tag pair, mangled so that it sorts correctly and can
// be safely stored in a datum.
std::string key_to_mangled_primary(store_key_t store_key, is_primary_t is_primary) {
    std::string s, raw_str = key_to_unescaped_str(store_key);
    components_t components;
    if (is_primary == is_primary_t::YES) {
        components.primary = raw_str; // No tag.
    } else {
        components = datum_t::extract_all(raw_str);
    }
    for (auto c : components.primary) {
        // We escape 0 because there are places where we don't support NULL
        // bytes, 1 because we use it to delineate the start of the tag, and 2
        // because it's the escape character.
        if (c == 0 || c == 1 || c == 2) {
            s.push_back(2);
            s.push_back(c+2);
        } else {
            s.push_back(c);
        }
    }
    s.push_back(1); // Append regardless of whether there's a tag.
    if (components.tag_num) {
        uint64_t u = *components.tag_num;
        // Shamelessly stolen from datum.cc.
        s += strprintf("%.*" PRIx64, static_cast<int>(sizeof(uint64_t) * 2), u);
    }
    return s;
}

store_key_t mangled_primary_to_pkey(const std::string &s) {
    guarantee(s.size() > 0);
    guarantee(s[s.size() - 1] == 1);
    std::string pkey;
    for (size_t i = 0; i < s.size(); ++i) {
        if (s[i] == 2) {
            guarantee(i != s.size() - 1);
            pkey.push_back(s[++i]-2);
        } else if (s[i] == 1) {
            // Because we're unmangling a pkey, we know there's no tag.
            guarantee(i == s.size() - 1);
        } else {
            guarantee(i != s.size() - 1);
            pkey.push_back(s[i]);
        }
    }
    return store_key_t(pkey);
}

sorting_t flip(sorting_t sorting) {
    switch (sorting) {
    case sorting_t::ASCENDING: return sorting_t::DESCENDING;
    case sorting_t::DESCENDING: return sorting_t::ASCENDING;
    case sorting_t::UNORDERED: // fallthru
    default: unreachable();
    }
    unreachable();
}

std::vector<item_t> mangle_sort_truncate_stream(
    stream_t &&stream, is_primary_t is_primary, sorting_t sorting, size_t n) {
    std::vector<item_t> vec;
    vec.reserve(stream.size());
    for (auto &&item : stream) {
        guarantee(is_primary ==
                  (item.sindex_key.has() ? is_primary_t::NO : is_primary_t::YES));
        vec.push_back(
            std::make_pair(
                key_to_mangled_primary(item.key, is_primary),
                std::make_pair(
                    is_primary == is_primary_t::YES ? datum_t::null() : item.sindex_key,
                    item.data)));
    }
    // We only need to sort to resolve truncated sindexes.
    if (is_primary == is_primary_t::NO) {
        // Note that we flip the sorting.  This is intentional, because we want to
        // drop the "highest" elements even though we usually use the sorting to put
        // the lowest elements at the back.
        std::sort(vec.begin(), vec.end(), limit_order_t(flip(sorting)));
    }
    if (vec.size() > n) {
        vec.resize(n);
    }
    return vec;
}

bool limit_order_t::subop(
    const std::string &a_str, const std::pair<datum_t, datum_t> &a_pair,
    const std::string &b_str, const std::pair<datum_t, datum_t> &b_pair) const {
    int cmp = a_pair.first.cmp(b_pair.first);
    switch (sorting) {
    case sorting_t::ASCENDING:
        return cmp > 0 ? true : ((cmp < 0) ? false : (*this)(a_str, b_str));
    case sorting_t::DESCENDING:
        return cmp < 0 ? true : ((cmp > 0) ? false : (*this)(a_str, b_str));
    case sorting_t::UNORDERED: // fallthru
    default: unreachable();
    }
    unreachable();
}

bool limit_order_t::operator()(const item_t &a, const item_t &b) const {
    return subop(a.first, a.second, b.first, b.second);
}

bool limit_order_t::operator()(const const_item_t &a, const const_item_t &b) const {
    return subop(a.first, a.second, b.first, b.second);
}

bool limit_order_t::operator()(const datum_t &a, const datum_t &b) const {
    int cmp = a.cmp(b);
    switch (sorting) {
    case sorting_t::ASCENDING: return cmp > 0;
    case sorting_t::DESCENDING: return cmp < 0;
    case sorting_t::UNORDERED: // fallthru
    default: unreachable();
    }
    unreachable();
}

bool limit_order_t::operator()(const std::string &a, const std::string &b) const {
    switch (sorting) {
    case sorting_t::ASCENDING: return a > b;
    case sorting_t::DESCENDING: return a < b;
    case sorting_t::UNORDERED: // fallthru
    default: unreachable();
    }
    unreachable();
}

void limit_manager_t::send(msg_t &&msg) {
    if (!parent->drainer.is_draining()) {
        auto_drainer_t::lock_t drain_lock(&parent->drainer);
        auto it = parent->clients.find(parent_client);
        guarantee(it != parent->clients.end());
        parent->send_one_with_lock(&*it, std::move(msg), drain_lock);
    }
}

limit_manager_t::limit_manager_t(
    rwlock_in_line_t *clients_lock,
    region_t _region,
    std::string _table,
    rdb_context_t *ctx,
    global_optargs_t optargs,
    uuid_u _uuid,
    server_t *_parent,
    client_t::addr_t _parent_client,
    keyspec_t::limit_t _spec,
    limit_order_t _gt,
    std::vector<item_t> &&item_vec)
    : region(std::move(_region)),
      table(std::move(_table)),
      uuid(std::move(_uuid)),
      parent(_parent),
      parent_client(std::move(_parent_client)),
      spec(std::move(_spec)),
      gt(std::move(_gt)),
      item_queue(gt),
      aborted(false) {
    guarantee(clients_lock->read_signal()->is_pulsed());

    // The final `NULL` argument means we don't profile any work done with this `env`.
    env = make_scoped<env_t>(
        ctx, return_empty_normal_batches_t::NO,
        drainer.get_drain_signal(), std::move(optargs), nullptr);

    guarantee(ops.size() == 0);
    for (const auto &transform : spec.range.transforms) {
        ops.push_back(make_op(transform));
    }

    guarantee(item_queue.size() == 0);
    for (const auto &pair : item_vec) {
        bool inserted = item_queue.insert(pair).second;
        guarantee(inserted);
    }
    send(msg_t(msg_t::limit_start_t(uuid, std::move(item_vec))));
}

void limit_manager_t::add(
    rwlock_in_line_t *spot,
    store_key_t sk,
    is_primary_t is_primary,
    datum_t key,
    datum_t val) THROWS_NOTHING {
    guarantee(spot->write_signal()->is_pulsed());
    guarantee((is_primary == is_primary_t::NO) == static_cast<bool>(spec.range.sindex));
    if ((is_primary == is_primary_t::YES && region.inner.contains_key(sk))
        || (is_primary == is_primary_t::NO && spec.range.datumspec.copies(key) != 0)) {
        if (boost::optional<datum_t> d = apply_ops(val, ops, env.get(), key)) {
            added.push_back(
                std::make_pair(
                    key_to_mangled_primary(sk, is_primary),
                    std::make_pair(std::move(key), *d)));
        }
    }
}

void limit_manager_t::del(
    rwlock_in_line_t *spot,
    store_key_t sk,
    is_primary_t is_primary) THROWS_NOTHING {
    guarantee(spot->write_signal()->is_pulsed());
    deleted.push_back(key_to_mangled_primary(sk, is_primary));
}

class ref_visitor_t : public boost::static_visitor<std::vector<item_t>> {
public:
    ref_visitor_t(env_t *_env,
                  std::vector<scoped_ptr_t<op_t> > *_ops,
                  const key_range_t *_pk_range,
                  const keyspec_t::limit_t *_spec,
                  sorting_t _sorting,
                  boost::optional<item_queue_t::iterator> _start,
                  size_t _n)
        : env(_env),
          ops(_ops),
          pk_range(_pk_range),
          spec(_spec),
          sorting(_sorting),
          start(std::move(_start)),
          n(_n) { }

    std::vector<item_t> operator()(const primary_ref_t &ref) {
        rget_read_response_t resp;
        key_range_t range = *pk_range;
        switch (sorting) {
        case sorting_t::ASCENDING: {
            if (start) {
                store_key_t start_key = mangled_primary_to_pkey((**start)->first);
                start_key.increment(); // open bound
                range.left = std::move(start_key);
            }
        } break;
        case sorting_t::DESCENDING: {
            if (start) {
                store_key_t start_key = mangled_primary_to_pkey((**start)->first);
                // right bound is open by default
                range.right = key_range_t::right_bound_t(std::move(start_key));
            }
        } break;
        case sorting_t::UNORDERED: // fallthru
        default: unreachable();
        }
        rdb_rget_slice(
            ref.btree,
            range,
            boost::none,
            ref.superblock,
            env,
            batchspec_t::all(),
            std::vector<transform_variant_t>(),
            boost::optional<terminal_variant_t>(limit_read_t{
                    is_primary_t::YES, n, sorting, ops}),
            sorting,
            &resp,
            release_superblock_t::KEEP);
        auto *gs = boost::get<ql::grouped_t<ql::stream_t> >(&resp.result);
        if (gs == NULL) {
            auto *exc = boost::get<ql::exc_t>(&resp.result);
            guarantee(exc != NULL);
            throw *exc;
        }
        stream_t stream = groups_to_batch(gs->get_underlying_map());
        guarantee(stream.size() <= n);
        std::vector<item_t> item_vec = mangle_sort_truncate_stream(
            std::move(stream), is_primary_t::YES, sorting, n);
        return item_vec;
    }

    std::vector<item_t> operator()(const sindex_ref_t &ref) {
        rget_read_response_t resp;
        guarantee(spec->range.sindex);
        // `.limit().changes()` is currently only allowed on a single range
        r_sanity_check(
            spec->range.datumspec.visit<bool>(
                [](const datum_range_t &) { return true; },
                [](const std::map<datum_t, uint64_t> &) { return false; }));
        datum_range_t srange = spec->range.datumspec.covering_range();
        if (start) {
            datum_t dstart = (**start)->second.first;
            switch (sorting) {
            case sorting_t::ASCENDING:
                srange = srange.with_left_bound(dstart, key_range_t::bound_t::open);
                break;
            case sorting_t::DESCENDING:
                srange = srange.with_right_bound(dstart, key_range_t::bound_t::open);
                break;
            case sorting_t::UNORDERED: // fallthru
            default: unreachable();
            }
        }
        reql_version_t reql_version =
            ref.sindex_info->mapping_version_info.latest_compatible_reql_version;
        rdb_rget_secondary_slice(
            ref.btree,
            ql::datumspec_t(srange),
            srange.to_sindex_keyrange(reql_version),
            ref.superblock,
            env,
            batchspec_t::all(), // Terminal takes care of early termination
            std::vector<transform_variant_t>(),
            boost::optional<terminal_variant_t>(limit_read_t{
                    is_primary_t::NO, n, sorting, ops}),
            *pk_range,
            sorting,
            *ref.sindex_info,
            &resp,
            release_superblock_t::KEEP);
        auto *gs = boost::get<ql::grouped_t<ql::stream_t> >(&resp.result);
        if (gs == NULL) {
            auto *exc = boost::get<ql::exc_t>(&resp.result);
            guarantee(exc != NULL);
            throw *exc;
        }
        stream_t stream = groups_to_batch(gs->get_underlying_map());
        std::vector<item_t> item_vec = mangle_sort_truncate_stream(
            std::move(stream), is_primary_t::NO, sorting, n);
        return item_vec;
    }

private:
    env_t *env;
    std::vector<scoped_ptr_t<op_t> > *ops;
    const key_range_t *pk_range;
    const keyspec_t::limit_t *spec;
    sorting_t sorting;
    boost::optional<item_queue_t::iterator> start;
    size_t n;
};

std::vector<item_t> limit_manager_t::read_more(
    const boost::variant<primary_ref_t, sindex_ref_t> &ref,
    sorting_t sorting,
    const boost::optional<item_queue_t::iterator> &start,
    size_t n) {
    ref_visitor_t visitor(env.get(), &ops, &region.inner, &spec, sorting, start, n);
    return boost::apply_visitor(visitor, ref);
}

void limit_manager_t::commit(
    rwlock_in_line_t *spot,
    const boost::variant<primary_ref_t, sindex_ref_t> &sindex_ref) THROWS_NOTHING {
    guarantee(spot->write_signal()->is_pulsed());
    if (added.size() == 0 && deleted.size() == 0) {
        return;
    }
    item_queue_t real_added(gt);
    std::set<std::string> real_deleted;
    for (auto &&id : deleted) {
        bool data_deleted = item_queue.del_id(id);
        if (data_deleted) {
            bool inserted = real_deleted.insert(std::move(id)).second;
            guarantee(inserted);
        }
    }
    deleted.clear();
    for (auto &&pair : added) {
        auto it = item_queue.find_id(pair.first);
        if (it != item_queue.end()) {
            // We can enter this branch if we're doing a batched update and the
            // same row is changed multiple times.  We use the later row.
            auto sub_it = real_added.find_id(pair.first);
            guarantee(sub_it != real_added.end());
            item_queue.erase(it);
            real_added.erase(sub_it);
        }
        bool inserted = item_queue.insert(pair).second;
        guarantee(inserted);
        inserted = real_added.insert(std::move(pair)).second;
        guarantee(inserted);
    }
    added.clear();

    std::vector<std::string> truncated = item_queue.truncate_top(spec.limit);
    for (auto &&id : truncated) {
        auto it = real_added.find_id(id);
        if (it != real_added.end()) {
            real_added.erase(it);
        } else {
            bool inserted = real_deleted.insert(std::move(id)).second;
            guarantee(inserted);
        }
    }
    // TODO: we should try to avoid this read if we know we only added rows.
    if (item_queue.size() < spec.limit) {
        auto data_it = item_queue.begin();
        boost::optional<item_queue_t::iterator> start;
        if (data_it != item_queue.end()) {
            start = data_it;
        }
        std::vector<item_t> s;
        boost::optional<exc_t> exc;
        try {
            s = read_more(
                sindex_ref,
                spec.range.sorting,
                start,
                spec.limit - item_queue.size());
        } catch (const exc_t &e) {
            exc = e;
        }
        // We need to do it this way because we can't do anything
        // coroutine-related in an exception handler.
        if (exc) {
            abort(*exc);
            return;
        }
        guarantee(s.size() <= spec.limit - item_queue.size());
        for (auto &&pair : s) {
            bool ins = item_queue.insert(pair).second;
            guarantee(ins);
            size_t erased = real_deleted.erase(pair.first);
            if (erased == 0) {
                ins = real_added.insert(pair).second;
                guarantee(ins);
            }
        }
    }
    std::set<std::string> remaining_deleted;
    for (auto &&id : real_deleted) {
        auto it = real_added.find_id(id);
        if (it != real_added.end()) {
            msg_t::limit_change_t msg;
            msg.sub = uuid;
            msg.old_key = id;
            msg.new_val = std::move(**it);
            real_added.erase(it);
            send(msg_t(std::move(msg)));
        } else {
            remaining_deleted.insert(std::move(id));
        }
    }
    real_deleted.clear();

    for (const auto &id : remaining_deleted) {
        msg_t::limit_change_t msg;
        msg.sub = uuid;
        msg.old_key = id;
        auto it = real_added.begin();
        if (it != real_added.end()) {
            msg.new_val = std::move(**it);
            real_added.erase(it);
        }
        send(msg_t(std::move(msg)));
    }

    for (auto &&it : real_added) {
        msg_t::limit_change_t msg;
        msg.sub = uuid;
        msg.new_val = std::move(*it);
        send(msg_t(std::move(msg)));
    }
    real_added.clear();
}

void limit_manager_t::abort(exc_t e) {
    aborted = true;
    send(msg_t(msg_t::limit_stop_t{uuid, std::move(e)}));
}

RDB_IMPL_SERIALIZABLE_1_SINCE_v1_13(msg_t, op);
RDB_IMPL_SERIALIZABLE_2(msg_t::limit_start_t, sub, start_data);
INSTANTIATE_SERIALIZABLE_FOR_CLUSTER(msg_t::limit_start_t);
RDB_IMPL_SERIALIZABLE_3(msg_t::limit_change_t, sub, old_key, new_val);
INSTANTIATE_SERIALIZABLE_FOR_CLUSTER(msg_t::limit_change_t);
RDB_IMPL_SERIALIZABLE_2(msg_t::limit_stop_t, sub, exc);
INSTANTIATE_SERIALIZABLE_FOR_CLUSTER(msg_t::limit_stop_t);
RDB_IMPL_SERIALIZABLE_5(
    msg_t::change_t,
    old_indexes, new_indexes, pkey, old_val, new_val);
INSTANTIATE_SERIALIZABLE_FOR_CLUSTER(msg_t::change_t);
RDB_IMPL_SERIALIZABLE_0_SINCE_v1_13(msg_t::stop_t);

enum class detach_t { NO, YES };

enum class state_t {
    NONE = 0,
    INITIALIZING = 1,
    READY = 2
};

datum_t initializing_datum() {
    return datum_t(
        std::map<datum_string_t, datum_t>{
            { datum_string_t("state"), datum_t("initializing") }});
}

datum_t ready_datum() {
    return datum_t(
        std::map<datum_string_t, datum_t>{
            { datum_string_t("state"), datum_t("ready") }});
}

datum_t state_datum(state_t state) {
    switch (state) {
    case state_t::INITIALIZING: return initializing_datum();
    case state_t::READY: return ready_datum();
    case state_t::NONE: // fallthru
    default: unreachable();
    }
    unreachable();
}

template<class Sub>
class stream_t : public eager_datum_stream_t {
public:
    template<class... Args>
    stream_t(scoped_ptr_t<Sub> &&_sub, Args &&... args)
        : eager_datum_stream_t(std::forward<Args>(args)...),
          sub(std::move(_sub)) { }
    virtual bool is_array() const { return false; }
    virtual bool is_exhausted() const { return false; }
    void set_notes(response_t *res) const final { sub->set_notes(res); }
    feed_type_t cfeed_type() const final { return sub->cfeed_type(); }
    virtual bool is_infinite() const { return true; }
    virtual std::vector<datum_t>
    next_raw_batch(env_t *env, const batchspec_t &bs) {
        rcheck(bs.get_batch_type() == batch_type_t::NORMAL
               || bs.get_batch_type() == batch_type_t::NORMAL_FIRST,
               base_exc_t::LOGIC,
               "Cannot call a terminal (`reduce`, `count`, etc.) on an "
               "infinite stream (such as a changefeed).");
        return next_stream_batch(env, bs);
    }
protected:
    scoped_ptr_t<Sub> sub;
    virtual std::vector<datum_t> next_stream_batch(env_t *env, const batchspec_t &bs) {
        batcher_t batcher = bs.to_batcher();
        return sub->get_els(&batcher,
                            env->return_empty_normal_batches,
                            env->interruptor);
    }
};

// Uses the home thread of the subscriber, not the client.
class feed_t;
class subscription_t : public home_thread_mixin_t {
public:
    virtual ~subscription_t();
    virtual feed_type_t cfeed_type() const = 0;
    void set_notes(response_t *res) const;
    std::vector<datum_t> get_els(
        batcher_t *batcher,
        return_empty_normal_batches_t return_empty_normal_batches,
        const signal_t *interruptor);
    void stop(std::exception_ptr exc, detach_t should_detach);
    virtual counted_t<datum_stream_t> to_stream(
        env_t *env,
        std::string table,
        namespace_interface_t *nif,
        const client_t::addr_t &addr,
        counted_t<datum_stream_t> maybe_src,
        scoped_ptr_t<subscription_t> &&self,
        backtrace_id_t bt) = 0;
    virtual counted_t<datum_stream_t> to_artificial_stream(
        env_t *env,
        const uuid_u &uuid,
        const std::string &primary_key_name,
        const std::vector<datum_t> &initial_vals,
        bool include_initial_vals,
        scoped_ptr_t<subscription_t> &&self,
        backtrace_id_t bt) = 0;
    virtual auto_drainer_t *get_drainer() = 0;
protected:
    subscription_t(feed_t *feed,
                   configured_limits_t limits,
                   const datum_t &squash,
                   bool include_states);
    void maybe_signal_cond() THROWS_NOTHING;
    void maybe_signal_queue_nearly_full_cond() THROWS_NOTHING;
    void destructor_cleanup(std::function<void()> del_sub) THROWS_NOTHING;

    // If an error occurs, we're detached and `exc` is set to an exception to rethrow.
    std::exception_ptr exc;
    // If we exceed the array size limit, elements are evicted from `els` and
    // `skipped` is incremented appropriately.  If `skipped` is non-0, we send
    // an error object to the user with the number of skipped elements before
    // continuing.
    size_t skipped;
    feed_t *feed; // The feed we're subscribed to.
    const configured_limits_t limits;
    const bool squash; // Whether or not to squash changes.
    const bool include_states; // Whether or not to include notes about the state.
    // Whether we're in the middle of one logical batch (only matters for squashing).
    bool mid_batch;
private:
    friend class splice_stream_t;
    const double min_interval;

    virtual bool has_el() = 0;
    virtual datum_t pop_el() = 0;
    virtual void apply_queued_changes() = 0;
    virtual bool active() = 0;

    // Used to block on more changes.  NULL unless we're waiting.
    cond_t *cond;
    cond_t *queue_nearly_full_cond;
    DISABLE_COPYING(subscription_t);
};

class flat_sub_t : public subscription_t {
public:
    template<class... Args>
    explicit flat_sub_t(Args &&... args)
        : subscription_t(std::forward<Args>(args)...),
          queue(make_maybe_squashing_queue(squash)) { }
    virtual void add_el(
        const uuid_u &shard_uuid,
        uint64_t stamp,
        const store_key_t &pkey,
        const boost::optional<std::string> &DEBUG_ONLY(sindex),
        boost::optional<indexed_datum_t> old_val,
        boost::optional<indexed_datum_t> new_val) {
        if (update_stamp(shard_uuid, stamp)) {
            queue->add(change_val_t(
                std::make_pair(shard_uuid, stamp),
                pkey,
                old_val,
                new_val
                DEBUG_ONLY(, sindex)));
            if (queue->size() > limits.changefeed_queue_size()) {
                skipped += queue->size();
                queue->clear();
            } else if (queue->size() > limits.changefeed_queue_size() / 2) {
                // We do this even if the queue is only half full because we
                // expect it to take some time to process and we want to be
                // super safe.  (This will only affect anything if your `squash`
                // timer is super long, in which case a more aggressive upper
                // limit would let us respect the `squash` timer more closely,
                // but since the timer is a hint it's OK to be safe in this edge
                // case.)
                maybe_signal_queue_nearly_full_cond();
            }
            maybe_signal_cond();
        }
    }
    bool has_change_val() { return queue->size() != 0; }
    change_val_t pop_change_val() { return queue->pop(); }
    const change_val_t &peek_change_val() { return queue->peek(); }
protected:
    // The queue of changes we've accumulated since the last time we were read from.
    const scoped_ptr_t<maybe_squashing_queue_t> queue;
private:
    virtual void apply_queued_changes() { } // Changes are never queued.
    virtual bool update_stamp(const uuid_u &uuid, uint64_t new_stamp) = 0;
};

class range_sub_t;
class point_sub_t;
class limit_sub_t;

class feed_t : public home_thread_mixin_t, public slow_atomic_countable_t<feed_t> {
public:
    feed_t();
    virtual ~feed_t();

    void add_point_sub(point_sub_t *sub, const store_key_t &key) THROWS_NOTHING;
    void del_point_sub(point_sub_t *sub, const store_key_t &key) THROWS_NOTHING;

    void add_range_sub(range_sub_t *sub) THROWS_NOTHING;
    void del_range_sub(range_sub_t *sub) THROWS_NOTHING;

    void add_limit_sub(limit_sub_t *sub, const uuid_u &uuid) THROWS_NOTHING;
    void del_limit_sub(limit_sub_t *sub, const uuid_u &uuid) THROWS_NOTHING;

    void each_range_sub(const auto_drainer_t::lock_t &lock,
                        const std::function<void(range_sub_t *)> &f) THROWS_NOTHING;
    void each_point_sub(const std::function<void(point_sub_t *)> &f) THROWS_NOTHING;
    void each_limit_sub(const std::function<void(limit_sub_t *)> &f) THROWS_NOTHING;
    void each_sub(const auto_drainer_t::lock_t &lock,
                  const std::function<void(subscription_t *)> &f) THROWS_NOTHING;
    void on_point_sub(
        store_key_t key,
        const auto_drainer_t::lock_t &lock,
        const std::function<void(point_sub_t *)> &f) THROWS_NOTHING;
    void on_limit_sub(
        const uuid_u &uuid,
        const auto_drainer_t::lock_t &lock,
        const std::function<void(limit_sub_t *)> &f) THROWS_NOTHING;

    bool can_be_removed();

    virtual void abort_feed() = 0;
    void stop_subs(const auto_drainer_t::lock_t &lock);
    void mark_detached() { detached = true; }

    const std::string pkey;
    virtual auto_drainer_t::lock_t get_drainer_lock() = 0;
protected:
    bool detached;
    int64_t num_subs;
private:
    virtual void maybe_remove_feed() = 0;
    virtual void stop_limit_sub(limit_sub_t *sub) = 0;

    void add_sub_with_lock(
        rwlock_t *rwlock, const std::function<void()> &f) THROWS_NOTHING;
    void del_sub_with_lock(
        rwlock_t *rwlock, const std::function<size_t()> &f) THROWS_NOTHING;

    template<class Sub>
    void each_sub_in_vec(
        const std::vector<std::set<Sub *> > &vec,
        rwlock_in_line_t *spot,
        const auto_drainer_t::lock_t &lock,
        const std::function<void(Sub *)> &f) THROWS_NOTHING;
    template<class Sub>
    void each_sub_in_vec_cb(const std::function<void(Sub *)> &f,
                            const std::vector<std::set<Sub *> > &vec,
                            const std::vector<int> &sub_threads,
                            int i);
    void each_point_sub_cb(const std::function<void(point_sub_t *)> &f, int i);
    void each_limit_sub_cb(const std::function<void(limit_sub_t *)> &f, int i);

    std::map<store_key_t, std::vector<std::set<point_sub_t *> > > point_subs;
    rwlock_t point_subs_lock;
    std::vector<std::set<range_sub_t *> > range_subs;
    rwlock_t range_subs_lock;
    std::map<uuid_u, std::vector<std::set<limit_sub_t *> > > limit_subs;
    rwlock_t limit_subs_lock;
};

class real_feed_t : public feed_t {
public:
    real_feed_t(auto_drainer_t::lock_t client_lock,
                client_t *client,
                mailbox_manager_t *manager,
                namespace_interface_t *ns_if,
                uuid_u uuid,
                signal_t *interruptor);
    ~real_feed_t();

    client_t::addr_t get_addr() const;
    void abort_feed() final { aborted.pulse_if_not_already_pulsed(); }
    uuid_u get_uuid() const { return uuid; }
    virtual auto_drainer_t::lock_t get_drainer_lock() { return drainer.lock(); }
private:
    virtual void maybe_remove_feed() { client->maybe_remove_feed(client_lock, uuid); }
    virtual void stop_limit_sub(limit_sub_t *sub);

    void mailbox_cb(signal_t *interruptor, stamped_msg_t msg);
    void constructor_cb();

    auto_drainer_t::lock_t client_lock;
    client_t *client;
    uuid_u uuid;
    mailbox_manager_t *manager;
    mailbox_t<void(stamped_msg_t)> mailbox;
    std::vector<server_t::addr_t> stop_addrs;
    std::vector<scoped_ptr_t<disconnect_watcher_t> > disconnect_watchers;

    struct queue_t {
        explicit queue_t(uint64_t _next) : next(_next) { }
        rwlock_t lock;
        uint64_t next;
        struct lt_t {
            bool operator()(const stamped_msg_t &left, const stamped_msg_t &right) {
                return left.stamp > right.stamp; // We want the min val to be on top.
            }
        };
        std::priority_queue<stamped_msg_t, std::vector<stamped_msg_t>, lt_t> map;
    };
    // Maps from a `server_t`'s uuid_u.  We don't need a lock for this because
    // the set of `uuid_u`s never changes after it's initialized.
    std::map<uuid_u, scoped_ptr_t<queue_t> > queues;
    cond_t queues_ready;

    // Used to abort the feed when we get a `msg_t::stop_t`.
    cond_t aborted;

    auto_drainer_t drainer;
};

// This mustn't hold onto the `namespace_interface_t` after it returns.
real_feed_t::real_feed_t(auto_drainer_t::lock_t _client_lock,
                         client_t *_client,
                         mailbox_manager_t *_manager,
                         namespace_interface_t *ns_if,
                         uuid_u _uuid,
                         signal_t *interruptor)
    : client_lock(std::move(_client_lock)),
      client(_client),
      uuid(_uuid),
      manager(_manager),
      mailbox(manager, std::bind(&real_feed_t::mailbox_cb, this, ph::_1, ph::_2)) {
    try {
        read_t read(changefeed_subscribe_t(mailbox.get_address()),
                    profile_bool_t::DONT_PROFILE, read_mode_t::SINGLE);
        read_response_t read_resp;
        ns_if->read(read, &read_resp, order_token_t::ignore, interruptor);
        auto resp = boost::get<changefeed_subscribe_response_t>(&read_resp.response);

        guarantee(resp != NULL);
        stop_addrs.reserve(resp->addrs.size());
        for (auto it = resp->addrs.begin(); it != resp->addrs.end(); ++it) {
            stop_addrs.push_back(std::move(*it));
        }

        std::set<peer_id_t> peers;
        for (auto it = stop_addrs.begin(); it != stop_addrs.end(); ++it) {
            peers.insert(it->get_peer());
        }
        for (auto it = peers.begin(); it != peers.end(); ++it) {
            disconnect_watchers.push_back(
                make_scoped<disconnect_watcher_t>(manager, *it));
        }

        for (const auto &server_uuid : resp->server_uuids) {
            auto res = queues.insert(
                std::make_pair(server_uuid, make_scoped<queue_t>(0)));
            guarantee(res.second);

            // In debug mode we put some junk messages in the queues to make sure
            // the queue logic actually does something (since mailboxes are
            // generally ordered right now).
#ifndef NDEBUG
            for (size_t i = 0; i < queues.size()-1; ++i) {
                res.first->second->map.push(
                    stamped_msg_t(
                        server_uuid,
                        std::numeric_limits<uint64_t>::max() - i,
                        msg_t()));
            }
#endif
        }
        queues_ready.pulse();

        // We spawn now so that the auto drainer lock is acquired immediately.
        coro_t::spawn_now_dangerously(std::bind(&real_feed_t::constructor_cb, this));
    } catch (...) {
        detached = true;
        throw;
    }
}

// This should only be called after the feed has been removed from the client,
// because otherwise there could be a race condition where a new sub is added in
// the middle.
void feed_t::stop_subs(const auto_drainer_t::lock_t &lock) {
    const char *msg = "Changefeed aborted (unavailable).";
    each_sub(lock,
             std::bind(&subscription_t::stop,
                       ph::_1,
                       std::make_exception_ptr(
                           datum_exc_t(base_exc_t::OP_FAILED, msg)),
                       detach_t::YES));
    num_subs = 0;
}

real_feed_t::~real_feed_t() {
    guarantee(num_subs == 0);
    detached = true;
    for (auto it = stop_addrs.begin(); it != stop_addrs.end(); ++it) {
        send(manager, *it, mailbox.get_address());
    }
}

client_t::addr_t real_feed_t::get_addr() const {
    return mailbox.get_address();
}

void real_feed_t::constructor_cb() {
    auto lock = make_scoped<auto_drainer_t::lock_t>(&drainer);
    {
        wait_any_t any_disconnect;
        for (size_t i = 0; i < disconnect_watchers.size(); ++i) {
            any_disconnect.add(disconnect_watchers[i].get());
        }
        wait_any_t wait_any(
            &aborted, &any_disconnect, lock->get_drain_signal());
        wait_any.wait_lazily_unordered();
    }
    // Clear the disconnect watchers so we don't keep the watched connections open
    // longer than necessary.
    disconnect_watchers.clear();
    if (!detached) {
        scoped_ptr_t<feed_t> self = client->detach_feed(client_lock, uuid);
        guarantee(detached);
        if (self.has()) {
            guarantee(lock.has());
            stop_subs(*lock);
            guarantee(num_subs == 0);
        } else {
            // We only get here if we were removed before we were detached.
            guarantee(num_subs == 0);
        }
        // We have to release the drainer lock before `self` is destroyed,
        // otherwise we'll block forever.
        lock.reset();
    }
}

class point_sub_t : public flat_sub_t {
public:
    // Throws QL exceptions.
    point_sub_t(feed_t *feed,
                configured_limits_t limits,
                const datum_t &squash,
                bool include_states,
                datum_t _pkey)
        : flat_sub_t(feed, std::move(limits), squash, include_states),
          pkey(std::move(_pkey)),
          stamp(0),
          started(false),
          state(state_t::INITIALIZING),
          sent_state(state_t::NONE),
          include_initial_vals(false) {
        feed->add_point_sub(this, store_key_t(pkey.print_primary()));
    }
    virtual ~point_sub_t() {
        destructor_cleanup(std::bind(&feed_t::del_point_sub, feed, this,
                                     store_key_t(pkey.print_primary())));
    }
    feed_type_t cfeed_type() const final { return feed_type_t::point; }

    bool update_stamp(const uuid_u &, uint64_t new_stamp) final {
        if (new_stamp >= stamp) {
            stamp = new_stamp;
            return true;
        }
        return false;
    }

    datum_t pop_el() final {
        if (state != sent_state && include_states) {
            sent_state = state;
            return state_datum(state);
        }
        datum_t ret;
        if (state != state_t::READY && include_initial_vals) {
            r_sanity_check(initial_val);
            ret = change_val_to_change(*initial_val, true);
        } else {
            ret = change_val_to_change(pop_change_val());
        }
        initial_val = boost::none;
        state = state_t::READY;
        return ret;
    }
    bool has_el() final {
        return (include_states && state != sent_state)
            || (include_initial_vals && state != state_t::READY)
            || has_change_val();
    }
    counted_t<datum_stream_t> to_stream(
        env_t *env,
        std::string,
        namespace_interface_t *nif,
        const client_t::addr_t &addr,
        counted_t<datum_stream_t> maybe_src,
        scoped_ptr_t<subscription_t> &&self,
        backtrace_id_t bt) final {
        assert_thread();
        r_sanity_check(self.get() == this);

        include_initial_vals = maybe_src.has();
        if (!include_initial_vals) {
            state = state_t::READY;
        }

        read_response_t read_resp;
        nif->read(
            read_t(changefeed_point_stamp_t{addr, store_key_t(pkey.print_primary())},
                   profile_bool_t::DONT_PROFILE, read_mode_t::SINGLE),
            &read_resp,
            order_token_t::ignore,
            env->interruptor);
        auto *res = boost::get<changefeed_point_stamp_response_t>(&read_resp.response);
        guarantee(res != nullptr);
        rcheck_datum(res->resp, base_exc_t::RESUMABLE_OP_FAILED,
                     "Unable to retrieve start stamp.  (Did you just reshard?)");
        auto *resp = &*res->resp;
        uint64_t start_stamp = resp->stamp.second;
        initial_val = change_val_t(
               resp->stamp,
               store_key_t(pkey.print_primary()),
               boost::none,
               indexed_datum_t(resp->initial_val, datum_t(), boost::none)
               DEBUG_ONLY(, boost::none));
        if (start_stamp > stamp) {
            stamp = start_stamp;
            queue->clear();
        } else {
            while (queue->size() != 0) {
                const change_val_t *cv = &peek_change_val();
                guarantee(cv->source_stamp.first == initial_val->source_stamp.first);
                // We use strict comparison because a normal stamp that's equal to
                // the start stamp wins (the semantics are that the start stamp is
                // the first "legal" stamp).
                if (cv->source_stamp.second < initial_val->source_stamp.second) {
                    pop_change_val();
                } else {
                    break;
                }
            }
        }
        started = true;

        return make_counted<stream_t<subscription_t> >(std::move(self), bt);
    }
    virtual counted_t<datum_stream_t> to_artificial_stream(
        env_t *,
        const uuid_u &,
        const std::string &primary_key_name,
        const std::vector<datum_t> &initial_values,
        bool _include_initial_vals,
        scoped_ptr_t<subscription_t> &&self,
        backtrace_id_t bt) {
        assert_thread();
        r_sanity_check(self.get() == this);

        include_initial_vals = _include_initial_vals;
        if (!include_initial_vals) {
            state = state_t::READY;
        }

        datum_t initial = datum_t::null();
        /* Linear search is slow, but in practice there are few enough values that
           it's OK. */
        for (const datum_t &d : initial_values) {
            if (d.get_field(datum_string_t(primary_key_name)) == pkey) {
                initial = d;
                break;
            }
        }
        initial_val = change_val_t(
            std::make_pair(nil_uuid(), 0),
            store_key_t(pkey.print_primary()),
            boost::none,
            indexed_datum_t(initial, datum_t(), boost::none)
            DEBUG_ONLY(, boost::none));
        started = true;

        return make_counted<stream_t<subscription_t> >(std::move(self), bt);
    }
private:
    bool active() final { return started; }

    datum_t pkey;
    boost::optional<change_val_t> initial_val;
    uint64_t stamp;
    bool started;
    state_t state, sent_state;
    bool include_initial_vals;

    auto_drainer_t *get_drainer() final { return &drainer; }
    auto_drainer_t drainer;
};

// This gets around some class ordering issues; `range_sub_t` needs to know how
// to construct a `splice_stream_t` and `splice_stream_t` needs to know about
// `range_sub_t`.
class splice_stream_t;
template<class... Args>
counted_t<splice_stream_t> make_splice_stream(Args &&...args) {
    return make_counted<splice_stream_t>(std::forward<Args>(args)...);
}

class range_sub_t : public flat_sub_t {
public:
    // Throws QL exceptions.
    range_sub_t(feed_t *feed,
                configured_limits_t limits,
                const datum_t &squash,
                bool include_states,
                keyspec_t::range_t _spec)
        : flat_sub_t(feed, std::move(limits), squash, include_states),
          spec(std::move(_spec)),
          state(state_t::READY),
          sent_state(state_t::NONE),
          artificial_include_initial_vals(false) {
        for (const auto &transform : spec.transforms) {
            ops.push_back(make_op(transform));
        }
        store_keys = spec.datumspec.primary_key_map();
        if (!store_keys) {
            store_key_range = spec.datumspec.covering_range().to_primary_keyrange();
        }
        feed->add_range_sub(this);
    }
    feed_type_t cfeed_type() const final { return feed_type_t::stream; }
    virtual ~range_sub_t() {
        destructor_cleanup(std::bind(&feed_t::del_range_sub, feed, this));
    }
    boost::optional<std::string> sindex() const { return spec.sindex; }
    size_t copies(const datum_t &sindex_key) const {
        guarantee(spec.sindex);
        return spec.datumspec.copies(sindex_key);
    }
    size_t copies(const store_key_t &pkey) const {
        guarantee(!spec.sindex);
        if (store_keys) {
            guarantee(store_keys);
            auto it = store_keys->find(pkey);
            return it != store_keys->end() ? it->second : 0;
        } else {
            guarantee(store_key_range);
            return store_key_range->contains_key(pkey) ? 1 : 0;
        }
    }

    virtual bool active() {
        // If we don't have start timestamps, we haven't started, and if we have
        // exc, we've stopped.
        return start_stamps.size() != 0 && !exc;
    }

    bool has_ops() { return ops.size() != 0; }

    boost::optional<datum_t> apply_ops(datum_t val) {
        guarantee(active());
        guarantee(env.has());
        guarantee(has_ops());

        // We acquire a lock here, and the drain signal is our interruptor for
        // `env`.  I think this is technically unnecessary right now because we
        // ban non-deterministic terms in `ops` and no deterministic terms
        // block, but better safe than sorry.
        auto_drainer_t::lock_t lock(&drainer);
        // It's safe to use `datum_t()` here for the same reason it's safe in
        // `eager_datum_stream_t::next_grouped_batch`, but if we add e.g. an
        // `r.current_index` term we'll need to make this smarter.
        return changefeed::apply_ops(val, ops, env.get(), datum_t());
    }

    bool update_stamp(const uuid_u &uuid, uint64_t new_stamp) final {
        guarantee(active());
        auto it = start_stamps.find(uuid);
        guarantee(it != start_stamps.end());
        // Note that we currently *DO NOT* update the stamp for range
        // subscriptions.  If we get changes with stamps after the start stamp
        // we eventually receive, they are just discarded.  This will change in
        // the future when we support `include_initial_vals` on range changefeeds.
        return new_stamp >= it->second;
    }

    datum_t pop_el() final {
        if (state != sent_state && include_states) {
            sent_state = state;
            return state_datum(state);
        }
        if (artificial_initial_vals.size() != 0) {
            datum_t d = artificial_initial_vals.back();
            artificial_initial_vals.pop_back();
            if (artificial_initial_vals.size() == 0) {
                state = state_t::READY;
            }
            return vals_to_change(datum_t(), d, true);
        }
        return change_val_to_change(pop_change_val());
    }
    bool has_el() final {
        return (include_states && state != sent_state)
            || artificial_initial_vals.size() != 0
            || has_change_val();
    }

    counted_t<datum_stream_t> to_stream(
        env_t *outer_env,
        std::string,
        namespace_interface_t *nif,
        const client_t::addr_t &addr,
        counted_t<datum_stream_t> maybe_src,
        scoped_ptr_t<subscription_t> &&self,
        backtrace_id_t bt) final {
        assert_thread();
        r_sanity_check(self.get() == this);

        read_response_t read_resp;
        // Note that we use the `outer_env`'s interruptor for the read.
        nif->read(
            read_t(changefeed_stamp_t(addr),
                   profile_bool_t::DONT_PROFILE,
                   read_mode_t::SINGLE),
            &read_resp, order_token_t::ignore, outer_env->interruptor);
        auto *resp = boost::get<changefeed_stamp_response_t>(&read_resp.response);
        guarantee(resp != nullptr);
        rcheck_datum(resp->stamps, base_exc_t::RESUMABLE_OP_FAILED,
                     "Unable to retrieve the start stamps.  Did you just reshard?");
        start_stamps = std::move(*resp->stamps);
        rcheck_datum(start_stamps.size() != 0, base_exc_t::RESUMABLE_OP_FAILED,
                     "Empty start stamps.  Did you just reshard?");

        env = make_env(outer_env);
        if (maybe_src) {
            // Nothing can happen between constructing the new `scoped_ptr_t` and
            // releasing the old one.
            scoped_ptr_t<range_sub_t> sub_self(this);
            UNUSED subscription_t *super_self = self.release();
            bool stamped = maybe_src->add_stamp(changefeed_stamp_t(addr));
            rcheck_src(bt, stamped, base_exc_t::LOGIC,
                       "Cannot call `include_initial_vals` on an unstampable stream.");
            return make_splice_stream(maybe_src, std::move(sub_self), bt);
        } else {
            return make_counted<stream_t<subscription_t> >(std::move(self), bt);
        }
    }
    virtual counted_t<datum_stream_t> to_artificial_stream(
        env_t *outer_env,
        const uuid_u &uuid,
        const std::string &pkey_name,
        const std::vector<datum_t> &initial_vals,
        bool include_initial_vals,
        scoped_ptr_t<subscription_t> &&self,
        backtrace_id_t bt) {
        assert_thread();
        r_sanity_check(self.get() == this);

        artificial_include_initial_vals = include_initial_vals;

        env = make_env(outer_env);
        start_stamps[uuid] = 0;
        if (artificial_include_initial_vals) {
            state = state_t::INITIALIZING;
            for (auto it = initial_vals.rbegin(); it != initial_vals.rend(); ++it) {
                for (size_t i = 0;
                     i < spec.datumspec.copies(it->get_field(datum_string_t(pkey_name)));
                     ++i) {
                    artificial_initial_vals.push_back(*it);
                }
            }
        }
        return make_counted<stream_t<subscription_t> >(std::move(self), bt);
    }
    const std::map<uuid_u, uint64_t> &get_start_stamps() { return start_stamps; }
private:
    scoped_ptr_t<env_t> make_env(env_t *outer_env) {
        // This is to support fake environments from the unit tests that don't
        // actually have a context.
        return outer_env->get_rdb_ctx() == NULL
            ? make_scoped<env_t>(outer_env->interruptor,
                                 outer_env->return_empty_normal_batches,
                                 outer_env->reql_version())
            : make_scoped<env_t>(
                outer_env->get_rdb_ctx(),
                outer_env->return_empty_normal_batches,
                drainer.get_drain_signal(),
                outer_env->get_all_optargs(),
                nullptr/*don't profile*/);
    }

    scoped_ptr_t<env_t> env;
    std::vector<scoped_ptr_t<op_t> > ops;

    // The stamp (see `stamped_msg_t`) associated with our `changefeed_stamp_t`
    // read.  We use these to make sure we don't see changes from writes before
    // our subscription.
    std::map<uuid_u, uint64_t> start_stamps;
    keyspec_t::range_t spec;
    boost::optional<std::map<store_key_t, uint64_t> > store_keys;
    boost::optional<key_range_t> store_key_range;
    state_t state, sent_state;
    std::vector<datum_t> artificial_initial_vals;
    bool artificial_include_initial_vals;

    auto_drainer_t *get_drainer() final { return &drainer; }
    auto_drainer_t drainer;
};

class limit_sub_t : public subscription_t {
public:
    // Throws QL exceptions.
    limit_sub_t(feed_t *feed,
                configured_limits_t limits,
                const datum_t &squash,
                bool include_states,
                keyspec_t::limit_t _spec)
        : subscription_t(feed, limits, squash, include_states),
          uuid(generate_uuid()),
          need_init(-1),
          got_init(0),
          spec(std::move(_spec)),
          gt(limit_order_t(spec.range.sorting)),
          item_queue(gt),
          active_data(gt),
          include_initial_vals(false) {
        feed->add_limit_sub(this, uuid);
    }

    virtual ~limit_sub_t() {
        destructor_cleanup(std::bind(&feed_t::del_limit_sub, feed, this, uuid));
    }

    feed_type_t cfeed_type() const final { return feed_type_t::orderby_limit; }

    void maybe_start() {
        // When we later support not always returning the initial set, that
        // logic should go here.
        if (need_init == got_init) {
            ASSERT_NO_CORO_WAITING;
            if (include_initial_vals) {
                if (include_states) els.push_back(initializing_datum());
                for (auto it = active_data.rbegin(); it != active_data.rend(); ++it) {
                    els.push_back(
                        datum_t(std::map<datum_string_t, datum_t>{
                                {datum_string_t("new_val"), (**it)->second.second}}));
                }
            }
            if (include_states) els.push_back(ready_datum());

            if (!squash) {
                decltype(queued_changes) changes;
                changes.swap(queued_changes);
                for (const auto &pair : changes) {
                    note_change(pair.first, pair.second);
                }
            }
            maybe_signal_cond();
        }
    }

    // For limit changefeeds, the easiest way to effectively squash changes is
    // to delay applying them to the active data set until our timer is up.
    virtual void apply_queued_changes() {
        ASSERT_NO_CORO_WAITING;
        if (queued_changes.size() != 0 && need_init == got_init) {
            guarantee(squash);
            decltype(queued_changes) changes;
            changes.swap(queued_changes);

            std::vector<std::pair<datum_t, datum_t> > pairs;
            pairs.reserve(changes.size()); // Important to keep iterators valid.
            // This has to be a multimap because of multi-indexes.
            std::multimap<datum_t, decltype(pairs.begin()),
                          std::function<bool(const datum_t &, const datum_t &)> >
                new_val_index(
                    [](const datum_t &a, const datum_t &b) {
                        if (!a.has() || !b.has()) {
                            return a.has() < b.has();
                        } else {
                            return a < b;
                        }
                    });

            // We do things this way rather than simply diffing the active sets
            // because it's easier to avoid irrational intermediate states.
            for (const auto &change_pair : changes) {
                std::pair<datum_t, datum_t> pair
                    = note_change_impl(change_pair.first, change_pair.second);
                if (pair.first.has() || pair.second.has()) {
                    auto it = new_val_index.find(pair.first);
                    decltype(pairs.begin()) pairs_it;
                    if (it == new_val_index.end()) {
                        pairs.push_back(pair);
                        pairs_it = pairs.end()-1;
                    } else {
                        pairs_it = it->second;
                        pairs_it->second = pair.second;
                        new_val_index.erase(it);
                    }
                    new_val_index.insert(std::make_pair(pair.second, pairs_it));
                }
            }

            for (auto &&pair : pairs) {
                if (!((pair.first.has() && pair.second.has()
                       && pair.first == pair.second)
                      || (!pair.first.has() && !pair.second.has()))) {
                    push_el(std::move(pair.first), std::move(pair.second));
                }
            }

            guarantee(queued_changes.size() == 0);
        }
    }

    void init(const std::vector<std::pair<std::string, std::pair<datum_t, datum_t> > >
              &start_data) {
#ifndef NDEBUG
        nap(randint(250)); // Nap up to 250ms to test queueing.
#endif
        got_init += 1;
        for (const auto &pair : start_data) {
            auto it = item_queue.insert(pair).first;
            active_data.insert(it);
            if (active_data.size() > spec.limit) {
                auto old_ft = active_data.begin();
                for (auto ft = active_data.begin(); ft != active_data.end(); ++ft) {
                    old_ft = ft;
                }
                size_t erased = active_data.erase(*active_data.begin());
                guarantee(erased == 1);
            }
            guarantee(active_data.size() == spec.limit
                      || (active_data.size() < spec.limit
                          && active_data.size() == item_queue.size()));
        }
        maybe_start();
    }

    void push_el(datum_t old_val, datum_t new_val) {
        // Empty changes should have been caught above us.
        guarantee(old_val.has() || new_val.has());
        if (old_val.has() && new_val.has()) {
            rassert(old_val != new_val);
        }
        datum_t el = vals_to_change(
            old_val.has() ? old_val : datum_t::null(),
            new_val.has() ? new_val : datum_t::null());
        els.push_back(std::move(el));
    }

    virtual void note_change(
        const boost::optional<std::string> &old_key,
        const boost::optional<item_t> &new_val) {
        ASSERT_NO_CORO_WAITING;

        // If we aren't done initializing, or if we're squashing, just queue up
        // the change.  If we're initializing, we're done; the change will be
        // sent in `maybe_start`.  If we're squashing and we're done
        // initializing, there might be a coroutine blocking on more data in
        // `get_els`, so we call `maybe_signal_cond` to possibly wake it up.
        if (need_init != got_init || squash) {
            queued_changes.push_back(std::make_pair(old_key, new_val));
        } else {
            std::pair<datum_t, datum_t> pair = note_change_impl(old_key, new_val);
            if (pair.first.has() || pair.second.has()) {
                push_el(std::move(pair.first), std::move(pair.second));
            }
        }
        if (need_init == got_init) {
            maybe_signal_cond();
        }
    }

    std::pair<datum_t, datum_t> note_change_impl(
        const boost::optional<std::string> &old_key,
        const boost::optional<item_t> &new_val) {
        ASSERT_NO_CORO_WAITING;

        boost::optional<item_t> old_send, new_send;
        if (old_key) {
            auto it = item_queue.find_id(*old_key);
            guarantee(it != item_queue.end());
            size_t erased = active_data.erase(it);
            if (erased != 0) {
                // The old value was in the set.
                old_send = **it;
            }
            item_queue.erase(it);
        }
        if (new_val) {
            auto pair = item_queue.insert(*new_val);
            auto it = pair.first;
            guarantee(pair.second);
            bool insert;
            if (active_data.size() == 0) {
                insert = false;
            } else {
                guarantee(active_data.size() != 0);
                insert = !gt(it, *active_data.begin());
            }
            if (insert) {
                active_data.insert(it);
                // The new value is in the old set bounds (and thus in the set).
                new_send = **it;
            }
        }
        if (active_data.size() > spec.limit) {
            // The old value wasn't in the set, but the new value is, and a
            // value has to leave the set to make room.
            auto last = *active_data.begin();
            guarantee(new_send && !old_send);
            old_send = **last;
            active_data.erase(last);
        } else if (active_data.size() < spec.limit) {
            // The set is too small.
            if (new_send) {
                // The set is too small because there aren't enough rows in the table.
                guarantee(active_data.size() == item_queue.size());
            } else if (active_data.size() < item_queue.size()) {
                // The set is too small because the new value wasn't in the old
                // set bounds, so we need to add the next best element.
                auto it = active_data.size() == 0
                    ? item_queue.end()
                    : *active_data.begin();

                guarantee(it != item_queue.begin());
                --it;
                active_data.insert(it);
                new_send = **it;
            }
        }
        guarantee(active_data.size() == spec.limit
                  || active_data.size() == item_queue.size());

        datum_t old_d = old_send ? (*old_send).second.second : datum_t();
        datum_t new_d = new_send ? (*new_send).second.second : datum_t();
        if (old_d.has() && new_d.has() && old_d == new_d) {
            old_d = new_d = datum_t();
        }
        return std::make_pair(old_d, new_d);
    }

    virtual bool has_el() { return els.size() != 0; }
    virtual bool active() { return need_init == got_init; }
    virtual datum_t pop_el() {
        guarantee(has_el());
        datum_t ret = std::move(els.front());
        els.pop_front();
        return ret;
    }

    counted_t<datum_stream_t> to_stream(
        env_t *env,
        std::string table,
        namespace_interface_t *nif,
        const client_t::addr_t &addr,
        counted_t<datum_stream_t> maybe_src,
        scoped_ptr_t<subscription_t> &&self,
        backtrace_id_t bt) final {
        assert_thread();
        r_sanity_check(self.get() == this);
        // `.limit().changes()` is currently only allowed on a single range.
        r_sanity_check(
            spec.range.datumspec.visit<bool>(
                [](const datum_range_t &) { return true; },
                [](const std::map<datum_t, uint64_t> &) { return false; }));
        include_initial_vals = maybe_src.has();
        read_response_t read_resp;
        nif->read(
            read_t(changefeed_limit_subscribe_t(
                       addr,
                       uuid,
                       spec,
                       std::move(table),
                       env->get_all_optargs(),
                       spec.range.sindex
                       ? region_t::universe()
                       : region_t(
                           spec.range.datumspec.covering_range().to_primary_keyrange())),
                   profile_bool_t::DONT_PROFILE,
                   read_mode_t::SINGLE),
            &read_resp,
            order_token_t::ignore,
            env->interruptor);
        auto resp = boost::get<changefeed_limit_subscribe_response_t>(
            &read_resp.response);
        if (resp == NULL) {
            auto err_resp = boost::get<rget_read_response_t>(&read_resp.response);
            guarantee(err_resp != NULL);
            auto err = boost::get<exc_t>(&err_resp->result);
            guarantee(err != NULL);
            throw *err;
        }
        guarantee(need_init == -1);
        need_init = resp->shards;
        stop_addrs = std::move(resp->limit_addrs);
        guarantee(need_init > 0);
        maybe_start();
        return make_counted<stream_t<subscription_t> >(std::move(self), bt);
    }
    NORETURN virtual counted_t<datum_stream_t> to_artificial_stream(
        env_t *, const uuid_u &, const std::string &, const std::vector<datum_t> &,
        bool, scoped_ptr_t<subscription_t> &&, backtrace_id_t) {
        crash("Cannot start a limit subscription on an artificial table.");
    }

    uuid_u uuid;
    int64_t need_init, got_init;
    keyspec_t::limit_t spec;

    limit_order_t gt;
    item_queue_t item_queue;
    typedef item_queue_t::iterator data_it_t;
    typedef std::function<bool(const data_it_t &, const data_it_t &)> data_it_lt_t;
    std::set<data_it_t, data_it_lt_t> active_data;

    std::deque<datum_t> els;
    std::vector<std::pair<boost::optional<std::string>, boost::optional<item_t> > >
        queued_changes;
    std::vector<server_t::limit_addr_t> stop_addrs;
    bool include_initial_vals;

    auto_drainer_t *get_drainer() final { return &drainer; }
    auto_drainer_t drainer;
};

void real_feed_t::stop_limit_sub(limit_sub_t *sub) {
    for (const auto &addr : sub->stop_addrs) {
        send(manager, addr,
             mailbox.get_address(), sub->spec.range.sindex, sub->uuid);
    }
}

class msg_visitor_t : public boost::static_visitor<void> {
public:
    msg_visitor_t(feed_t *_feed, const auto_drainer_t::lock_t *_lock,
                  uuid_u _server_uuid, uint64_t _stamp)
        : feed(_feed), lock(_lock), server_uuid(_server_uuid), stamp(_stamp) {
        guarantee(feed != nullptr);
        guarantee(lock != nullptr);
        guarantee(lock->has_lock());
    }
    void operator()(const msg_t::limit_start_t &msg) const {
        feed->on_limit_sub(
            msg.sub, *lock,
            [&msg](limit_sub_t *sub) { sub->init(msg.start_data); });
    }
    void operator()(const msg_t::limit_change_t &msg) const {
        feed->on_limit_sub(
            msg.sub, *lock,
            [&msg](limit_sub_t *sub) { sub->note_change(msg.old_key, msg.new_val); });
    }
    void operator()(const msg_t::limit_stop_t &msg) const {
        feed->on_limit_sub(
            msg.sub, *lock,
            [&msg](limit_sub_t *sub) {
                sub->stop(std::make_exception_ptr(msg.exc), detach_t::NO);
            });
    }
    void operator()(const msg_t::change_t &change) const {
        datum_t null = datum_t::null();

        feed->each_range_sub(*lock, [&](range_sub_t *sub) {
            datum_t new_val = null, old_val = null;
            if (!sub->active()) return;
            if (sub->has_ops()) {
                if (change.new_val.has()) {
                    if (boost::optional<datum_t> d = sub->apply_ops(change.new_val)) {
                        new_val = *d;
                    }
                }
                if (!sub->active()) return;
                if (change.old_val.has()) {
                    if (boost::optional<datum_t> d = sub->apply_ops(change.old_val)) {
                        old_val = *d;
                    }
                }
                if (!sub->active()) return;
                // Duplicate values are caught before being written to disk and
                // don't generate a `mod_report`, but if we have transforms the
                // values might have changed.
                if (new_val == old_val) {
                    return;
                }
            } else {
                guarantee(change.old_val.has() || change.new_val.has());
                if (change.new_val.has()) {
                    new_val = change.new_val;
                }
                if (change.old_val.has()) {
                    old_val = change.old_val;
                }
            }
            ASSERT_NO_CORO_WAITING;
            boost::optional<std::string> sindex = sub->sindex();
            if (sindex) {
                std::vector<std::pair<datum_t, boost::optional<uint64_t> > >
                    old_idxs, new_idxs;
                auto old_it = change.old_indexes.find(*sindex);
                if (old_it != change.old_indexes.end()) {
                    for (const auto &idx : old_it->second) {
                        for (size_t i = 0; i < sub->copies(idx.first); ++i) {
                            old_idxs.push_back(idx);
                        }
                    }
                }
                auto new_it = change.new_indexes.find(*sindex);
                if (new_it != change.new_indexes.end()) {
                    for (const auto &idx : new_it->second) {
                        for (size_t i = 0; i < sub->copies(idx.first); ++i) {
                            new_idxs.push_back(idx);
                        }
                    }
                }
                while (old_idxs.size() > 0 && new_idxs.size() > 0) {
                    sub->add_el(server_uuid, stamp, change.pkey, sindex,
                                indexed_datum_t(old_val,
                                                std::move(old_idxs.back().first),
                                                std::move(old_idxs.back().second)),
                                indexed_datum_t(new_val,
                                                std::move(new_idxs.back().first),
                                                std::move(new_idxs.back().second)));
                    old_idxs.pop_back();
                    new_idxs.pop_back();
                }
                while (old_idxs.size() > 0) {
                    guarantee(new_idxs.size() == 0);
                    sub->add_el(server_uuid, stamp, change.pkey, sindex,
                                indexed_datum_t(old_val,
                                                std::move(old_idxs.back().first),
                                                std::move(old_idxs.back().second)),
                                boost::none);
                    old_idxs.pop_back();
                }
                while (new_idxs.size() > 0) {
                    guarantee(old_idxs.size() == 0);
                    sub->add_el(server_uuid, stamp, change.pkey, sindex,
                                boost::none,
                                indexed_datum_t(new_val,
                                                std::move(new_idxs.back().first),
                                                std::move(new_idxs.back().second)));
                    new_idxs.pop_back();
                }
            } else {
                for (size_t i = 0; i < sub->copies(change.pkey); ++i) {
                    sub->add_el(server_uuid, stamp, change.pkey, sindex,
                                indexed_datum_t(old_val, datum_t(), boost::none),
                                indexed_datum_t(new_val, datum_t(), boost::none));
                }
            }
        });
        feed->on_point_sub(
            change.pkey,
            *lock,
            std::bind(&point_sub_t::add_el,
                      ph::_1,
                      std::cref(server_uuid),
                      stamp,
                      change.pkey,
                      boost::none,
                      change.old_val.has()
                          ? boost::optional<indexed_datum_t>(
                              indexed_datum_t(change.old_val, datum_t(), boost::none))
                          : boost::none,
                      change.new_val.has()
                          ? boost::optional<indexed_datum_t>(
                              indexed_datum_t(change.new_val, datum_t(), boost::none))
                          : boost::none));
    }
    void operator()(const msg_t::stop_t &) const {
        feed->abort_feed();
    }
private:
    feed_t *feed;
    const auto_drainer_t::lock_t *lock;
    uuid_u server_uuid;
    uint64_t stamp;
};

void real_feed_t::mailbox_cb(signal_t *, stamped_msg_t msg) {
    // We stop receiving messages when detached (we're only receiving
    // messages because we haven't managed to get a message to the
    // stop mailboxes for some of the primary replicas yet).  This also stops
    // us from trying to handle a message while waiting on the auto
    // drainer. Because we acquire the auto drainer, we don't pay any
    // attention to the mailbox's signal.
    if (!detached) {
        auto_drainer_t::lock_t lock(&drainer);

        // We wait for the write to complete and the queues to be ready.
        wait_any_t wait_any(&queues_ready, lock.get_drain_signal());
        wait_any.wait_lazily_unordered();
        if (!lock.get_drain_signal()->is_pulsed()) {
            // We don't need a lock for this because the set of `uuid_u`s never
            // changes after it's initialized.
            auto it = queues.find(msg.server_uuid);
            guarantee(it != queues.end());
            queue_t *queue = it->second.get();
            guarantee(queue != NULL);

            rwlock_in_line_t spot(&queue->lock, access_t::write);
            spot.write_signal()->wait_lazily_unordered();

            // Add us to the queue.
            guarantee(msg.stamp >= queue->next);
            queue->map.push(std::move(msg));

            // Read as much as we can from the queue (this enforces ordering.)
            while (queue->map.size() != 0 && queue->map.top().stamp == queue->next) {
                const stamped_msg_t &curmsg = queue->map.top();
                msg_visitor_t visitor(this, &lock, curmsg.server_uuid, curmsg.stamp);
                boost::apply_visitor(visitor, curmsg.submsg.op);
                queue->map.pop();
                queue->next += 1;
            }
        }
    }
}

class splice_stream_t : public stream_t<range_sub_t> {
public:
    template<class... Args>
    splice_stream_t(counted_t<datum_stream_t> _src, Args &&... args)
        : stream_t(std::forward<Args>(args)...),
          read_once(false),
          cached_ready(false),
          src(std::move(_src)) {
        r_sanity_check(src.has());
        for (const auto &p : sub->get_start_stamps()) {
            stamped_ranges.insert(std::make_pair(p.first, stamped_range_t(p.second)));
        }
    }
private:
    std::vector<datum_t> next_stream_batch(env_t *env, const batchspec_t &bs) final {
        // If there's nothing left to read, behave like a normal feed.  `ready`
        // should only be called after we've confirmed `is_exhausted` returns
        // true.
        if (src->is_exhausted() && ready()) {
            // This will send the `ready` state as its first doc.
            return stream_t::next_stream_batch(env, bs);
        }

        std::vector<datum_t> ret;
        batcher_t batcher = bs.to_batcher();
        // We have to do a little song and dance to make sure we've read at
        // least once before deciding whether or not to discard changes, because
        // otherwise we don't know the `skey_version`.  We can remove this hack
        // once we're no longer backwards-compatible with pre-1.16 (I think?)
        // skey versions.
        if (read_once) {
            while (sub->has_change_val() && !batcher.should_send_batch()) {
                change_val_t cv = sub->pop_change_val();
                datum_t el = change_val_to_change(
                    cv,
                    cv.old_val && discard(
                        cv.pkey, cv.old_val->tag_num, cv.source_stamp, *cv.old_val),
                    cv.new_val && discard(
                        cv.pkey, cv.new_val->tag_num, cv.source_stamp, *cv.new_val));
                if (el.has()) {
                    batcher.note_el(el);
                    ret.push_back(std::move(el));
                }
            }
            remove_outdated_ranges();
        } else {
            if (sub->include_states) {
                ret.push_back(state_datum(state_t::INITIALIZING));
            }
        }
        if (!batcher.should_send_batch()) {
            std::vector<datum_t> batch = src->next_batch(env, bs);
            update_ranges();
            r_sanity_check(active_state);
            read_once = true;
            ret.reserve(ret.size() + batch.size());
            for (auto &&datum : batch) {
                ret.push_back(vals_to_change(datum_t(), std::move(datum), true));
            }
        }

        // If we've exhausted the stream but aren't ready yet than we may send
        // back empty batches, but that's OK and should be rare in practice.  In
        // the future we should consider either sleeping for 100ms in that case
        // or hooking into the waiting logic to block until we're ready.
        return ret;
    }

    bool discard(const store_key_t &pkey,
                 const boost::optional<uint64_t> &tag_num,
                 const std::pair<uuid_u, uint64_t> &source_stamp,
                 const indexed_datum_t &val) {
        store_key_t key;
        if (val.index.has()) {
            key = store_key_t(val.index.print_secondary(reql_version_t(), pkey, tag_num));
        } else {
            key = pkey;
        }

        auto it = stamped_ranges.find(source_stamp.first);
        r_sanity_check(it != stamped_ranges.end());
        it->second.next_expected_stamp = source_stamp.second + 1;
        if (key < it->second.left_fencepost) return false;
        if (key >= it->second.get_right_fencepost()) return true;
        // `ranges` should be extremely small
        for (const auto &pair : it->second.ranges) {
            if (pair.first.contains_key(key)) {
                return source_stamp.second < pair.second;
            }
        }
        // If we get here then there's a gap in the ranges.
        r_sanity_fail();
    }
    void add_range(uuid_u uuid, uint64_t stamp, key_range_t range) {
        // Safe because we never generate `store_key_t::max()`.
        if (range.right.unbounded) {
            range.right.unbounded = false;
            range.right.internal_key = store_key_t::max();
        }
        auto it = stamped_ranges.find(uuid);
        r_sanity_check(it != stamped_ranges.end());
        if (it->second.ranges.size() == 0) {
            it->second.left_fencepost = range.left;
            it->second.ranges.push_back(std::make_pair(std::move(range), stamp));
        } else if (it->second.ranges.back().second == stamp) {
            it->second.ranges.back().first.right = range.right;
        } else {
            it->second.ranges.push_back(std::make_pair(std::move(range), stamp));
        }
    }
    void update_ranges() {
        active_state = src->get_active_state();
        key_range_t range = last_read_range();
        for (const auto &pair : last_read_stamps()) {
            add_range(pair.first, pair.second, range);
        }
    }
    void remove_outdated_ranges() {
        for (auto &&pair : stamped_ranges) {
            auto *ranges = &pair.second.ranges;
            while (ranges->size() > 0) {
                uint64_t read_stamp = ranges->front().second;
                if (pair.second.next_expected_stamp >= read_stamp) {
                    pair.second.left_fencepost = ranges->front().first.right.key();
                    ranges->pop_front();
                } else {
                    break;
                }
            }
        }
    }

    const key_range_t &last_read_range() const {
        r_sanity_check(active_state);
        return active_state->last_read;
    }
    const std::map<uuid_u, uint64_t> &last_read_stamps() const {
        r_sanity_check(active_state);
        return active_state->shard_stamps;
    }
    const reql_version_t &reql_version() const {
        r_sanity_check(active_state);
        r_sanity_check(active_state->reql_version);
        return *(active_state->reql_version);
    }
    bool ready() {
        // It's OK to cache this because we only ever call `ready` once we're
        // done doing reads.
        if (!cached_ready) {
            remove_outdated_ranges();
            for (const auto &pair : stamped_ranges) {
                if (pair.second.ranges.size() != 0) return cached_ready;
            }
            cached_ready = true;
        }
        return cached_ready;
    }

    bool read_once, cached_ready;
    counted_t<datum_stream_t> src;
    boost::optional<active_state_t> active_state;
    std::map<uuid_u, stamped_range_t> stamped_ranges;
};

subscription_t::subscription_t(
    feed_t *_feed,
    configured_limits_t _limits,
    const datum_t &_squash,
    bool _include_states)
    : skipped(0),
      feed(_feed),
      limits(std::move(_limits)),
      squash(_squash.as_bool()),
      include_states(_include_states),
      mid_batch(false),
      min_interval(_squash.get_type() == datum_t::R_NUM ? _squash.as_num() : 0.0),
      cond(NULL),
      queue_nearly_full_cond(NULL) {
    guarantee(feed != NULL);
}

subscription_t::~subscription_t() { }

void subscription_t::set_notes(response_t *res) const {
    if (include_states) res->add_note(Response::INCLUDES_STATES);
}

std::vector<datum_t>
subscription_t::get_els(batcher_t *batcher,
                        return_empty_normal_batches_t return_empty_normal_batches,
                        const signal_t *interruptor) {
    assert_thread();
    guarantee(cond == NULL); // Can't get while blocking.
    auto_drainer_t::lock_t lock(get_drainer());

    std::vector<datum_t> ret;

    // We wait for data if we don't have any or if we're squashing and not
    // in the middle of a logical batch.
    if (!exc && skipped == 0 && (!has_el() || (!mid_batch && min_interval > 0.0))) {
        scoped_ptr_t<signal_timer_t> batch_timer;
        if (batcher->get_batch_type() == batch_type_t::NORMAL_FIRST) {
            batch_timer = make_scoped<signal_timer_t>(0);
        } else if (return_empty_normal_batches == return_empty_normal_batches_t::YES) {
            batch_timer = make_scoped<signal_timer_t>(batcher->microtime_left() / 1000);
        }
        // If we have to wait, wait.
        if (min_interval > 0.0
            && batcher->get_batch_type() != batch_type_t::NORMAL_FIRST) {
            signal_timer_t squash_timer(min_interval * 1000);
            cond_t wait_for_nearly_full_queue;
            queue_nearly_full_cond = &wait_for_nearly_full_queue;
            try {
                wait_any_t any_interruptor(interruptor, &squash_timer);
                // Make sure to wait on `wait_for_nearly_full_queue` because we
                // don't trust `queue_nearly_full_cond` to not be `NULL`
                // already(although I'm not sure why we don't trust that).
                wait_interruptible(&wait_for_nearly_full_queue, &any_interruptor);
            } catch (const interrupted_exc_t &e) {
                queue_nearly_full_cond = NULL;
                // If we were really interrupted, rethrow.
                if (!squash_timer.is_pulsed()) throw e;
            }
            r_sanity_check(queue_nearly_full_cond == NULL);
        }
        // If we still don't have data, wait for data with a timeout.  (Note
        // that if we're squashing, we started the timeout *before* waiting
        // on `min_timer`.)
        apply_queued_changes();
        while (!has_el() && !exc && skipped == 0) {
            cond_t wait_for_data;
            cond = &wait_for_data;
            try {
                // We don't need to wait on the drain signal because the interruptor
                // will be pulsed if we're shutting down.  Not that `cond` might
                // already be reset by the time we get here, so make sure to wait on
                // `&wait_for_data`.
                if (batch_timer.has()) {
                    wait_any_t any_interruptor(interruptor, batch_timer.get());
                    wait_interruptible(&wait_for_data, &any_interruptor);
                } else {
                    wait_interruptible(&wait_for_data, interruptor);
                }
            } catch (const interrupted_exc_t &e) {
                cond = NULL;
                if (batch_timer.has() && batch_timer->is_pulsed()) {
                    r_sanity_check(ret.size() == 0);
                    return ret;
                }
                throw e;
            }
            r_sanity_check(cond == NULL);
            apply_queued_changes();
        }
    }

    if (exc) {
        std::rethrow_exception(exc);
    } else if (skipped != 0) {
        ret.push_back(
            datum_t(
                std::map<datum_string_t, datum_t>{
                    {datum_string_t("error"), datum_t(
                            datum_string_t(
                                strprintf("Changefeed cache over array size limit, "
                                          "skipped %zu elements.", skipped)))}}));
        skipped = 0;
    } else if (has_el()) {
        while (has_el() && !batcher->should_send_batch(ignore_latency_t::YES)) {
            datum_t el = pop_el();
            batcher->note_el(el);
            ret.push_back(std::move(el));
        }
        // We're in the middle of one logical batch if we stopped early because
        // of the batcher rather than because we ran out of elements.  (This
        // matters for squashing.)
        mid_batch = batcher->should_send_batch();
    } else {
        r_sanity_check(false);
    }
    r_sanity_check(ret.size() != 0);
    return ret;
}

void subscription_t::stop(std::exception_ptr _exc, detach_t detach) {
    assert_thread();
    if (detach == detach_t::YES) {
        feed = NULL;
    }
    exc = std::move(_exc);
    maybe_signal_cond();
}

void subscription_t::maybe_signal_cond() THROWS_NOTHING {
    assert_thread();
    if (cond != NULL) {
        ASSERT_NO_CORO_WAITING;
        cond->pulse();
        cond = NULL;
    }
}

void subscription_t::maybe_signal_queue_nearly_full_cond() THROWS_NOTHING {
    assert_thread();
    if (queue_nearly_full_cond != NULL) {
        ASSERT_NO_CORO_WAITING;
        queue_nearly_full_cond->pulse();
        queue_nearly_full_cond = NULL;
    }
}

void subscription_t::destructor_cleanup(std::function<void()> del_sub) THROWS_NOTHING {
    // This error is only sent if we're getting destroyed while blocking.
    stop(std::make_exception_ptr(
             datum_exc_t(base_exc_t::OP_FAILED,
                         "Subscription destroyed (shutting down?).")),
         detach_t::NO);
    if (feed != NULL) {
        del_sub();
    } else {
        // We only get here if we were detached.
        guarantee(exc);
    }
}
ARCHIVE_PRIM_MAKE_RANGED_SERIALIZABLE(
        sorting_t, int8_t,
        sorting_t::UNORDERED, sorting_t::DESCENDING);

keyspec_t::~keyspec_t() { }

RDB_MAKE_SERIALIZABLE_4_FOR_CLUSTER(
    keyspec_t::range_t, transforms, sindex, sorting, datumspec);
RDB_MAKE_SERIALIZABLE_2_FOR_CLUSTER(keyspec_t::limit_t, range, limit);
RDB_MAKE_SERIALIZABLE_1_FOR_CLUSTER(keyspec_t::point_t, key);

void feed_t::add_sub_with_lock(
    rwlock_t *rwlock, const std::function<void()> &f) THROWS_NOTHING {
    on_thread_t th(home_thread());
    guarantee(!detached);
    num_subs += 1;
    auto_drainer_t::lock_t lock = get_drainer_lock();
    rwlock_in_line_t spot(rwlock, access_t::write);
    // TODO: In some cases there's work we could do with just the read signal.
    spot.write_signal()->wait_lazily_unordered();
    f();
}

template<class Map, class Key, class Sub>
void map_add_sub(Map *map, const Key &key, Sub *sub) THROWS_NOTHING {
    auto it = map->find(key);
    if (it == map->end()) {
        auto pair = std::make_pair(key, decltype(it->second)(get_num_threads()));
        it = map->insert(std::move(pair)).first;
    }
    (it->second)[sub->home_thread().threadnum].insert(sub);
}


void feed_t::del_sub_with_lock(
    rwlock_t *rwlock, const std::function<size_t()> &f) THROWS_NOTHING {
    on_thread_t th(home_thread());
    {
        auto_drainer_t::lock_t lock = get_drainer_lock();
        rwlock_in_line_t spot(rwlock, access_t::write);
        spot.write_signal()->wait_lazily_unordered();
        size_t erased = f();
        guarantee(erased == 1);
    }
    guarantee(num_subs > 0);
    num_subs -= 1;
    if (num_subs == 0) {
        // It's possible that by the time we get the lock to remove the feed,
        // another subscriber might have already found the feed and subscribed.
        maybe_remove_feed();
    }
}

template<class Map, class Key, class Sub>
size_t map_del_sub(Map *map, const Key &key, Sub *sub) THROWS_NOTHING {
    auto subvec_it = map->find(key);
    size_t erased = (subvec_it->second)[sub->home_thread().threadnum].erase(sub);
    // If there are no more subscribers, remove the key from the map.
    auto it = subvec_it->second.begin();
    for (; it != subvec_it->second.end(); ++it) {
        if (it->size() != 0) {
            break;
        }
    }
    if (it == subvec_it->second.end()) {
        map->erase(subvec_it);
    }
    return erased;
}

// If this throws we might leak the increment to `num_subs`.
void feed_t::add_point_sub(point_sub_t *sub, const store_key_t &key) THROWS_NOTHING {
    add_sub_with_lock(&point_subs_lock, [this, sub, &key]() {
            map_add_sub(&point_subs, key, sub);
        });
}

// Can't throw because it's called in a destructor.
void feed_t::del_point_sub(point_sub_t *sub, const store_key_t &key) THROWS_NOTHING {
    del_sub_with_lock(&point_subs_lock, [this, sub, &key]() {
            return map_del_sub(&point_subs, key, sub);
        });
}

// If this throws we might leak the increment to `num_subs`.
void feed_t::add_range_sub(range_sub_t *sub) THROWS_NOTHING {
    add_sub_with_lock(&range_subs_lock, [this, sub]() {
            range_subs[sub->home_thread().threadnum].insert(sub);
        });
}

// Can't throw because it's called in a destructor.
void feed_t::del_range_sub(range_sub_t *sub) THROWS_NOTHING {
    del_sub_with_lock(&range_subs_lock, [this, sub]() {
            return range_subs[sub->home_thread().threadnum].erase(sub);
        });
}

// If this throws we might leak the increment to `num_subs`.
void feed_t::add_limit_sub(limit_sub_t *sub, const uuid_u &sub_uuid) THROWS_NOTHING {
    add_sub_with_lock(&limit_subs_lock, [this, sub, &sub_uuid]() {
            map_add_sub(&limit_subs, sub_uuid, sub);
        });
}

// Can't throw because it's called in a destructor.
void feed_t::del_limit_sub(limit_sub_t *sub, const uuid_u &sub_uuid) THROWS_NOTHING {
    del_sub_with_lock(&limit_subs_lock, [this, sub, &sub_uuid]() {
            stop_limit_sub(sub);
            return map_del_sub(&limit_subs, sub_uuid, sub);
        });
}

template<class Sub>
void feed_t::each_sub_in_vec(
    const std::vector<std::set<Sub *> > &vec,
    rwlock_in_line_t *spot,
    const auto_drainer_t::lock_t &lock,
    const std::function<void(Sub *)> &f) THROWS_NOTHING {
    assert_thread();
    guarantee(lock.has_lock());
    spot->read_signal()->wait_lazily_unordered();

    std::vector<int> subscription_threads;
    for (int i = 0; i < get_num_threads(); ++i) {
        if (vec[i].size() != 0) {
            subscription_threads.push_back(i);
        }
    }
    pmap(subscription_threads.size(),
		[&f, &vec, &subscription_threads](int i) {
		guarantee(vec[subscription_threads[i]].size() != 0);
		on_thread_t th((threadnum_t(subscription_threads[i])));
		for (Sub *sub : vec[subscription_threads[i]]) {
			f(sub);
		}
	});
}

void feed_t::each_range_sub(
    const auto_drainer_t::lock_t &lock,
    const std::function<void(range_sub_t *)> &f) THROWS_NOTHING {
    assert_thread();
    rwlock_in_line_t spot(&range_subs_lock, access_t::read);
    each_sub_in_vec(range_subs, &spot, lock, f);
}

void feed_t::each_point_sub(
    const std::function<void(point_sub_t *)> &f) THROWS_NOTHING {
    assert_thread();
    rwlock_in_line_t spot(&point_subs_lock, access_t::read);
<<<<<<< HEAD
	pmap(get_num_threads(), [&f, this](int i) {
		on_thread_t th((threadnum_t(i)));
		for (auto const &pair : this->point_subs) {
			for (point_sub_t *sub : pair.second[i]) {
				f(sub);
			}
		}
	});
=======
    spot.read_signal()->wait_lazily_unordered();
    pmap(get_num_threads(),
         std::bind(&feed_t::each_point_sub_cb,
                   this,
                   std::cref(f),
                   ph::_1));
}

void feed_t::each_point_sub_cb(const std::function<void(point_sub_t *)> &f, int i) {
    on_thread_t th((threadnum_t(i)));
    for (auto const &pair : point_subs) {
        for (point_sub_t *sub : pair.second[i]) {
            f(sub);
        }
    }
>>>>>>> 2244496f
}

void feed_t::each_limit_sub(
    const std::function<void(limit_sub_t *)> &f) THROWS_NOTHING {
    assert_thread();
    rwlock_in_line_t spot(&limit_subs_lock, access_t::read);
<<<<<<< HEAD
    pmap(get_num_threads(), [this, &f](int i) {
		on_thread_t th((threadnum_t(i)));
		for (auto const &pair : limit_subs) {
			for (limit_sub_t *sub : pair.second[i]) {
				f(sub);
			}
		}
	});
=======
    spot.read_signal()->wait_lazily_unordered();
    pmap(get_num_threads(),
         std::bind(&feed_t::each_limit_sub_cb,
                   this,
                   std::cref(f),
                   ph::_1));
}

void feed_t::each_limit_sub_cb(const std::function<void(limit_sub_t *)> &f, int i) {
    on_thread_t th((threadnum_t(i)));
    for (auto const &pair : limit_subs) {
        for (limit_sub_t *sub : pair.second[i]) {
            f(sub);
        }
    }
>>>>>>> 2244496f
}

void feed_t::each_sub(const auto_drainer_t::lock_t &lock,
                      const std::function<void(subscription_t *)> &f) THROWS_NOTHING {
    each_range_sub(lock, f);
    each_point_sub(f);
    each_limit_sub(f);
}

void feed_t::on_point_sub(
    store_key_t key,
    const auto_drainer_t::lock_t &lock,
    const std::function<void(point_sub_t *)> &f) THROWS_NOTHING {
    assert_thread();
    guarantee(lock.has_lock());
    rwlock_in_line_t spot(&point_subs_lock, access_t::read);
    spot.read_signal()->wait_lazily_unordered();

    auto point_sub = point_subs.find(key);
    if (point_sub != point_subs.end()) {
        each_sub_in_vec(point_sub->second, &spot, lock, f);
    }
}

void feed_t::on_limit_sub(
    const uuid_u &sub_uuid,
    const auto_drainer_t::lock_t &lock,
    const std::function<void(limit_sub_t *)> &f) THROWS_NOTHING {
    assert_thread();
    guarantee(lock.has_lock());
    rwlock_in_line_t spot(&limit_subs_lock, access_t::read);
    spot.read_signal()->wait_lazily_unordered();

    auto limit_sub = limit_subs.find(sub_uuid);
    if (limit_sub != limit_subs.end()) {
        each_sub_in_vec(limit_sub->second, &spot, lock, f);
    }
}

bool feed_t::can_be_removed() {
    assert_thread();
    return num_subs == 0;
}

feed_t::feed_t() : detached(false), num_subs(0), range_subs(get_num_threads()) { }

feed_t::~feed_t() {
    guarantee(num_subs == 0);
    guarantee(detached);
}

client_t::client_t(
        mailbox_manager_t *_manager,
        const std::function<
            namespace_interface_access_t(
                const namespace_id_t &,
                signal_t *)
            > &_namespace_source) :
    manager(_manager),
    namespace_source(_namespace_source)
{
    guarantee(manager != NULL);
}
client_t::~client_t() { }

scoped_ptr_t<subscription_t> new_sub(
    feed_t *feed,
    configured_limits_t limits,
    const datum_t &squash,
    bool include_states,
    const keyspec_t::spec_t &spec) {

    struct spec_visitor_t : public boost::static_visitor<subscription_t *> {
        explicit spec_visitor_t(
            feed_t *_feed,
            configured_limits_t _limits,
            const datum_t *_squash,
            bool _include_states)
            : feed(_feed),
              limits(std::move(_limits)),
              squash(_squash),
              include_states(_include_states) { }
        subscription_t *operator()(const keyspec_t::range_t &range) const {
            return new range_sub_t(feed, limits, *squash, include_states, range);
        }
        subscription_t *operator()(const keyspec_t::limit_t &limit) const {
            return new limit_sub_t(feed, limits, *squash, include_states, limit);
        }
        subscription_t *operator()(const keyspec_t::point_t &point) const {
            return new point_sub_t(feed, limits, *squash, include_states, point.key);
        }
        feed_t *feed;
        configured_limits_t limits;
        const datum_t *squash;
        bool include_states;
    };
    return scoped_ptr_t<subscription_t>(
        boost::apply_visitor(
            spec_visitor_t(feed, std::move(limits), &squash, include_states),
            spec));
}

counted_t<datum_stream_t> client_t::new_stream(
    env_t *env,
    counted_t<datum_stream_t> maybe_src,
    configured_limits_t limits,
    const datum_t &squash,
    bool include_states,
    const namespace_id_t &uuid,
    backtrace_id_t bt,
    const std::string &table_name,
    const keyspec_t::spec_t &spec) {
    bool is_second_try = false;
    uuid_u last_feed_uuid;
    for (;;) {
        try {
            scoped_ptr_t<subscription_t> sub;
            boost::variant<scoped_ptr_t<range_sub_t>, scoped_ptr_t<point_sub_t> > presub;
            addr_t addr;
            {
                threadnum_t old_thread = get_thread_id();
                cross_thread_signal_t interruptor(env->interruptor, home_thread());
                on_thread_t th(home_thread());
                scoped_ptr_t<real_feed_t> destroy;
                // If the `client_t` is being destroyed, we're shutting down, so we
                // consider it an interruption.
                auto_drainer_t::lock_t lock(&drainer, throw_if_draining_t::YES);
                rwlock_in_line_t spot(&feeds_lock, access_t::write);
                spot.read_signal()->wait_lazily_unordered();
                auto feed_it = feeds.find(uuid);

                if (is_second_try) {
                    guarantee(!last_feed_uuid.is_unset());
                    if (feed_it != feeds.end()
                        && feed_it->second->get_uuid() == last_feed_uuid) {
                        // We enter this branch if we got a `RESUMABLE_OP_FAILED`
                        // exception, tried again, and found the same feed (which is
                        // presumably in a broken state and needs to be replaced).
                        // We want to destroy the feed after the lock is released,
                        // because it may be expensive.
                        destroy.swap(feed_it->second);
                        destroy->mark_detached();
                        feeds.erase(feed_it);
                        feed_it = feeds.end();
                        destroy->stop_subs(destroy->get_drainer_lock());
                    }
                }

                if (feed_it == feeds.end()) {
                    spot.write_signal()->wait_lazily_unordered();
                    namespace_interface_access_t access =
                        namespace_source(uuid, &interruptor);
                    // Even though we have the user's feed here, multiple
                    // users may share a feed_t, and this code path will
                    // only be run for the first one.  Rather than mess
                    // about, just use the defaults.
                    auto val = make_scoped<real_feed_t>(
                        lock, this, manager, access.get(), uuid, &interruptor);
                    feed_it = feeds.insert(std::make_pair(uuid, std::move(val))).first;
                }

                guarantee(feed_it != feeds.end());
                real_feed_t *feed = feed_it->second.get();
                last_feed_uuid = feed->get_uuid();
                addr = feed->get_addr();

                // We need to do this while holding `feeds_lock` to make sure
                // the feed isn't destroyed before we subscribe to it.  If you
                // want to change this behavior to make it more efficient, make
                // sure `feed_t::stop_subs` remains correct.
                on_thread_t th2(old_thread);
                sub = new_sub(feed, std::move(limits), squash, include_states, spec);
            }
            namespace_interface_access_t access =
                namespace_source(uuid, env->interruptor);
            return sub->to_stream(env, table_name, access.get(),
                                  addr, std::move(maybe_src), std::move(sub), bt);
        } catch (const cannot_perform_query_exc_t &e) {
            rfail_datum(base_exc_t::OP_FAILED,
                        "cannot subscribe to table `%s`: %s",
                        table_name.c_str(), e.what());
        } catch (const base_exc_t &e) {
            if (e.get_type() == base_exc_t::RESUMABLE_OP_FAILED) {
                if (is_second_try) {
                    // We don't want multiple layers trying to resume the same
                    // operation.
                    e.rethrow_with_type(base_exc_t::OP_FAILED);
                } else {
                    is_second_try = true;
                }
            } else {
                throw;
            }
        }
    }
}

void client_t::maybe_remove_feed(
    const auto_drainer_t::lock_t &lock, const uuid_u &uuid) {
    assert_thread();
    lock.assert_is_holding(&drainer);
    scoped_ptr_t<real_feed_t> destroy;
    rwlock_in_line_t spot(&feeds_lock, access_t::write);
    spot.write_signal()->wait_lazily_unordered();
    auto feed_it = feeds.find(uuid);
    // The feed might have disappeared because it may have been detached while
    // we held the lock, in which case we don't need to do anything.  The feed
    // might also have gotten a new subscriber, in which case we don't want to
    // remove it yet.
    if (feed_it != feeds.end() && feed_it->second->can_be_removed()) {
        // We want to destroy the feed after the lock is released, because it
        // may be expensive.
        destroy.swap(feed_it->second);
        feeds.erase(feed_it);
    }
}

scoped_ptr_t<real_feed_t> client_t::detach_feed(
    const auto_drainer_t::lock_t &lock, const uuid_u &uuid) {
    assert_thread();
    lock.assert_is_holding(&drainer);
    scoped_ptr_t<real_feed_t> ret;
    rwlock_in_line_t spot(&feeds_lock, access_t::write);
    spot.write_signal()->wait_lazily_unordered();
    // The feed might have been removed in `maybe_remove_feed`, in which case
    // there's nothing to detach.
    auto feed_it = feeds.find(uuid);
    if (feed_it != feeds.end()) {
        ret.swap(feed_it->second);
        ret->mark_detached();
        feeds.erase(feed_it);
    }
    return ret;
}

class artificial_feed_t : public feed_t {
public:
    explicit artificial_feed_t(artificial_t *_parent) : parent(_parent) { }
    ~artificial_feed_t() { detached = true; }
    virtual auto_drainer_t::lock_t get_drainer_lock() { return drainer.lock(); }
    virtual void maybe_remove_feed() { parent->maybe_remove(); }

    void abort_feed() final {
        stop_subs(get_drainer_lock());
        maybe_remove_feed();
    }

    NORETURN virtual void stop_limit_sub(limit_sub_t *) {
        crash("Limit subscriptions are not supported on artificial feeds.");
    }
private:
    artificial_t *parent;
    auto_drainer_t drainer;
};

artificial_t::artificial_t()
    : stamp(0), uuid(generate_uuid()), feed(make_scoped<artificial_feed_t>(this)) { }
artificial_t::~artificial_t() { }

counted_t<datum_stream_t> artificial_t::subscribe(
    env_t *env,
    bool include_initial_vals,
    bool include_states,
    configured_limits_t limits,
    const keyspec_t::spec_t &spec,
    const std::string &primary_key_name,
    const std::vector<datum_t> &initial_values,
    backtrace_id_t bt) {
    // It's OK not to switch threads here because `feed.get()` can be called
    // from any thread and `new_sub` ends up calling `feed_t::add_sub_with_lock`
    // which does the thread switch itself.  If you later change this to switch
    // threads, make sure that the `subscription_t` and `stream_t` are allocated
    // on the thread you want to use them on.
    guarantee(feed.has());
    scoped_ptr_t<subscription_t> sub = new_sub(
        feed.get(),
        std::move(limits),
        datum_t::boolean(false),
        include_states,
        spec);
    return sub->to_artificial_stream(
        env, uuid, primary_key_name, initial_values,
        include_initial_vals, std::move(sub), bt);
}

void artificial_t::send_all(const msg_t &msg) {
    assert_thread();
    if (auto *change = boost::get<msg_t::change_t>(&msg.op)) {
        guarantee(change->old_val.has() || change->new_val.has());
        if (change->old_val.has() && change->new_val.has()) {
            rassert(change->old_val != change->new_val);
        }
    }
    auto_drainer_t::lock_t lock = feed->get_drainer_lock();
    msg_visitor_t visitor(feed.get(), &lock, uuid, stamp++);
    boost::apply_visitor(visitor, msg.op);
}

bool artificial_t::can_be_removed() {
    assert_thread();
    return feed->can_be_removed();
}

} // namespace changefeed
} // namespace ql<|MERGE_RESOLUTION|>--- conflicted
+++ resolved
@@ -2914,13 +2914,13 @@
         }
     }
     pmap(subscription_threads.size(),
-		[&f, &vec, &subscription_threads](int i) {
-		guarantee(vec[subscription_threads[i]].size() != 0);
-		on_thread_t th((threadnum_t(subscription_threads[i])));
-		for (Sub *sub : vec[subscription_threads[i]]) {
-			f(sub);
-		}
-	});
+         [&f, &vec, &subscription_threads](int i) {
+             guarantee(vec[subscription_threads[i]].size() != 0);
+             on_thread_t th((threadnum_t(subscription_threads[i])));
+             for (Sub *sub : vec[subscription_threads[i]]) {
+                 f(sub);
+             }
+         });
 }
 
 void feed_t::each_range_sub(
@@ -2935,16 +2935,6 @@
     const std::function<void(point_sub_t *)> &f) THROWS_NOTHING {
     assert_thread();
     rwlock_in_line_t spot(&point_subs_lock, access_t::read);
-<<<<<<< HEAD
-	pmap(get_num_threads(), [&f, this](int i) {
-		on_thread_t th((threadnum_t(i)));
-		for (auto const &pair : this->point_subs) {
-			for (point_sub_t *sub : pair.second[i]) {
-				f(sub);
-			}
-		}
-	});
-=======
     spot.read_signal()->wait_lazily_unordered();
     pmap(get_num_threads(),
          std::bind(&feed_t::each_point_sub_cb,
@@ -2960,23 +2950,12 @@
             f(sub);
         }
     }
->>>>>>> 2244496f
 }
 
 void feed_t::each_limit_sub(
     const std::function<void(limit_sub_t *)> &f) THROWS_NOTHING {
     assert_thread();
     rwlock_in_line_t spot(&limit_subs_lock, access_t::read);
-<<<<<<< HEAD
-    pmap(get_num_threads(), [this, &f](int i) {
-		on_thread_t th((threadnum_t(i)));
-		for (auto const &pair : limit_subs) {
-			for (limit_sub_t *sub : pair.second[i]) {
-				f(sub);
-			}
-		}
-	});
-=======
     spot.read_signal()->wait_lazily_unordered();
     pmap(get_num_threads(),
          std::bind(&feed_t::each_limit_sub_cb,
@@ -2992,7 +2971,6 @@
             f(sub);
         }
     }
->>>>>>> 2244496f
 }
 
 void feed_t::each_sub(const auto_drainer_t::lock_t &lock,
