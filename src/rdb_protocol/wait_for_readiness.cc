// Copyright 2010-2013 RethinkDB, all rights reserved.
#include "rdb_protocol/wait_for_readiness.hpp"

#include "errors.hpp"
#include <boost/shared_ptr.hpp>

#include "arch/timing.hpp"
#include "clustering/administration/namespace_interface_repository.hpp"
#include "clustering/administration/metadata.hpp"
#include "concurrency/signal.hpp"
#include "containers/uuid.hpp"
#include "rdb_protocol/batching.hpp"
#include "rdb_protocol/protocol.hpp"
#include "rpc/semilattice/view.hpp"

void wait_for_rdb_table_readiness(base_namespace_repo_t<rdb_protocol_t> *ns_repo,
                                  uuid_u namespace_id,
                                  signal_t *interruptor,
                                  boost::shared_ptr<semilattice_readwrite_view_t<cluster_semilattice_metadata_t> > semilattice_metadata) THROWS_ONLY(interrupted_exc_t) {
    /* The following is an ugly hack, but it's probably what we want.  It
       takes about a third of a second for the new namespace to get to the
       point where we can do reads/writes on it.  We don't want to return
       until that has happened, so we try to do a read every `poll_ms`
       milliseconds until one succeeds, then return. */

    // This read won't succeed, but we care whether it fails with an exception.
    // It must be an rget to make sure that access is available to all shards.

    const int poll_ms = 10;
    rdb_protocol_t::rget_read_t empty_rget_read(
<<<<<<< HEAD
        hash_region_t<key_range_t>::universe(),
        std::map<std::string, ql::wire_func_t>(),
        ql::batcher_t::user_batcher(ql::NORMAL, counted_t<const ql::datum_t>()),
        rdb_protocol_details::transform_t(),
        boost::optional<rdb_protocol_details::terminal_t>(),
        boost::optional<rdb_protocol_t::sindex_rangespec_t>(),
        UNORDERED);
    rdb_protocol_t::read_t empty_read(empty_rget_read);
=======
        hash_region_t<key_range_t>::universe());
    rdb_protocol_t::read_t empty_read(empty_rget_read, profile_bool_t::DONT_PROFILE);
>>>>>>> 5cee7da4
    for (;;) {
        signal_timer_t start_poll;
        start_poll.start(poll_ms);
        wait_interruptible(&start_poll, interruptor);
        try {
            // Make sure the namespace still exists in the metadata, if not, abort
            {
                // TODO: use a cross thread watchable instead?  not exactly
                // pressed for time here...
                on_thread_t rethread(semilattice_metadata->home_thread());
                cluster_semilattice_metadata_t metadata = semilattice_metadata->get();
                cow_ptr_t<namespaces_semilattice_metadata_t<rdb_protocol_t> >::change_t
                    change(&metadata.rdb_namespaces);
                std::map<namespace_id_t,
                         deletable_t<namespace_semilattice_metadata_t<rdb_protocol_t> >
                         >::iterator
                    nsi = change.get()->namespaces.find(namespace_id);
                rassert(nsi != change.get()->namespaces.end());
                if (nsi->second.is_deleted()) throw interrupted_exc_t();
            }

            base_namespace_repo_t<rdb_protocol_t>::access_t ns_access(
                ns_repo, namespace_id, interruptor);
            rdb_protocol_t::read_response_t read_res;
            // TODO: We should not use order_token_t::ignore.
            ns_access.get_namespace_if()->read(
                empty_read, &read_res, order_token_t::ignore, interruptor);
            break;
        } catch (const cannot_perform_query_exc_t &e) { } // continue loop
    }
}<|MERGE_RESOLUTION|>--- conflicted
+++ resolved
@@ -28,7 +28,6 @@
 
     const int poll_ms = 10;
     rdb_protocol_t::rget_read_t empty_rget_read(
-<<<<<<< HEAD
         hash_region_t<key_range_t>::universe(),
         std::map<std::string, ql::wire_func_t>(),
         ql::batcher_t::user_batcher(ql::NORMAL, counted_t<const ql::datum_t>()),
@@ -36,11 +35,7 @@
         boost::optional<rdb_protocol_details::terminal_t>(),
         boost::optional<rdb_protocol_t::sindex_rangespec_t>(),
         UNORDERED);
-    rdb_protocol_t::read_t empty_read(empty_rget_read);
-=======
-        hash_region_t<key_range_t>::universe());
     rdb_protocol_t::read_t empty_read(empty_rget_read, profile_bool_t::DONT_PROFILE);
->>>>>>> 5cee7da4
     for (;;) {
         signal_timer_t start_poll;
         start_poll.start(poll_ms);
