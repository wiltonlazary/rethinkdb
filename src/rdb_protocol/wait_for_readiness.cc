--- conflicted
+++ resolved
@@ -38,15 +38,8 @@
         boost::optional<rdb_protocol_t::sindex_rangespec_t>(),
         sorting_t::UNORDERED);
     rdb_protocol_t::read_t empty_read(empty_rget_read, profile_bool_t::DONT_PROFILE);
-<<<<<<< HEAD
-    for (;;) {
+    for (int num_attempts = 0; true; ++num_attempts) {
         nap(poll_ms, interruptor);
-=======
-    for (int num_attempts = 0; true; ++num_attempts) {
-        signal_timer_t start_poll;
-        start_poll.start(poll_ms);
-        wait_interruptible(&start_poll, interruptor);
->>>>>>> d489aa77
         try {
             // Make sure the namespace still exists in the metadata, if not, abort.
             // ... However don't to it too often. If we have a large cluster,
