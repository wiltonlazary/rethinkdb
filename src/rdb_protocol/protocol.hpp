// Copyright 2010-2015 RethinkDB, all rights reserved.
#ifndef RDB_PROTOCOL_PROTOCOL_HPP_
#define RDB_PROTOCOL_PROTOCOL_HPP_

#include <algorithm>
#include <list>
#include <map>
#include <set>
#include <string>
#include <utility>
#include <vector>

#include "errors.hpp"
#include <boost/shared_ptr.hpp>
#include <boost/variant.hpp>
#include <boost/optional.hpp>

#include "btree/secondary_operations.hpp"
#include "concurrency/cond_var.hpp"
#include "perfmon/perfmon.hpp"
#include "protocol_api.hpp"
#include "rdb_protocol/changefeed.hpp"
#include "rdb_protocol/configured_limits.hpp"
#include "rdb_protocol/context.hpp"
#include "rdb_protocol/datum.hpp"
#include "rdb_protocol/erase_range.hpp"
#include "rdb_protocol/geo/ellipsoid.hpp"
#include "rdb_protocol/geo/lon_lat_types.hpp"
#include "rdb_protocol/optargs.hpp"
#include "rdb_protocol/shards.hpp"
#include "region/region.hpp"
#include "repli_timestamp.hpp"
#include "rpc/mailbox/typed.hpp"

class store_t;
class buf_lock_t;
template <class> class clone_ptr_t;
template <class> class cross_thread_watchable_variable_t;
class cross_thread_signal_t;
struct secondary_index_t;
class traversal_progress_combiner_t;
template <class> class watchable_t;

enum class profile_bool_t {
    PROFILE,
    DONT_PROFILE
};
ARCHIVE_PRIM_MAKE_RANGED_SERIALIZABLE(
        profile_bool_t, int8_t,
        profile_bool_t::PROFILE, profile_bool_t::DONT_PROFILE);

enum class point_write_result_t {
    STORED,
    DUPLICATE
};
ARCHIVE_PRIM_MAKE_RANGED_SERIALIZABLE(
        point_write_result_t, int8_t,
        point_write_result_t::STORED, point_write_result_t::DUPLICATE);

enum class point_delete_result_t {
    DELETED,
    MISSING
};
ARCHIVE_PRIM_MAKE_RANGED_SERIALIZABLE(
        point_delete_result_t, int8_t,
        point_delete_result_t::DELETED, point_delete_result_t::MISSING);

class key_le_t {
public:
    explicit key_le_t(sorting_t _sorting) : sorting(_sorting) { }
    bool is_le(const store_key_t &key1, const store_key_t &key2) const {
        return (!reversed(sorting) && key1 <= key2)
            || (reversed(sorting) && key2 <= key1);
    }
private:
    sorting_t sorting;
};

namespace ql {
class datum_t;
class primary_readgen_t;
class readgen_t;
class sindex_readgen_t;
class intersecting_readgen_t;
} // namespace ql

namespace rdb_protocol {

void bring_sindexes_up_to_date(
        const std::set<sindex_name_t> &sindexes_to_bring_up_to_date,
        store_t *store,
        buf_lock_t *sindex_block)
    THROWS_NOTHING;

} // namespace rdb_protocol

struct point_read_response_t {
    ql::datum_t data;
    point_read_response_t() { }
    explicit point_read_response_t(ql::datum_t _data)
        : data(_data) { }
};
RDB_DECLARE_SERIALIZABLE_FOR_CLUSTER(point_read_response_t);

struct changefeed_stamp_response_t {
    changefeed_stamp_response_t() { }
    // The `uuid_u` below is the uuid of the changefeed `server_t`.  (We have
    // different timestamps for each `server_t` because they're on different
    // servers and don't synchronize with each other.)  If this is empty it
    // means the feed was aborted.
    boost::optional<std::map<uuid_u, uint64_t> > stamps;
};
RDB_DECLARE_SERIALIZABLE_FOR_CLUSTER(changefeed_stamp_response_t);

struct rget_read_response_t {
    boost::optional<changefeed_stamp_response_t> stamp_response;
    ql::result_t result;
    reql_version_t reql_version;
    bool truncated;
    store_key_t last_key;

    rget_read_response_t()
        : reql_version(reql_version_t::v1_14), truncated(false) { }
    explicit rget_read_response_t(const ql::exc_t &ex)
        : result(ex), reql_version(reql_version_t::v1_14), truncated(false) { }
};
RDB_DECLARE_SERIALIZABLE_FOR_CLUSTER(rget_read_response_t);

struct intersecting_geo_read_response_t {
    boost::variant<ql::datum_t, ql::exc_t> results_or_error;

    intersecting_geo_read_response_t() { }
    intersecting_geo_read_response_t(
            const ql::datum_t &_results)
        : results_or_error(_results) { }
    intersecting_geo_read_response_t(
            const ql::exc_t &_error)
        : results_or_error(_error) { }
};
RDB_DECLARE_SERIALIZABLE_FOR_CLUSTER(intersecting_geo_read_response_t);

struct nearest_geo_read_response_t {
    typedef std::pair<double, ql::datum_t> dist_pair_t;
    typedef std::vector<dist_pair_t> result_t;
    boost::variant<result_t, ql::exc_t> results_or_error;

    nearest_geo_read_response_t() { }
    explicit nearest_geo_read_response_t(result_t &&_results) {
        // Implement "move" on _results through std::vector<...>::swap to avoid
        // problems with boost::variant not supporting move assignment.
        results_or_error = result_t();
        boost::get<result_t>(&results_or_error)->swap(_results);
    }
    explicit nearest_geo_read_response_t(const ql::exc_t &_error)
        : results_or_error(_error) { }
};
RDB_DECLARE_SERIALIZABLE_FOR_CLUSTER(nearest_geo_read_response_t);

void scale_down_distribution(size_t result_limit, std::map<store_key_t, int64_t> *key_counts);

struct distribution_read_response_t {
    // Supposing the map has keys:
    // k1, k2 ... kn
    // with k1 < k2 < .. < kn
    // Then k1 == left_key
    // and key_counts[ki] = the number of keys in [ki, ki+1) if i < n
    // key_counts[kn] = the number of keys in [kn, right_key)
    region_t region;
    std::map<store_key_t, int64_t> key_counts;
};
RDB_DECLARE_SERIALIZABLE_FOR_CLUSTER(distribution_read_response_t);

struct changefeed_subscribe_response_t {
    changefeed_subscribe_response_t() { }
    std::set<uuid_u> server_uuids;
    std::set<ql::changefeed::server_t::addr_t> addrs;
};
RDB_DECLARE_SERIALIZABLE_FOR_CLUSTER(changefeed_subscribe_response_t);

struct changefeed_limit_subscribe_response_t {
    int64_t shards;
    std::vector<ql::changefeed::server_t::limit_addr_t> limit_addrs;

    changefeed_limit_subscribe_response_t() { }
    changefeed_limit_subscribe_response_t(
        int64_t _shards, decltype(limit_addrs) _limit_addrs)
        : shards(_shards), limit_addrs(std::move(_limit_addrs)) { }
};
RDB_DECLARE_SERIALIZABLE(changefeed_limit_subscribe_response_t);

struct changefeed_point_stamp_response_t {
    changefeed_point_stamp_response_t() { }
    // The `uuid_u` below is the uuid of the changefeed `server_t`.  (We have
    // different timestamps for each `server_t` because they're on different
    // servers and don't synchronize with each other.)
    struct valid_response_t {
        std::pair<uuid_u, uint64_t> stamp;
        ql::datum_t initial_val;
    };
    // If this is empty it means the feed was aborted.
    boost::optional<valid_response_t> resp;
};
RDB_DECLARE_SERIALIZABLE(changefeed_point_stamp_response_t::valid_response_t);
RDB_DECLARE_SERIALIZABLE(changefeed_point_stamp_response_t);

struct dummy_read_response_t {
    // dummy read always succeeds
};

RDB_DECLARE_SERIALIZABLE_FOR_CLUSTER(dummy_read_response_t);

struct read_response_t {
    typedef boost::variant<point_read_response_t,
                           rget_read_response_t,
                           nearest_geo_read_response_t,
                           changefeed_subscribe_response_t,
                           changefeed_limit_subscribe_response_t,
                           changefeed_stamp_response_t,
                           changefeed_point_stamp_response_t,
                           distribution_read_response_t,
                           dummy_read_response_t> variant_t;
    variant_t response;
    profile::event_log_t event_log;
    size_t n_shards;

    read_response_t() { }
    explicit read_response_t(const variant_t &r)
        : response(r) { }
};
RDB_DECLARE_SERIALIZABLE_FOR_CLUSTER(read_response_t);

class point_read_t {
public:
    point_read_t() { }
    explicit point_read_t(const store_key_t& _key) : key(_key) { }

    store_key_t key;
};
RDB_DECLARE_SERIALIZABLE_FOR_CLUSTER(point_read_t);

// `dummy_read_t` can be used to poll for table readiness - it will go through all
// the clustering layers, but is a no-op in the protocol layer.
class dummy_read_t {
public:
    dummy_read_t() : region(region_t::universe()) { }
    region_t region;
};

RDB_DECLARE_SERIALIZABLE_FOR_CLUSTER(dummy_read_t);

struct sindex_rangespec_t {
    sindex_rangespec_t() { }
    sindex_rangespec_t(const std::string &_id,
                       // This is the region in the sindex keyspace.  It's
                       // sometimes smaller than the datum range below when
                       // dealing with truncated keys.
                       boost::optional<region_t> _region,
                       ql::datumspec_t _datumspec)
        : id(_id), region(std::move(_region)), datumspec(std::move(_datumspec)) { }
    std::string id; // What sindex we're using.
    // What keyspace we're currently operating on.  If empty, assume the
    // original range and create the readgen on the shards.
    boost::optional<region_t> region;
    // For dealing with truncation and `get_all`.
    ql::datumspec_t datumspec;
};
RDB_DECLARE_SERIALIZABLE_FOR_CLUSTER(sindex_rangespec_t);

struct changefeed_stamp_t {
    changefeed_stamp_t() : region(region_t::universe()) { }
    explicit changefeed_stamp_t(ql::changefeed::client_t::addr_t _addr)
        : addr(std::move(_addr)), region(region_t::universe()) { }
    ql::changefeed::client_t::addr_t addr;
    region_t region;
};
RDB_DECLARE_SERIALIZABLE_FOR_CLUSTER(changefeed_stamp_t);

class rget_read_t {
public:
    rget_read_t() : batchspec(ql::batchspec_t::empty()) { }

    rget_read_t(boost::optional<changefeed_stamp_t> &&_stamp,
                region_t _region,
<<<<<<< HEAD
                ql::global_optargs_t _optargs,
=======
                boost::optional<std::map<store_key_t, uint64_t> > _primary_keys,
                std::map<std::string, ql::wire_func_t> _optargs,
>>>>>>> 8431804e
                std::string _table_name,
                ql::batchspec_t _batchspec,
                std::vector<ql::transform_variant_t> _transforms,
                boost::optional<ql::terminal_variant_t> &&_terminal,
                boost::optional<sindex_rangespec_t> &&_sindex,
                sorting_t _sorting)
    : stamp(std::move(_stamp)),
      region(std::move(_region)),
      primary_keys(std::move(_primary_keys)),
      optargs(std::move(_optargs)),
      table_name(std::move(_table_name)),
      batchspec(std::move(_batchspec)),
      transforms(std::move(_transforms)),
      terminal(std::move(_terminal)),
      sindex(std::move(_sindex)),
      sorting(std::move(_sorting)) { }

    boost::optional<changefeed_stamp_t> stamp;

    region_t region; // We need this even for sindex reads due to sharding.
<<<<<<< HEAD
    ql::global_optargs_t optargs;
=======

    // The `uint64_t`s here are counts.  This map is used to make `get_all` more
    // efficient, and it's legal to pass duplicate keys to `get_all`.
    boost::optional<std::map<store_key_t, uint64_t> > primary_keys;

    std::map<std::string, ql::wire_func_t> optargs;
>>>>>>> 8431804e
    std::string table_name;
    ql::batchspec_t batchspec; // used to size batches

    // We use these two for lazy maps, reductions, etc.
    std::vector<ql::transform_variant_t> transforms;
    boost::optional<ql::terminal_variant_t> terminal;

    // This is non-empty if we're doing an sindex read.
    // TODO: `read_t` should maybe be multiple types.  Determining the type
    // of read by branching on whether an optional is full sucks.
    boost::optional<sindex_rangespec_t> sindex;

    sorting_t sorting; // Optional sorting info (UNORDERED means no sorting).
};
RDB_DECLARE_SERIALIZABLE_FOR_CLUSTER(rget_read_t);

class intersecting_geo_read_t {
public:
    intersecting_geo_read_t() : batchspec(ql::batchspec_t::empty()) { }

    intersecting_geo_read_t(
        boost::optional<changefeed_stamp_t> &&_stamp,
        region_t _region,
        ql::global_optargs_t _optargs,
        std::string _table_name,
        ql::batchspec_t _batchspec,
        std::vector<ql::transform_variant_t> _transforms,
        boost::optional<ql::terminal_variant_t> &&_terminal,
        sindex_rangespec_t &&_sindex,
        ql::datum_t _query_geometry)
        : stamp(std::move(_stamp)),
          region(std::move(_region)),
          optargs(std::move(_optargs)),
          table_name(std::move(_table_name)),
          batchspec(std::move(_batchspec)),
          transforms(std::move(_transforms)),
          terminal(std::move(_terminal)),
          sindex(std::move(_sindex)),
          query_geometry(std::move(_query_geometry)) { }

    boost::optional<changefeed_stamp_t> stamp;

    region_t region; // Primary key range. We need this because of sharding.
    ql::global_optargs_t optargs;
    std::string table_name;
    ql::batchspec_t batchspec; // used to size batches

    // We use these two for lazy maps, reductions, etc.
    std::vector<ql::transform_variant_t> transforms;
    boost::optional<ql::terminal_variant_t> terminal;

    sindex_rangespec_t sindex;

    ql::datum_t query_geometry; // Tested for intersection
};
RDB_DECLARE_SERIALIZABLE_FOR_CLUSTER(intersecting_geo_read_t);

class nearest_geo_read_t {
public:
    nearest_geo_read_t() { }

    nearest_geo_read_t(
            const region_t &_region,
            lon_lat_point_t _center, double _max_dist, uint64_t _max_results,
            const ellipsoid_spec_t &_geo_system, const std::string &_table_name,
            const std::string &_sindex_id,
            ql::global_optargs_t _optargs)
        : optargs(std::move(_optargs)),
          center(_center), max_dist(_max_dist),
          max_results(_max_results), geo_system(_geo_system),
          region(_region), table_name(_table_name),
          sindex_id(_sindex_id) { }

    ql::global_optargs_t optargs;

    lon_lat_point_t center;
    double max_dist;
    uint64_t max_results;
    ellipsoid_spec_t geo_system;

    region_t region; // We need this even for sindex reads due to sharding.
    std::string table_name;

    std::string sindex_id;
};
RDB_DECLARE_SERIALIZABLE_FOR_CLUSTER(nearest_geo_read_t);

class distribution_read_t {
public:
    distribution_read_t()
        : max_depth(0), result_limit(0), region(region_t::universe())
    { }
    distribution_read_t(int _max_depth, size_t _result_limit)
        : max_depth(_max_depth), result_limit(_result_limit),
          region(region_t::universe())
    { }

    int max_depth;
    size_t result_limit;
    region_t region;
};
RDB_DECLARE_SERIALIZABLE_FOR_CLUSTER(distribution_read_t);

struct changefeed_subscribe_t {
    changefeed_subscribe_t() { }
    explicit changefeed_subscribe_t(ql::changefeed::client_t::addr_t _addr)
        : addr(_addr), region(region_t::universe()) { }
    ql::changefeed::client_t::addr_t addr;
    region_t region;
};
RDB_DECLARE_SERIALIZABLE_FOR_CLUSTER(changefeed_subscribe_t);

struct changefeed_limit_subscribe_t {
    changefeed_limit_subscribe_t() { }
    explicit changefeed_limit_subscribe_t(
        ql::changefeed::client_t::addr_t _addr,
        uuid_u _uuid,
        ql::changefeed::keyspec_t::limit_t _spec,
        std::string _table,
        ql::global_optargs_t _optargs,
        region_t pkey_region)
        : addr(std::move(_addr)),
          uuid(std::move(_uuid)),
          spec(std::move(_spec)),
          table(std::move(_table)),
          optargs(std::move(_optargs)),
          region(std::move(pkey_region)) { }
    ql::changefeed::client_t::addr_t addr;
    uuid_u uuid;
    ql::changefeed::keyspec_t::limit_t spec;
    std::string table;
    ql::global_optargs_t optargs;
    region_t region;
};
RDB_DECLARE_SERIALIZABLE(changefeed_limit_subscribe_t);

// This is a separate class because it needs to shard and unshard differently.
struct changefeed_point_stamp_t {
    ql::changefeed::client_t::addr_t addr;
    store_key_t key;
};
RDB_DECLARE_SERIALIZABLE_FOR_CLUSTER(changefeed_point_stamp_t);

struct read_t {
    typedef boost::variant<point_read_t,
                           rget_read_t,
                           intersecting_geo_read_t,
                           nearest_geo_read_t,
                           changefeed_subscribe_t,
                           changefeed_stamp_t,
                           changefeed_limit_subscribe_t,
                           changefeed_point_stamp_t,
                           distribution_read_t,
                           dummy_read_t> variant_t;

    variant_t read;
    profile_bool_t profile;
    read_mode_t read_mode;

    region_t get_region() const THROWS_NOTHING;
    // Returns true if the read has any operation for this region.  Returns
    // false if read_out has not been touched.
    bool shard(const region_t &region,
               read_t *read_out) const THROWS_NOTHING;

    void unshard(read_response_t *responses, size_t count,
                 read_response_t *response, rdb_context_t *ctx,
                 signal_t *interruptor) const
        THROWS_ONLY(interrupted_exc_t);

    read_t() : profile(profile_bool_t::DONT_PROFILE), read_mode(read_mode_t::SINGLE) { }
    template<class T>
    read_t(T &&_read, profile_bool_t _profile, read_mode_t _read_mode)
        : read(std::forward<T>(_read)), profile(_profile), read_mode(_read_mode) { }

    // We use snapshotting for queries that acquire-and-hold large portions of the
    // table, so that they don't block writes.
    bool use_snapshot() const THROWS_NOTHING;

    // At the moment changefeed reads must be routed to the primary replica.
    bool route_to_primary() const THROWS_NOTHING;
};
RDB_DECLARE_SERIALIZABLE_FOR_CLUSTER(read_t);

struct point_write_response_t {
    point_write_result_t result;

    point_write_response_t() { }
    explicit point_write_response_t(point_write_result_t _result)
        : result(_result)
    { }
};
RDB_DECLARE_SERIALIZABLE_FOR_CLUSTER(point_write_response_t);

struct point_delete_response_t {
    point_delete_result_t result;
    point_delete_response_t() {}
    explicit point_delete_response_t(point_delete_result_t _result)
        : result(_result)
    { }
};
RDB_DECLARE_SERIALIZABLE_FOR_CLUSTER(point_delete_response_t);

struct sync_response_t {
    // sync always succeeds
};
RDB_DECLARE_SERIALIZABLE_FOR_CLUSTER(sync_response_t);

struct dummy_write_response_t {
    // dummy write always succeeds
};

RDB_DECLARE_SERIALIZABLE_FOR_CLUSTER(dummy_write_response_t);

typedef ql::datum_t batched_replace_response_t;

struct write_response_t {
    boost::variant<batched_replace_response_t,
                   // batched_replace_response_t is also for batched_insert
                   point_write_response_t,
                   point_delete_response_t,
                   sync_response_t,
                   dummy_write_response_t> response;

    profile::event_log_t event_log;
    size_t n_shards;

    write_response_t() { }
    template<class T>
    explicit write_response_t(const T &t) : response(t) { }
};
RDB_DECLARE_SERIALIZABLE_FOR_CLUSTER(write_response_t);

struct batched_replace_t {
    batched_replace_t() { }
    batched_replace_t(
            std::vector<store_key_t> &&_keys,
            const std::string &_pkey,
            const counted_t<const ql::func_t> &func,
            ql::global_optargs_t _optargs,
            return_changes_t _return_changes)
        : keys(std::move(_keys)), pkey(_pkey), f(func),
          optargs(std::move(_optargs)),
          return_changes(_return_changes) {
        r_sanity_check(keys.size() != 0);
    }
    std::vector<store_key_t> keys;
    std::string pkey;
    ql::wire_func_t f;
    ql::global_optargs_t optargs;
    return_changes_t return_changes;
};
RDB_DECLARE_SERIALIZABLE_FOR_CLUSTER(batched_replace_t);

struct batched_insert_t {
    batched_insert_t() { }
    batched_insert_t(
            std::vector<ql::datum_t> &&_inserts,
            const std::string &_pkey, conflict_behavior_t _conflict_behavior,
            const ql::configured_limits_t &_limits,
            return_changes_t _return_changes)
        : inserts(std::move(_inserts)), pkey(_pkey),
          conflict_behavior(_conflict_behavior), limits(_limits),
          return_changes(_return_changes) {
        r_sanity_check(inserts.size() != 0);
#ifndef NDEBUG
        // These checks are done above us, but in debug mode we do them
        // again.  (They're slow.)  We do them above us because the code in
        // val.cc knows enough to report the write errors correctly while
        // still doing the other writes.
        for (auto it = inserts.begin(); it != inserts.end(); ++it) {
            ql::datum_t keyval =
                it->get_field(datum_string_t(pkey), ql::NOTHROW);
            r_sanity_check(keyval.has());
            try {
                keyval.print_primary(); // ERROR CHECKING
                continue;
            } catch (const ql::base_exc_t &e) {
            }
            r_sanity_check(false); // throws, so can't do this in exception handler
        }
#endif // NDEBUG
    }
    std::vector<ql::datum_t> inserts;
    std::string pkey;
    conflict_behavior_t conflict_behavior;
    ql::configured_limits_t limits;
    return_changes_t return_changes;
};
RDB_DECLARE_SERIALIZABLE_FOR_CLUSTER(batched_insert_t);

class point_write_t {
public:
    point_write_t() { }
    point_write_t(const store_key_t& _key,
                  ql::datum_t _data,
                  bool _overwrite = true)
        : key(_key), data(_data), overwrite(_overwrite) { }

    store_key_t key;
    ql::datum_t data;
    bool overwrite;
};
RDB_DECLARE_SERIALIZABLE(point_write_t);

class point_delete_t {
public:
    point_delete_t() { }
    explicit point_delete_t(const store_key_t& _key)
        : key(_key) { }

    store_key_t key;
};
RDB_DECLARE_SERIALIZABLE(point_delete_t);

class sync_t {
public:
    sync_t()
        : region(region_t::universe())
    { }

    region_t region;
};
RDB_DECLARE_SERIALIZABLE(sync_t);

// `dummy_write_t` can be used to poll for table readiness - it will go through all
// the clustering layers, but is a no-op in the protocol layer.
class dummy_write_t {
public:
    dummy_write_t() : region(region_t::universe()) { }
    region_t region;
};
RDB_DECLARE_SERIALIZABLE(dummy_write_t);

struct write_t {
    typedef boost::variant<batched_replace_t,
                           batched_insert_t,
                           point_write_t,
                           point_delete_t,
                           sync_t,
                           dummy_write_t> variant_t;
    variant_t write;

    durability_requirement_t durability_requirement;
    profile_bool_t profile;
    ql::configured_limits_t limits;

    region_t get_region() const THROWS_NOTHING;
    // Returns true if the write had any side effects applicable to the
    // region, and a non-empty write was written to write_out.
    bool shard(const region_t &region,
               write_t *write_out) const THROWS_NOTHING;
    void unshard(write_response_t *responses, size_t count,
                 write_response_t *response, rdb_context_t *cache, signal_t *)
        const THROWS_NOTHING;

    // This is currently used to improve the cache's write transaction throttling.
    int expected_document_changes() const;

    durability_requirement_t durability() const { return durability_requirement; }

    /* The clustering layer calls this. */
    static write_t make_sync(const region_t &region, profile_bool_t profile) {
        sync_t sync;
        sync.region = region;
        return write_t(
            sync,
            DURABILITY_REQUIREMENT_HARD,
            profile,
            ql::configured_limits_t());
    }

    write_t() :
        durability_requirement(DURABILITY_REQUIREMENT_DEFAULT),
        profile(profile_bool_t::DONT_PROFILE),
        limits() {}
    /*  Note that for durability != DURABILITY_REQUIREMENT_HARD, sync might
     *  not have the desired effect (of writing unsaved data to disk).
     *  However there are cases where we use sync internally (such as when
     *  splitting up batched replaces/inserts) and want it to only have an
     *  effect if DURABILITY_REQUIREMENT_DEFAULT resolves to hard
     *  durability. */
    template<class T>
    write_t(T &&t,
            durability_requirement_t durability,
            profile_bool_t _profile,
            const ql::configured_limits_t &_limits)
        : write(std::forward<T>(t)),
          durability_requirement(durability), profile(_profile),
          limits(_limits) { }
    template<class T>
    write_t(T &&t, profile_bool_t _profile,
            const ql::configured_limits_t &_limits)
        : write(std::forward<T>(t)),
          durability_requirement(DURABILITY_REQUIREMENT_DEFAULT),
          profile(_profile),
          limits(_limits) { }
};
RDB_DECLARE_SERIALIZABLE_FOR_CLUSTER(write_t);

class store_t;

namespace rdb_protocol {
const size_t MAX_PRIMARY_KEY_SIZE = 128;

// Construct a region containing only the specified key
region_t monokey_region(const store_key_t &k);

// Constructs a region which will query an sindex for matches to a specific key
// TODO consider relocating this
key_range_t sindex_key_range(const store_key_t &start,
                             const store_key_t &end);
}  // namespace rdb_protocol


namespace rdb_protocol {
/* TODO: This might be redundant. I thought that `key_tester_t` was only
originally necessary because in v1.1.x the hashing scheme might be different
between the source and destination servers. */
struct range_key_tester_t : public key_tester_t {
    explicit range_key_tester_t(const region_t *_delete_range) : delete_range(_delete_range) { }
    virtual ~range_key_tester_t() { }
    bool key_should_be_erased(const btree_key_t *key);

    const region_t *delete_range;
};
} // namespace rdb_protocol

#endif  // RDB_PROTOCOL_PROTOCOL_HPP_<|MERGE_RESOLUTION|>--- conflicted
+++ resolved
@@ -281,12 +281,8 @@
 
     rget_read_t(boost::optional<changefeed_stamp_t> &&_stamp,
                 region_t _region,
-<<<<<<< HEAD
+                boost::optional<std::map<store_key_t, uint64_t> > _primary_keys,
                 ql::global_optargs_t _optargs,
-=======
-                boost::optional<std::map<store_key_t, uint64_t> > _primary_keys,
-                std::map<std::string, ql::wire_func_t> _optargs,
->>>>>>> 8431804e
                 std::string _table_name,
                 ql::batchspec_t _batchspec,
                 std::vector<ql::transform_variant_t> _transforms,
@@ -307,16 +303,12 @@
     boost::optional<changefeed_stamp_t> stamp;
 
     region_t region; // We need this even for sindex reads due to sharding.
-<<<<<<< HEAD
-    ql::global_optargs_t optargs;
-=======
 
     // The `uint64_t`s here are counts.  This map is used to make `get_all` more
     // efficient, and it's legal to pass duplicate keys to `get_all`.
     boost::optional<std::map<store_key_t, uint64_t> > primary_keys;
 
-    std::map<std::string, ql::wire_func_t> optargs;
->>>>>>> 8431804e
+    ql::global_optargs_t optargs;
     std::string table_name;
     ql::batchspec_t batchspec; // used to size batches
 
