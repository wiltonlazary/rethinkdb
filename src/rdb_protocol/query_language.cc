#include "rdb_protocol/query_language.hpp"

#include "errors.hpp"
#include <boost/make_shared.hpp>
#include <math.h>

#include "http/json.hpp"

namespace query_language {

void check_protobuf(bool cond) {
    if (!cond) {
        throw bad_protobuf_exc_t();
    }
}

std::string term_type_name(term_type_t tt) {
    switch (tt) {
        case TERM_TYPE_JSON:
            return "object";
        case TERM_TYPE_STREAM:
            return "stream";
        case TERM_TYPE_VIEW:
            return "view";
        case TERM_TYPE_ARBITRARY:
            return "arbitrary";
        default:
            unreachable();
    }
}

bool term_type_is_convertible(term_type_t input, term_type_t desired) {
    switch (input) {
        case TERM_TYPE_ARBITRARY:
            return true;
        case TERM_TYPE_JSON:
            return desired == TERM_TYPE_JSON;
        case TERM_TYPE_STREAM:
            return desired == TERM_TYPE_STREAM;
        case TERM_TYPE_VIEW:
            return desired == TERM_TYPE_STREAM || desired == TERM_TYPE_VIEW;
        default:
            unreachable();
    }
}

bool term_type_least_upper_bound(term_type_t left, term_type_t right, term_type_t *out) {
    if (term_type_is_convertible(left, TERM_TYPE_ARBITRARY) &&
            term_type_is_convertible(right, TERM_TYPE_ARBITRARY)) {
        *out = TERM_TYPE_ARBITRARY;
        return true;
    } else if (term_type_is_convertible(left, TERM_TYPE_JSON) &&
            term_type_is_convertible(right, TERM_TYPE_JSON)) {
        *out = TERM_TYPE_JSON;
        return true;
    } else if (term_type_is_convertible(left, TERM_TYPE_VIEW) &&
            term_type_is_convertible(right, TERM_TYPE_VIEW)) {
        *out = TERM_TYPE_VIEW;
        return true;
    } else if (term_type_is_convertible(left, TERM_TYPE_STREAM) &&
            term_type_is_convertible(right, TERM_TYPE_STREAM)) {
        *out = TERM_TYPE_STREAM;
        return true;
    } else {
        return false;
    }
}

function_type_t::function_type_t(const term_type_t& _arg_type, int _n_args, const term_type_t& _return_type)
    : n_args(_n_args), return_type(_return_type) {
    arg_type[0] = _arg_type;
    /* This weird loop starting from 1 is so that we don't fill any more slots
    if `n_args` is -1. */
    for (int i = 1; i < _n_args; ++i) {
        arg_type[i] = _arg_type;
    }
}

function_type_t::function_type_t(const term_type_t& _arg1_type, const term_type_t& _arg2_type, const term_type_t& _return_type)
    : n_args(2), return_type(_return_type) {
    arg_type[0] = _arg1_type;
    arg_type[1] = _arg2_type;
}

const term_type_t& function_type_t::get_arg_type(int n) const {
    rassert(n >= 0);
    if (is_variadic()) {
        return arg_type[0];
    } else {
        rassert(n < n_args);
        return arg_type[n];
    }
}

const term_type_t& function_type_t::get_return_type() const {
    return return_type;
}

bool function_type_t::is_variadic() const {
    return n_args == -1;
}

int function_type_t::get_n_args() const {
    rassert(!is_variadic());
    return n_args;
}

term_type_t get_term_type(const Term &t, variable_type_scope_t *scope, const backtrace_t &backtrace) {
    std::vector<const google::protobuf::FieldDescriptor *> fields;
    t.GetReflection()->ListFields(t, &fields);
    int field_count = fields.size();

    check_protobuf(field_count <= 2);

    switch (t.type()) {
    case Term::VAR:
        check_protobuf(t.has_var());
        if (!scope->is_in_scope(t.var())) {
            throw bad_query_exc_t(strprintf("symbol '%s' is not in scope", t.var().c_str()), backtrace);
        }
        return scope->get(t.var());
        break;
    case Term::LET:
        {
            check_protobuf(t.has_let());
            scope->push(); //create a new scope
            for (int i = 0; i < t.let().binds_size(); ++i) {
                scope->put_in_scope(
                    t.let().binds(i).var(),
                    get_term_type(
                        t.let().binds(i).term(),
                        scope,
                        backtrace.with(strprintf("bind:%s", t.let().binds(i).var().c_str()))
                    ));
            }
            term_type_t res = get_term_type(t.let().expr(), scope, backtrace.with("expr"));
            scope->pop();
            return res;
        }
        break;
    case Term::CALL:
        {
            check_protobuf(t.has_call());
            function_type_t signature = get_function_type(t.call().builtin(), scope, backtrace);
            if (!signature.is_variadic()) {
                int n_args = signature.get_n_args();
                if (t.call().args_size() != n_args) {
                    const char* fn_name = Builtin::BuiltinType_Name(t.call().builtin().type()).c_str();
                    throw bad_query_exc_t(strprintf(
                        "%s takes %d argument%s (%d given)",
                        fn_name,
                        n_args,
                        n_args > 1 ? "s" : "",
                        t.call().args_size()
                        ),
                        backtrace);
                }
            }
            for (int i = 0; i < t.call().args_size(); ++i) {
                check_term_type(
                    t.call().args(i),
                    signature.get_arg_type(i),
                    scope,
                    backtrace.with(strprintf("arg:%d", i)));
            }
            return signature.get_return_type();
        }
        break;
    case Term::IF:
        {
            check_protobuf(t.has_if_());
            check_term_type(t.if_().test(), TERM_TYPE_JSON, scope, backtrace.with("test"));

            term_type_t true_branch = get_term_type(t.if_().true_branch(), scope, backtrace.with("true"));

            term_type_t false_branch = get_term_type(t.if_().false_branch(), scope, backtrace.with("false"));

            term_type_t combined_type;
            if (!term_type_least_upper_bound(true_branch, false_branch, &combined_type)) {
                throw bad_query_exc_t(strprintf(
                    "true-branch has type %s, but false-branch has type %s",
                    term_type_name(true_branch).c_str(),
                    term_type_name(false_branch).c_str()
                    ),
                    backtrace);
            }
            return combined_type;
        }
        break;
    case Term::ERROR:
        check_protobuf(t.has_error());
        return TERM_TYPE_ARBITRARY;
        break;
    case Term::NUMBER:
        check_protobuf(t.has_number());
        return TERM_TYPE_JSON;
        break;
    case Term::STRING:
        check_protobuf(t.has_valuestring());
        return TERM_TYPE_JSON;
        break;
    case Term::JSON:
        check_protobuf(t.has_jsonstring());
        return TERM_TYPE_JSON;
        break;
    case Term::BOOL:
        check_protobuf(t.has_valuebool());
        return TERM_TYPE_JSON;
        break;
    case Term::JSON_NULL:
        check_protobuf(field_count == 1); // null term has only a type field
        return TERM_TYPE_JSON;
        break;
    case Term::ARRAY:
        if (t.array_size() == 0) { // empty arrays are valid
            check_protobuf(field_count == 1);
        }
        for (int i = 0; i < t.array_size(); ++i) {
            check_term_type(t.array(i), TERM_TYPE_JSON, scope, backtrace.with(strprintf("elem:%d", i)));
        }
        return TERM_TYPE_JSON;
        break;
    case Term::OBJECT:
        if (t.object_size() == 0) { // empty objects are valid
            check_protobuf(field_count == 1);
        }
        for (int i = 0; i < t.object_size(); ++i) {
            check_term_type(t.object(i).term(), TERM_TYPE_JSON, scope,
                backtrace.with(strprintf("key:%s", t.object(i).var().c_str())));
        }
        return TERM_TYPE_JSON;
        break;
    case Term::GETBYKEY: {
        check_protobuf(t.has_get_by_key());
        check_term_type(t.get_by_key().key(), TERM_TYPE_JSON, scope, backtrace.with("key"));
        return TERM_TYPE_JSON;
        break;
    }
    case Term::TABLE:
        check_protobuf(t.has_table());
        return TERM_TYPE_VIEW;
        break;
    default:
        unreachable("unhandled Term case");
    }
    crash("unreachable");
}

void check_term_type(const Term &t, term_type_t expected, variable_type_scope_t *scope, const backtrace_t &backtrace) {
    term_type_t actual = get_term_type(t, scope, backtrace);
    if (!term_type_is_convertible(actual, expected)) {
        throw bad_query_exc_t(strprintf("expected a %s; got a %s",
                term_type_name(expected).c_str(), term_type_name(actual).c_str()),
            backtrace);
    }
}

function_type_t get_function_type(const Builtin &b, variable_type_scope_t *scope, const backtrace_t &backtrace) {
    std::vector<const google::protobuf::FieldDescriptor *> fields;

    b.GetReflection()->ListFields(b, &fields);

    int field_count = fields.size();

    check_protobuf(field_count <= 2);

    // this is a bit cleaner when we check well-formedness separate
    // from returning the type

    switch (b.type()) {
    case Builtin::NOT:
    case Builtin::MAPMERGE:
    case Builtin::ARRAYAPPEND:
    case Builtin::ARRAYCONCAT:
    case Builtin::ARRAYSLICE:
    case Builtin::ARRAYNTH:
    case Builtin::ARRAYLENGTH:
    case Builtin::ADD:
    case Builtin::SUBTRACT:
    case Builtin::MULTIPLY:
    case Builtin::DIVIDE:
    case Builtin::MODULO:
    case Builtin::DISTINCT:
    case Builtin::LIMIT:
    case Builtin::LENGTH:
    case Builtin::UNION:
    case Builtin::NTH:
    case Builtin::STREAMTOARRAY:
    case Builtin::ARRAYTOSTREAM:
    case Builtin::JAVASCRIPT:
    case Builtin::JAVASCRIPTRETURNINGSTREAM:
    case Builtin::ANY:
    case Builtin::ALL:
        // these builtins only have
        // Builtin.type set
        check_protobuf(field_count == 1);
        break;
    case Builtin::COMPARE:
        check_protobuf(b.has_comparison());
        break;
    case Builtin::GETATTR:
    case Builtin::HASATTR:
        check_protobuf(b.has_attr());
        break;
    case Builtin::PICKATTRS:
        check_protobuf(b.attrs_size());
        break;
    case Builtin::FILTER: {
        check_protobuf(b.has_filter());
        check_predicate_type(b.filter().predicate(), scope, backtrace.with("predicate"));
        break;
    }
    case Builtin::MAP: {
        check_protobuf(b.has_map());
        check_mapping_type(b.map().mapping(), TERM_TYPE_JSON, scope, backtrace.with("mapping"));
        break;
    }
    case Builtin::CONCATMAP: {
        check_protobuf(b.has_concat_map());
        check_mapping_type(b.map().mapping(), TERM_TYPE_STREAM, scope, backtrace.with("mapping"));
        break;
    }
    case Builtin::ORDERBY:
        check_protobuf(b.order_by_size() > 0);
        break;
    case Builtin::REDUCE: {
        check_protobuf(b.has_reduce());
        check_reduction_type(b.reduce(), scope, backtrace.with("reduction"));
        break;
    }
    case Builtin::GROUPEDMAPREDUCE: {
        check_protobuf(b.has_grouped_map_reduce());
        check_mapping_type(b.grouped_map_reduce().group_mapping(), TERM_TYPE_JSON, scope, backtrace.with("group_mapping"));
        check_mapping_type(b.grouped_map_reduce().value_mapping(), TERM_TYPE_JSON, scope, backtrace.with("value_mapping"));
        check_reduction_type(b.grouped_map_reduce().reduction(), scope, backtrace.with("reduction"));
        break;
    }
    case Builtin::RANGE:
        check_protobuf(b.has_range());
        if (b.range().has_lowerbound()) {
            check_term_type(b.range().lowerbound(), TERM_TYPE_JSON, scope, backtrace.with("lowerbound"));
        }
        if (b.range().has_upperbound()) {
            check_term_type(b.range().upperbound(), TERM_TYPE_JSON, scope, backtrace.with("upperbound"));
        }
        break;
    default:
        crash("unreachable");
    }

    switch (b.type()) {
        //JSON -> JSON
        case Builtin::NOT:
        case Builtin::GETATTR:
        case Builtin::HASATTR:
        case Builtin::PICKATTRS:
        case Builtin::ARRAYLENGTH:
        case Builtin::JAVASCRIPT:
            return function_type_t(TERM_TYPE_JSON, 1, TERM_TYPE_JSON);
            break;
        case Builtin::MAPMERGE:
        case Builtin::ARRAYAPPEND:
        case Builtin::ARRAYCONCAT:
        case Builtin::ARRAYNTH:
        case Builtin::MODULO:
            return function_type_t(TERM_TYPE_JSON, 2, TERM_TYPE_JSON);
            break;
        case Builtin::ADD:
        case Builtin::SUBTRACT:
        case Builtin::MULTIPLY:
        case Builtin::DIVIDE:
        case Builtin::COMPARE:
        case Builtin::ANY:
        case Builtin::ALL:
            return function_type_t(TERM_TYPE_JSON, -1, TERM_TYPE_JSON);  // variadic JSON type
            break;
        case Builtin::ARRAYSLICE:
            return function_type_t(TERM_TYPE_JSON, 3, TERM_TYPE_JSON);
            break;
        case Builtin::FILTER:
        case Builtin::MAP:
        case Builtin::CONCATMAP:
        case Builtin::ORDERBY:
        case Builtin::DISTINCT:
            return function_type_t(TERM_TYPE_STREAM, 1, TERM_TYPE_STREAM);
            break;
        case Builtin::LIMIT:
            return function_type_t(TERM_TYPE_STREAM, TERM_TYPE_JSON, TERM_TYPE_STREAM);
            break;
        case Builtin::NTH:
            return function_type_t(TERM_TYPE_STREAM, TERM_TYPE_JSON, TERM_TYPE_JSON);
            break;
        case Builtin::LENGTH:
        case Builtin::STREAMTOARRAY:
        case Builtin::REDUCE:
        case Builtin::GROUPEDMAPREDUCE:
            return function_type_t(TERM_TYPE_STREAM, 1, TERM_TYPE_JSON);
            break;
        case Builtin::UNION:
            return function_type_t(TERM_TYPE_STREAM, 2, TERM_TYPE_STREAM);
            break;
        case Builtin::ARRAYTOSTREAM:
        case Builtin::JAVASCRIPTRETURNINGSTREAM:
            return function_type_t(TERM_TYPE_JSON, 1, TERM_TYPE_STREAM);
            break;
        case Builtin::RANGE:
            return function_type_t(TERM_TYPE_VIEW, 1, TERM_TYPE_VIEW);
            break;
        default:
            crash("unreachable");
            break;
    }

    crash("unreachable");
}

void check_reduction_type(const Reduction &r, variable_type_scope_t *scope, const backtrace_t &backtrace) {
    check_term_type(r.base(), TERM_TYPE_JSON, scope, backtrace.with("base"));

    new_scope_t scope_maker(scope);
    scope->put_in_scope(r.var1(), TERM_TYPE_JSON);
    scope->put_in_scope(r.var2(), TERM_TYPE_JSON);
    check_term_type(r.body(), TERM_TYPE_JSON, scope, backtrace.with("body"));
}

void check_mapping_type(const Mapping &m, term_type_t return_type, variable_type_scope_t *scope, const backtrace_t &backtrace) {
    new_scope_t scope_maker(scope);
    scope->put_in_scope(m.arg(), TERM_TYPE_JSON);
    check_term_type(m.body(), return_type, scope, backtrace);
}

void check_predicate_type(const Predicate &p, variable_type_scope_t *scope, const backtrace_t &backtrace) {
    new_scope_t scope_maker(scope);
    scope->put_in_scope(p.arg(), TERM_TYPE_JSON);
    check_term_type(p.body(), TERM_TYPE_JSON, scope, backtrace);
}

void check_read_query_type(const ReadQuery &rq, variable_type_scope_t *scope, const backtrace_t &backtrace) {
    /* Read queries could return anything--a view, a stream, a JSON, or an
    error. Views will be automatically converted to streams at evaluation time.
    */
    get_term_type(rq.term(), scope, backtrace);
}

void check_write_query_type(const WriteQuery &w, variable_type_scope_t *scope, const backtrace_t &backtrace) {
    std::vector<const google::protobuf::FieldDescriptor *> fields;
    w.GetReflection()->ListFields(w, &fields);
    check_protobuf(fields.size() == 2);

    switch (w.type()) {
        case WriteQuery::UPDATE: {
            check_protobuf(w.has_update());
            check_term_type(w.update().view(), TERM_TYPE_VIEW, scope, backtrace.with("view"));
            check_mapping_type(w.update().mapping(), TERM_TYPE_JSON, scope, backtrace.with("mapping"));
            break;
        }
        case WriteQuery::DELETE: {
            check_protobuf(w.has_delete_());
            check_term_type(w.delete_().view(), TERM_TYPE_VIEW, scope, backtrace.with("view"));
            break;
        }
        case WriteQuery::MUTATE: {
            check_protobuf(w.has_mutate());
            check_term_type(w.mutate().view(), TERM_TYPE_VIEW, scope, backtrace.with("view"));
            check_mapping_type(w.mutate().mapping(), TERM_TYPE_JSON, scope, backtrace.with("mapping"));
            break;
        }
        case WriteQuery::INSERT: {
            check_protobuf(w.has_insert());
            for (int i = 0; i < w.insert().terms_size(); ++i) {
                check_term_type(w.insert().terms(i), TERM_TYPE_JSON, scope, backtrace.with(strprintf("term:%d", i)));
            }
            break;
        }
        case WriteQuery::INSERTSTREAM: {
            check_protobuf(w.has_insert_stream());
            check_term_type(w.insert_stream().stream(), TERM_TYPE_STREAM, scope, backtrace.with("stream"));
            break;
        }
        case WriteQuery::FOREACH:
            {
                check_protobuf(w.has_for_each());
                check_term_type(w.for_each().stream(), TERM_TYPE_STREAM, scope, backtrace.with("stream"));

                new_scope_t scope_maker(scope);
                scope->put_in_scope(w.for_each().var(), TERM_TYPE_JSON);
                for (int i = 0; i < w.for_each().queries_size(); ++i) {
                    check_write_query_type(w.for_each().queries(i), scope, backtrace.with(strprintf("query:%d", i)));
                }
            }
            break;
        case WriteQuery::POINTUPDATE: {
            check_protobuf(w.has_point_update());
            check_term_type(w.point_update().key(), TERM_TYPE_JSON, scope, backtrace.with("key"));
            check_mapping_type(w.point_update().mapping(), TERM_TYPE_JSON, scope, backtrace.with("mapping"));
            break;
        }
        case WriteQuery::POINTDELETE: {
            check_protobuf(w.has_point_delete());
            check_term_type(w.point_delete().key(), TERM_TYPE_JSON, scope, backtrace.with("key"));
            break;
        }
        case WriteQuery::POINTMUTATE: {
            check_protobuf(w.has_point_mutate());
            check_term_type(w.point_mutate().key(), TERM_TYPE_JSON, scope, backtrace.with("key"));
            check_mapping_type(w.point_mutate().mapping(), TERM_TYPE_JSON, scope, backtrace.with("mapping"));
            break;
        }
        default:
            unreachable("unhandled WriteQuery");
    }
}

void check_query_type(const Query &q, variable_type_scope_t *scope, const backtrace_t &backtrace) {
    switch (q.type()) {
    case Query::READ:
        check_protobuf(q.has_read_query());
        check_protobuf(!q.has_write_query());
        check_read_query_type(q.read_query(), scope, backtrace);
        break;
    case Query::WRITE:
        check_protobuf(q.has_write_query());
        check_protobuf(!q.has_read_query());
        check_write_query_type(q.write_query(), scope, backtrace);
        break;
    default:
        unreachable("unhandled Query");
    }
}

int cJSON_cmp(cJSON *l, cJSON *r, const backtrace_t &backtrace) {
    switch (l->type) {
        case cJSON_False:
            if (r->type == cJSON_True) {
                return -1;
            } else if (r->type == cJSON_False) {
                return 0;
            } else {
                throw runtime_exc_t("Booleans can only be compared to other booleans", backtrace);
            }
            break;
        case cJSON_True:
            if (r->type == cJSON_True) {
                return 0;
            } else if (r->type == cJSON_False) {
                return 1;
            } else {
                throw runtime_exc_t("Booleans can only be compared to other booleans", backtrace);
            }
            break;
        case cJSON_NULL:
            throw runtime_exc_t("Can't compare null to anything", backtrace);
            break;
        case cJSON_Number:
            if (r->type != cJSON_Number) {
                throw runtime_exc_t("Numbers can only be compared to other numbers.", backtrace);
            }
            if (l->valuedouble < r->valuedouble) {
                return -1;
            } else if (l->valuedouble > r->valuedouble) {
                return 1;
            } else {
                return 0;   // TODO: Handle NaN?
            }
            break;
        case cJSON_String:
            if (r->type != cJSON_String) {
                throw runtime_exc_t("Strings can only be compared to other strings.", backtrace);
            }
            return strcmp(l->valuestring, r->valuestring) < 0;
            break;
        case cJSON_Array:
            if (r->type == cJSON_Array) {
                int lsize = cJSON_GetArraySize(l),
                    rsize = cJSON_GetArraySize(r);
                for (int i = 0; i < lsize; ++i) {
                    if (i >= rsize) {
                        return 1;  // e.g. cmp([0, 1], [0])
                    }
                    int cmp = cJSON_cmp(cJSON_GetArrayItem(l, i), cJSON_GetArrayItem(r, i), backtrace);
                    if (cmp) {
                        return cmp;
                    }
                }
                return -1;  // e.g. cmp([0], [0, 1]);
            } else {
                throw runtime_exc_t("Strings can only be compared to other strings.", backtrace);
            }
            break;
        case cJSON_Object:
            throw runtime_exc_t("Can't compare objects.", backtrace);
            break;
        default:
            unreachable();
            break;
    }
}

class shared_scoped_less {
public:
    shared_scoped_less(const backtrace_t &bt) : backtrace(bt) { }
    bool operator()(const boost::shared_ptr<scoped_cJSON_t> &a,
                      const boost::shared_ptr<scoped_cJSON_t> &b) {
        if (a->type() == b->type()) {
            return cJSON_cmp(a->get(), b->get(), backtrace) < 0;
        } else {
            return a->type() > b->type();
        }
    }
private:
    backtrace_t backtrace;
};

<<<<<<< HEAD
Response eval(const Query &q, runtime_environment_t *env, const backtrace_t &backtrace) {
    switch (q.type()) {
        case Query::READ:
            return eval(q.read_query(), env, backtrace);
            break;
        case Query::WRITE:
            return eval(q.write_query(), env, backtrace);
            break;
        default:
            crash("unreachable");
=======
void execute(const Query &q, runtime_environment_t *env, Response *res) {
    if (q.type() == Query::READ) {
        execute(q.read_query(), env, res);
    } else if (q.type() == Query::WRITE) {
        execute(q.write_query(), env, res);
    } else {
        crash("unreachable");
>>>>>>> 7f05e625
    }
}

<<<<<<< HEAD
Response eval(const ReadQuery &r, runtime_environment_t *env, const backtrace_t &backtrace) THROWS_ONLY(runtime_exc_t) {
    Response res;

    term_type_t type = get_term_type(r.term(), &env->type_scope, backtrace);

    switch (type) {
    case TERM_TYPE_JSON: {
        boost::shared_ptr<scoped_cJSON_t> json = eval(r.term(), env, backtrace);
        res.add_response(json->Print());
=======
void execute(const ReadQuery &r, runtime_environment_t *env, Response *res) THROWS_ONLY(runtime_exc_t) {
    term_type_t type = get_term_type(r.term(), &env->type_scope);

    switch (type) {
    case TERM_TYPE_JSON: {
        boost::shared_ptr<scoped_cJSON_t> json = eval(r.term(), env);
        res->add_response(json->PrintUnformatted());
>>>>>>> 7f05e625
        break;
    }
    case TERM_TYPE_STREAM:
    case TERM_TYPE_VIEW: {
        boost::shared_ptr<json_stream_t> stream = eval_stream(r.term(), env, backtrace);
        while (boost::shared_ptr<scoped_cJSON_t> json = stream->next()) {
            res->add_response(json->PrintUnformatted());
        }
        break;
    }
    case TERM_TYPE_ARBITRARY: {
        eval(r.term(), env, backtrace);
        unreachable("This term has type `TERM_TYPE_ARBITRARY`, so evaluating "
            "it should throw `runtime_exc_t`.");
    }
    default:
        unreachable("read query type invalid.");
    }
}

void insert(namespace_repo_t<rdb_protocol_t>::access_t ns_access, boost::shared_ptr<scoped_cJSON_t> data, runtime_environment_t *env, const backtrace_t &backtrace) {
    if (!data->GetObjectItem("id")) {
        throw runtime_exc_t("Must have a field named id.", backtrace);
    }

    try {
        rdb_protocol_t::write_t write(rdb_protocol_t::point_write_t(store_key_t(cJSON_print_std_string(data->GetObjectItem("id"))), data));
        ns_access.get_namespace_if()->write(write, order_token_t::ignore, &env->interruptor);
    } catch (cannot_perform_query_exc_t e) {
        throw runtime_exc_t("cannot perform write: " + std::string(e.what()), backtrace);
    }
}

void point_delete(namespace_repo_t<rdb_protocol_t>::access_t ns_access, cJSON *id, runtime_environment_t *env, const backtrace_t &backtrace) {
    try {
        rdb_protocol_t::write_t write(rdb_protocol_t::point_delete_t(store_key_t(cJSON_print_std_string(id))));
        ns_access.get_namespace_if()->write(write, order_token_t::ignore, &env->interruptor);
    } catch (cannot_perform_query_exc_t e) {
        throw runtime_exc_t("cannot perform write: " + std::string(e.what()), backtrace);
    }
}

void point_delete(namespace_repo_t<rdb_protocol_t>::access_t ns_access, boost::shared_ptr<scoped_cJSON_t> id, runtime_environment_t *env, const backtrace_t &backtrace) {
    point_delete(ns_access, id->get(), env, backtrace);
}

<<<<<<< HEAD
Response eval(const WriteQuery &w, runtime_environment_t *env, const backtrace_t &backtrace) THROWS_ONLY(runtime_exc_t) {
=======
void execute(const WriteQuery &w, runtime_environment_t *env, Response *res) THROWS_ONLY(runtime_exc_t) {
>>>>>>> 7f05e625
    switch (w.type()) {
        case WriteQuery::UPDATE:
            {
                view_t view = eval_view(w.update().view().table(), env, backtrace.with("view"));

                int updated = 0,
                    error = 0;
                while (boost::shared_ptr<scoped_cJSON_t> json = view.stream->next()) {
                    variable_val_scope_t::new_scope_t scope_maker(&env->scope);

                    env->scope.put_in_scope(w.update().mapping().arg(), json);
                    boost::shared_ptr<scoped_cJSON_t> val = eval(w.update().mapping().body(), env, backtrace.with("mapping"));
                    if (!cJSON_Equal(json->GetObjectItem("id"),
                                     val->GetObjectItem("id"))) {
                        error++;
                    } else {
<<<<<<< HEAD
                        insert(view.access, val, env, backtrace);
                        modified++;
=======
                        insert(view.access, val, env);
                        updated++;
>>>>>>> 7f05e625
                    }
                }

                res->add_response(strprintf("{\"updated\": %d, \"errors\": %d}", updated, error));
            }
            break;
        case WriteQuery::DELETE:
            {
                view_t view = eval_view(w.delete_().view().table(), env, backtrace.with("view"));

                int deleted = 0;
                while (boost::shared_ptr<scoped_cJSON_t> json = view.stream->next()) {
                    point_delete(view.access, json->GetObjectItem("id"), env, backtrace);
                    deleted++;
                }

                res->add_response(strprintf("{\"deleted\": %d}", deleted));
            }
            break;
        case WriteQuery::MUTATE:
            {
                view_t view = eval_view(w.update().view().table(), env, backtrace.with("view"));

                int modified = 0, deleted = 0;
                while (boost::shared_ptr<scoped_cJSON_t> json = view.stream->next()) {
                    variable_val_scope_t::new_scope_t scope_maker(&env->scope);
                    env->scope.put_in_scope(w.update().mapping().arg(), json);
                    boost::shared_ptr<scoped_cJSON_t> val = eval(w.update().mapping().body(), env, backtrace.with("mapping"));

                    if (val->type() == cJSON_NULL) {
                        point_delete(view.access, json->GetObjectItem("id"), env, backtrace);
                        ++deleted;
                    } else {
                        insert(view.access, val, env, backtrace);
                        ++modified;
                    }
                }

                res->add_response(strprintf("{\"modified\": %d, \"deleted\": %d}", modified, deleted));
            }
            break;
        case WriteQuery::INSERT:
            {
                namespace_repo_t<rdb_protocol_t>::access_t ns_access = eval(w.insert().table_ref(), env, backtrace);
                for (int i = 0; i < w.insert().terms_size(); ++i) {
                    boost::shared_ptr<scoped_cJSON_t> data = eval(w.insert().terms(i), env,
                        backtrace.with(strprintf("term:%d", i)));

                    insert(ns_access, data, env, backtrace);
                }

                res->add_response(strprintf("{\"inserted\": %d}", w.insert().terms_size()));
            }
            break;
        case WriteQuery::INSERTSTREAM:
            {
                boost::shared_ptr<json_stream_t> stream = eval_stream(w.insert_stream().stream(), env, backtrace.with("stream"));

                namespace_repo_t<rdb_protocol_t>::access_t ns_access = eval(w.insert_stream().table_ref(), env, backtrace);

                int inserted = 0;
                while (boost::shared_ptr<scoped_cJSON_t> json = stream->next()) {
                    inserted++;
                    insert(ns_access, json, env, backtrace);
                }

                res->add_response(strprintf("{\"inserted\": %d}", inserted));
            }
            break;
        case WriteQuery::FOREACH:
            {
                boost::shared_ptr<json_stream_t> stream = eval_stream(w.for_each().stream(), env, backtrace.with("stream"));

                while (boost::shared_ptr<scoped_cJSON_t> json = stream->next()) {
                    variable_val_scope_t::new_scope_t scope_maker(&env->scope);
                    env->scope.put_in_scope(w.for_each().var(), json);

                    for (int i = 0; i < w.for_each().queries_size(); ++i) {
<<<<<<< HEAD
                        eval(w.for_each().queries(i), env, backtrace.with(strprintf("query:%d", i)));
=======
                        execute(w.for_each().queries(i), env, res);
>>>>>>> 7f05e625
                    }
                }
            }
            break;
        case WriteQuery::POINTUPDATE:
            {
                //First we need to grab the value the easiest way to do this is to just construct a term and evaluate it.
                Term get;
                get.set_type(Term::GETBYKEY);
                Term::GetByKey get_by_key;
                *get_by_key.mutable_table_ref() = w.point_update().table_ref();
                get_by_key.set_attrname(w.point_update().attrname());
                *get_by_key.mutable_key() = w.point_update().key();
                *get.mutable_get_by_key() = get_by_key;

                boost::shared_ptr<scoped_cJSON_t> original_val = eval(get, env, backtrace);
                new_val_scope_t scope_maker(&env->scope);
                env->scope.put_in_scope(w.point_update().mapping().arg(), original_val);

                boost::shared_ptr<scoped_cJSON_t> new_val = eval(w.point_update().mapping().body(), env, backtrace.with("mapping"));

                /* Now we insert the new value. */
                namespace_repo_t<rdb_protocol_t>::access_t ns_access = eval(w.point_update().table_ref(), env, backtrace);

                insert(ns_access, new_val, env, backtrace);

                res->add_response(strprintf("{\"updated\": %d, \"errors\": %d}", 1, 0));
            }
            break;
        case WriteQuery::POINTDELETE:
            {
                namespace_repo_t<rdb_protocol_t>::access_t ns_access = eval(w.point_delete().table_ref(), env, backtrace);
                boost::shared_ptr<scoped_cJSON_t> id = eval(w.point_delete().key(), env, backtrace.with("key"));
                point_delete(ns_access, id, env, backtrace);

                res->add_response(strprintf("{\"deleted\": %d}", 1));
            }
            break;
        case WriteQuery::POINTMUTATE:
            throw runtime_exc_t("Unimplemented: POINTMUTATE", backtrace);
            break;
        default:
            unreachable();
    }
}

//This doesn't create a scope for the evals
void eval_let_binds(const Term::Let &let, runtime_environment_t *env, const backtrace_t &backtrace) THROWS_ONLY(runtime_exc_t) {
    // Go through the bindings in a let and add them one by one
    for (int i = 0; i < let.binds_size(); ++i) {
        backtrace_t backtrace_bind = backtrace.with(strprintf("bind:%s", let.binds(i).var().c_str()));
        term_type_t type = get_term_type(let.binds(i).term(), &env->type_scope, backtrace_bind);

        if (type == TERM_TYPE_JSON) {
            env->scope.put_in_scope(let.binds(i).var(),
                    eval(let.binds(i).term(), env, backtrace_bind));
        } else if (type == TERM_TYPE_STREAM || type == TERM_TYPE_VIEW) {
            env->stream_scope.put_in_scope(let.binds(i).var(),
<<<<<<< HEAD
                    eval_stream(let.binds(i).term(), env, backtrace_bind));
=======
                    boost::shared_ptr<stream_multiplexer_t>(new stream_multiplexer_t(eval_stream(let.binds(i).term(), env))));
>>>>>>> 7f05e625
        } else if (type == TERM_TYPE_ARBITRARY) {
            eval(let.binds(i).term(), env, backtrace_bind);
            unreachable("This term has type `TERM_TYPE_ARBITRARY`, so "
                "evaluating it must throw  `runtime_exc_t`.");
        }

        env->type_scope.put_in_scope(let.binds(i).var(),
                                     type);
    }
}

boost::shared_ptr<scoped_cJSON_t> eval(const Term &t, runtime_environment_t *env, const backtrace_t &backtrace) THROWS_ONLY(runtime_exc_t) {
    switch (t.type()) {
        case Term::VAR:
            return env->scope.get(t.var());
            break;
        case Term::LET:
            {
                // Push the scope
                variable_val_scope_t::new_scope_t new_scope(&env->scope);
                variable_stream_scope_t::new_scope_t new_stream_scope(&env->stream_scope);
                variable_type_scope_t::new_scope_t new_type_scope(&env->type_scope);

                eval_let_binds(t.let(), env, backtrace);

                return eval(t.let().expr(), env, backtrace.with("expr"));
            }
            break;
        case Term::CALL:
            return eval(t.call(), env, backtrace);
            break;
        case Term::IF:
            {
                boost::shared_ptr<scoped_cJSON_t> test = eval(t.if_().test(), env, backtrace.with("test"));
                if (test->type() != cJSON_True && test->type() != cJSON_False) {
                    throw runtime_exc_t("The IF test must evaluate to a boolean.", backtrace);
                }

                boost::shared_ptr<scoped_cJSON_t> res;
                if (test->type() == cJSON_True) {
                    res = eval(t.if_().true_branch(), env, backtrace.with("true"));
                } else {
                    res = eval(t.if_().false_branch(), env, backtrace.with("false"));
                }
                return res;
            }
            break;
        case Term::ERROR:
            throw runtime_exc_t(t.error(), backtrace);
            break;
        case Term::NUMBER:
            {
                return boost::shared_ptr<scoped_cJSON_t>(new scoped_cJSON_t(cJSON_CreateNumber(t.number())));
            }
            break;
        case Term::STRING:
            {
                return boost::shared_ptr<scoped_cJSON_t>(new scoped_cJSON_t(cJSON_CreateString(t.valuestring().c_str())));
            }
            break;
        case Term::JSON:
            return boost::shared_ptr<scoped_cJSON_t>(new scoped_cJSON_t(cJSON_Parse(t.jsonstring().c_str())));
            break;
        case Term::BOOL:
            {
                return boost::shared_ptr<scoped_cJSON_t>(new scoped_cJSON_t(cJSON_CreateBool(t.valuebool())));
            }
            break;
        case Term::JSON_NULL:
            {
                return boost::shared_ptr<scoped_cJSON_t>(new scoped_cJSON_t(cJSON_CreateNull()));
            }
            break;
        case Term::ARRAY:
            {
                boost::shared_ptr<scoped_cJSON_t> res(new scoped_cJSON_t(cJSON_CreateArray()));
                for (int i = 0; i < t.array_size(); ++i) {
                    res->AddItemToArray(eval(t.array(i), env, backtrace.with(strprintf("elem:%d", i)))->release());
                }
                return res;
            }
            break;
        case Term::OBJECT:
            {
                boost::shared_ptr<scoped_cJSON_t> res(new scoped_cJSON_t(cJSON_CreateObject()));
                for (int i = 0; i < t.object_size(); ++i) {
                    std::string item_name(t.object(i).var());
                    res->AddItemToObject(item_name.c_str(), eval(t.object(i).term(), env, backtrace.with(strprintf("key:%s", item_name.c_str())))->release());
                }
                return res;
            }
            break;
        case Term::GETBYKEY:
            {
                boost::optional<std::pair<namespace_id_t, deletable_t<namespace_semilattice_metadata_t<rdb_protocol_t> > > > namespace_info =
                    env->semilattice_metadata->get().rdb_namespaces.get_namespace_by_name(t.get_by_key().table_ref().table_name());

                if (!namespace_info) {
                    throw runtime_exc_t(strprintf("Namespace %s either not found, ambigious or namespace metadata in conflict.", t.get_by_key().table_ref().table_name().c_str()),
                        backtrace);
                }

                if (t.get_by_key().attrname() != "id") {
                    throw runtime_exc_t(strprintf("Attribute: %s is not the primary key and thus cannot be selected upon.", t.get_by_key().attrname().c_str()),
                        backtrace);
                }

                namespace_repo_t<rdb_protocol_t>::access_t ns_access = eval(t.get_by_key().table_ref(), env, backtrace);

                boost::shared_ptr<scoped_cJSON_t> key = eval(t.get_by_key().key(), env, backtrace.with("key"));

                try {
                    rdb_protocol_t::read_t read(rdb_protocol_t::point_read_t(store_key_t(key->Print())));
                    rdb_protocol_t::read_response_t res = ns_access.get_namespace_if()->read(read, order_token_t::ignore, &env->interruptor);

                    rdb_protocol_t::point_read_response_t *p_res = boost::get<rdb_protocol_t::point_read_response_t>(&res.response);
                    return p_res->data;
                } catch (cannot_perform_query_exc_t e) {
                    throw runtime_exc_t("cannot perform read: " + std::string(e.what()), backtrace);
                }
                break;
            }
        case Term::TABLE:
            crash("Term::TABLE must be evaluated with eval_stream or eval_view");
        default:
            unreachable();
    }
    unreachable();
}

boost::shared_ptr<json_stream_t> eval_stream(const Term &t, runtime_environment_t *env, const backtrace_t &backtrace) THROWS_ONLY(runtime_exc_t) {
    switch (t.type()) {
        case Term::VAR:
            return boost::shared_ptr<json_stream_t>(new stream_multiplexer_t::stream_t(env->stream_scope.get(t.var())));
            break;
        case Term::LET:
            {
                // Push the scope
                variable_val_scope_t::new_scope_t new_scope(&env->scope);
                variable_stream_scope_t::new_scope_t new_stream_scope(&env->stream_scope);
                variable_type_scope_t::new_scope_t new_type_scope(&env->type_scope);

                eval_let_binds(t.let(), env, backtrace);

                return eval_stream(t.let().expr(), env, backtrace.with("expr"));
            }
            break;
        case Term::CALL:
            return eval_stream(t.call(), env, backtrace);
            break;
        case Term::IF:
            {
                boost::shared_ptr<scoped_cJSON_t> test = eval(t.if_().test(), env, backtrace.with("test"));
                if (test->type() != cJSON_True && test->type() != cJSON_False) {
                    throw runtime_exc_t("The IF test must evaluate to a boolean.", backtrace);
                }

                if (test->type() == cJSON_True) {
                    return eval_stream(t.if_().true_branch(), env, backtrace.with("true"));
                } else {
                    return eval_stream(t.if_().false_branch(), env, backtrace.with("false"));
                }
            }
            break;
        case Term::TABLE:
            {
                return eval_view(t.table(), env, backtrace).stream;
            }
            break;
        case Term::ERROR:
        case Term::NUMBER:
        case Term::STRING:
        case Term::JSON:
        case Term::BOOL:
        case Term::JSON_NULL:
        case Term::ARRAY:
        case Term::OBJECT:
        case Term::GETBYKEY:
            unreachable("eval_stream called on a function that does not return a stream (use eval instead).");
            break;
        default:
            unreachable();
            break;
    }
    unreachable();
}

boost::shared_ptr<scoped_cJSON_t> eval(const Term::Call &c, runtime_environment_t *env, const backtrace_t &backtrace) THROWS_ONLY(runtime_exc_t) {
    switch (c.builtin().type()) {
        //JSON -> JSON
        case Builtin::NOT:
            {
                boost::shared_ptr<scoped_cJSON_t> data = eval(c.args(0), env, backtrace.with("arg:0"));

                if (data->get()->type == cJSON_False) {
                    data->get()->type = cJSON_True;
                } else if (data->get()->type == cJSON_True) {
                    data->get()->type = cJSON_False;
                } else {
                    throw runtime_exc_t("Not can only be called on a boolean", backtrace);
                }
                return data;
            }
            break;
        case Builtin::GETATTR:
            {
                boost::shared_ptr<scoped_cJSON_t> data = eval(c.args(0), env, backtrace.with("arg:0"));

                if (!data->type() == cJSON_Object) {
                    throw runtime_exc_t("Data must be an object", backtrace);
                }

                cJSON *value = data->GetObjectItem(c.builtin().attr().c_str());

                if (!value) {
                    throw runtime_exc_t("Object is missing attribute \"" + c.builtin().attr() + "\"", backtrace);
                }

                return shared_scoped_json(cJSON_DeepCopy(value));
            }
            break;
        case Builtin::HASATTR:
            {
                boost::shared_ptr<scoped_cJSON_t> data = eval(c.args(0), env, backtrace.with("arg:0"));

                if (!data->type() == cJSON_Object) {
                    throw runtime_exc_t("Data must be an object", backtrace);
                }

                cJSON *attr = data->GetObjectItem(c.builtin().attr().c_str());

                if (attr) {
                    return shared_scoped_json(cJSON_CreateTrue());
                } else {
                    return shared_scoped_json(cJSON_CreateFalse());
                }
            }
            break;
        case Builtin::PICKATTRS:
            {
                boost::shared_ptr<scoped_cJSON_t> data = eval(c.args(0), env, backtrace.with("arg:0"));

                if (!data->type() == cJSON_Object) {
                    throw runtime_exc_t("Data must be an object", backtrace);
                }

                boost::shared_ptr<scoped_cJSON_t> res = shared_scoped_json(cJSON_CreateObject());

                for (int i = 0; i < c.builtin().attrs_size(); ++i) {
                    cJSON *item = cJSON_DeepCopy(data->GetObjectItem(c.builtin().attrs(i).c_str()));
                    if (!item) {
                        throw runtime_exc_t("Attempting to pick missing attribute.", backtrace);
                    } else {
                        res->AddItemToObject(item->string, item);
                    }
                }
                return res;
            }
            break;
        case Builtin::MAPMERGE:
            {
                boost::shared_ptr<scoped_cJSON_t> left  = eval(c.args(0), env, backtrace.with("arg:0")),
                                                  right = eval(c.args(1), env, backtrace.with("arg:1"));
                if (left->type() != cJSON_Object) {
                    throw runtime_exc_t("Data must be an object", backtrace);
                }

                if (right->type() != cJSON_Object) {
                    throw runtime_exc_t("Data must be an object", backtrace);
                }

                boost::shared_ptr<scoped_cJSON_t> res(new scoped_cJSON_t(left->DeepCopy()));

                // Extend with the right side (and overwrite if necessary)
                for(int i = 0; i < right->GetArraySize(); i++) {
                    cJSON *item = right->GetArrayItem(i);
                    res->DeleteItemFromObject(item->string);
                    res->AddItemToObject(item->string, cJSON_DeepCopy(item));
                }

                return res;
            }
            break;
        case Builtin::ARRAYAPPEND:
            {
                // Check first arg type
                boost::shared_ptr<scoped_cJSON_t> array  = eval(c.args(0), env, backtrace.with("arg:0"));
                if (array->type() != cJSON_Array) {
                    throw runtime_exc_t("The first argument must be an array.", backtrace);
                }
                boost::shared_ptr<scoped_cJSON_t> res(new scoped_cJSON_t(array->DeepCopy()));
                res->AddItemToArray(eval(c.args(1), env, backtrace.with("arg:1"))->release());
                return res;
            }
            break;
        case Builtin::ARRAYCONCAT:
            {
                // Check first arg type
                boost::shared_ptr<scoped_cJSON_t> array1  = eval(c.args(0), env, backtrace.with("arg:0"));
                if (array1->type() != cJSON_Array) {
                    throw runtime_exc_t("The first argument must be an array.", backtrace);
                }
                // Check second arg type
                boost::shared_ptr<scoped_cJSON_t> array2  = eval(c.args(1), env, backtrace.with("arg:1"));
                if (array2->type() != cJSON_Array) {
                    throw runtime_exc_t("The second argument must be an array.", backtrace);
                }
                // Create new array and deep copy all the elements
                boost::shared_ptr<scoped_cJSON_t> res(new scoped_cJSON_t(cJSON_CreateArray()));
                for(int i = 0; i < array1->GetArraySize(); i++) {
                    res->AddItemToArray(cJSON_DeepCopy(array1->GetArrayItem(i)));
                }
                for(int j = 0; j < array2->GetArraySize(); j++) {
                    res->AddItemToArray(cJSON_DeepCopy(array2->GetArrayItem(j)));
                }

                return res;
            }
            break;
        case Builtin::ARRAYSLICE:
            {
                // Check first arg type
                boost::shared_ptr<scoped_cJSON_t> array = eval(c.args(0), env, backtrace.with("arg:0"));
                if (array->type() != cJSON_Array) {
                    throw runtime_exc_t("The first argument must be an array.", backtrace);
                }

                // Check second arg type
                boost::shared_ptr<scoped_cJSON_t> start_json  = eval(c.args(1), env, backtrace.with("arg:1"));
                if (start_json->type() != cJSON_Number) {
                    throw runtime_exc_t("The second argument must be an integer.", backtrace);
                }

                float float_start = start_json->get()->valuedouble;
                int start = (int)float_start;
                if (float_start != start) {
                    throw runtime_exc_t("The second argument must be an integer.", backtrace);
                }

                // Check third arg type
                boost::shared_ptr<scoped_cJSON_t> end_json  = eval(c.args(2), env, backtrace.with("arg:2"));
                if (end_json->type() != cJSON_Number) {
                    throw runtime_exc_t("The third argument must be an integer.", backtrace);
                }
                float float_end = end_json->get()->valuedouble;
                int stop = (int)float_end;
                if (float_end != stop) {
                    throw runtime_exc_t("The third argument must be an integer.", backtrace);
                }

                int length = array->GetArraySize();

                if (start < 0) {
                    start = std::max(start + length, 0);
                }
                if (start > length) {
                    start = length;
                }

                if (stop < 0) {
                    stop = std::max(stop + length, 0);
                }
                if (stop > length) {
                    stop = length;
                }

                // Create a new array and slice the elements into it
                if (start > stop) {
                    throw runtime_exc_t("The second argument cannot be greater than the third argument.", backtrace);
                }
                boost::shared_ptr<scoped_cJSON_t> res(new scoped_cJSON_t(cJSON_CreateArray()));
                for(int i = start; i < stop; i++) {
                    res->AddItemToArray(cJSON_DeepCopy(array->GetArrayItem(i)));
                }

                return res;
            }
            break;
        case Builtin::ARRAYNTH:
            {
                // Check first arg type
                boost::shared_ptr<scoped_cJSON_t> array  = eval(c.args(0), env, backtrace.with("arg:0"));
                if (array->type() != cJSON_Array) {
                    throw runtime_exc_t("The first argument must be an array.", backtrace);
                }

                // Check second arg type
                boost::shared_ptr<scoped_cJSON_t> index_json  = eval(c.args(1), env, backtrace.with("arg:1"));
                if (index_json->type() != cJSON_Number) {
                    throw runtime_exc_t("The second argument must be an integer.", backtrace);
                }
                float float_index = index_json->get()->valuedouble;
                int index = (int)float_index;
                if (float_index != index) {
                    throw runtime_exc_t("The second argument must be an integer.", backtrace);
                }

                int length = array->GetArraySize();

                if (index < 0) {
                    index += length;
                }
                if (index < 0 || index >= length) {
                    throw runtime_exc_t("Array index out of bounds.", backtrace);
                }

                return boost::shared_ptr<scoped_cJSON_t>(new scoped_cJSON_t(cJSON_DeepCopy(array->GetArrayItem(index))));
            }
            break;
        case Builtin::ARRAYLENGTH:
            {
                // Check first arg type
                boost::shared_ptr<scoped_cJSON_t> array  = eval(c.args(0), env, backtrace.with("arg:0"));
                if (array->type() != cJSON_Array) {
                    throw runtime_exc_t("The first argument must be an array.", backtrace);
                }
                return boost::shared_ptr<scoped_cJSON_t>(new scoped_cJSON_t(cJSON_CreateNumber(array->GetArraySize())));
            }
            break;
        case Builtin::ADD:
            {
                double result = 0.0;

                for (int i = 0; i < c.args_size(); ++i) {
                    boost::shared_ptr<scoped_cJSON_t> arg = eval(c.args(i), env, backtrace.with(strprintf("arg:%d", i)));
                    if (arg->type() != cJSON_Number) {
                        throw runtime_exc_t("All operands to ADD must be numbers.", backtrace);
                    }
                    result += arg->get()->valuedouble;
                }

                boost::shared_ptr<scoped_cJSON_t> res(new scoped_cJSON_t(cJSON_CreateNumber(result)));
                return res;
            }
            break;
        case Builtin::SUBTRACT:
            {
                double result = 0.0;

                if (c.args_size() > 0) {
                    boost::shared_ptr<scoped_cJSON_t> arg = eval(c.args(0), env, backtrace.with("arg:0"));
                    if (arg->type() != cJSON_Number) {
                        throw runtime_exc_t("All operands to SUBTRACT must be numbers.", backtrace);
                    }
                    if (c.args_size() == 1) {
                        result = -arg->get()->valuedouble;  // (- x) is negate
                    } else {
                        result = arg->get()->valuedouble;
                    }

                    for (int i = 1; i < c.args_size(); ++i) {
                        boost::shared_ptr<scoped_cJSON_t> arg = eval(c.args(i), env, backtrace.with(strprintf("arg:%d", i)));
                        if (arg->type() != cJSON_Number) {
                            throw runtime_exc_t("All operands to SUBTRACT must be numbers.", backtrace);
                        }
                        result -= arg->get()->valuedouble;
                    }
                }

                boost::shared_ptr<scoped_cJSON_t> res(new scoped_cJSON_t(cJSON_CreateNumber(result)));
                return res;
            }
            break;
        case Builtin::MULTIPLY:
            {
                double result = 1.0;

                for (int i = 0; i < c.args_size(); ++i) {
                    boost::shared_ptr<scoped_cJSON_t> arg = eval(c.args(i), env, backtrace.with(strprintf("arg:%d", i)));
                    if (arg->type() != cJSON_Number) {
                        throw runtime_exc_t("All operands of MULTIPLY must be numbers.", backtrace);
                    }
                    result *= arg->get()->valuedouble;
                }

                boost::shared_ptr<scoped_cJSON_t> res(new scoped_cJSON_t(cJSON_CreateNumber(result)));
                return res;
            }
            break;
        case Builtin::DIVIDE:
            {
                double result = 0.0;

                if (c.args_size() > 0) {
                    boost::shared_ptr<scoped_cJSON_t> arg = eval(c.args(0), env, backtrace.with("arg:0"));
                    if (arg->type() != cJSON_Number) {
                        throw runtime_exc_t("All operands to DIVIDE must be numbers.", backtrace);
                    }
                    if (c.args_size() == 1) {
                        result = 1.0 / arg->get()->valuedouble;  // (/ x) is reciprocal
                    } else {
                        result = arg->get()->valuedouble;
                    }

                    for (int i = 1; i < c.args_size(); ++i) {
                        boost::shared_ptr<scoped_cJSON_t> arg = eval(c.args(i), env, backtrace.with(strprintf("arg:%d", i)));
                        if (arg->type() != cJSON_Number) {
                            throw runtime_exc_t("All operands to DIVIDE must be numbers.", backtrace);
                        }
                        result /= arg->get()->valuedouble;
                    }
                }

                boost::shared_ptr<scoped_cJSON_t> res(new scoped_cJSON_t(cJSON_CreateNumber(result)));
                return res;
            }
            break;
        case Builtin::MODULO:
            {
                boost::shared_ptr<scoped_cJSON_t> lhs = eval(c.args(0), env, backtrace.with("arg:0")),
                    rhs = eval(c.args(1), env, backtrace.with("arg:1"));
                if (lhs->type() != cJSON_Number || rhs->type() != cJSON_Number) {
                    throw runtime_exc_t("Both operands to MOD must be numbers.", backtrace);
                }

                boost::shared_ptr<scoped_cJSON_t> res(new scoped_cJSON_t(cJSON_CreateNumber(fmod(lhs->get()->valuedouble, rhs->get()->valuedouble))));
                return res;
            }
            break;
        case Builtin::COMPARE:
            {
                bool result = true;

                boost::shared_ptr<scoped_cJSON_t> lhs = eval(c.args(0), env, backtrace.with("arg:0"));

                int type = lhs->type();

                if (type != cJSON_Number &&
                    type != cJSON_String &&
                    type != cJSON_True &&
                    type != cJSON_False)
                {
                    throw runtime_exc_t("Comparison is undefined for this type.", backtrace);
                }

                for (int i = 1; i < c.args_size(); ++i) {
                    boost::shared_ptr<scoped_cJSON_t> rhs = eval(c.args(i), env, backtrace.with(strprintf("arg:%d", i)));

                    if (type == cJSON_Number) {
                        if (rhs->type() != type) {
                            throw runtime_exc_t("Cannot compare these types.", backtrace);
                        }

                        double left = lhs->get()->valuedouble;
                        double right = rhs->get()->valuedouble;

                        switch (c.builtin().comparison()) {
                        case Builtin_Comparison_EQ:
                            result = (left == right);
                            break;
                        case Builtin_Comparison_NE:
                            result = (left != right);
                            break;
                        case Builtin_Comparison_LT:
                            result = (left < right);
                            break;
                        case Builtin_Comparison_LE:
                            result = (left <= right);
                            break;
                        case Builtin_Comparison_GT:
                            result = (left > right);
                            break;
                        case Builtin_Comparison_GE:
                            result = (left >= right);
                            break;
                        default:
                            crash("Unknown comparison operator.");
                            break;
                        }
                    } else if (type == cJSON_String) {
                        if (rhs->type() != type) {
                            throw runtime_exc_t("Cannot compare these types.", backtrace);
                        }

                        char *left = lhs->get()->valuestring;
                        char *right = rhs->get()->valuestring;

                        int res = strcmp(left, right);
                        switch (c.builtin().comparison()) {
                        case Builtin_Comparison_EQ:
                            result = (res == 0);
                            break;
                        case Builtin_Comparison_NE:
                            result = (res != 0);
                            break;
                        case Builtin_Comparison_LT:
                            result = (res < 0);
                            break;
                        case Builtin_Comparison_LE:
                            result = (res <= 0);
                            break;
                        case Builtin_Comparison_GT:
                            result = (res > 0);
                            break;
                        case Builtin_Comparison_GE:
                            result = (res >= 0);
                            break;
                        default:
                            crash("Unknown comparison operator.");
                            break;
                        }
                    } else { // cJSON_True / cJSON_False
                        if (rhs->type() != cJSON_True && rhs->type() != cJSON_False) {
                            throw runtime_exc_t("Cannot compare these types.", backtrace);
                        }

                        int lefttype = lhs->type();
                        int righttype = rhs->type();

                        bool eq = (lefttype == righttype);
                        bool lt = (lefttype == cJSON_False && righttype == cJSON_True);
                        bool gt = (lefttype == cJSON_True && righttype == cJSON_False);

                        switch (c.builtin().comparison()) {
                        case Builtin_Comparison_EQ:
                            result = eq;
                            break;
                        case Builtin_Comparison_NE:
                            result = !eq;
                            break;
                        case Builtin_Comparison_LT:
                            result = lt;
                            break;
                        case Builtin_Comparison_LE:
                            // False is always <= any bool
                            result = eq && lt;
                            break;
                        case Builtin_Comparison_GT:
                            result = gt;
                            break;
                        case Builtin_Comparison_GE:
                            result = eq && gt;
                            break;
                        default:
                            crash("Unknown comparison operator.");
                            break;
                        }
                    }

                    if (!result) {
                        break;
                    }

                    lhs = rhs;
                }

                boost::shared_ptr<scoped_cJSON_t> res(new scoped_cJSON_t(cJSON_CreateBool(result)));
                return res;
            }
            break;
        case Builtin::FILTER:
        case Builtin::MAP:
        case Builtin::CONCATMAP:
        case Builtin::ORDERBY:
        case Builtin::DISTINCT:
        case Builtin::LIMIT:
        case Builtin::ARRAYTOSTREAM:
        case Builtin::JAVASCRIPTRETURNINGSTREAM:
        case Builtin::GROUPEDMAPREDUCE:
        case Builtin::UNION:
        case Builtin::RANGE:
            unreachable("eval called on a function that returns a stream (use eval_stream instead).");
            break;
        case Builtin::LENGTH:
            {
                boost::shared_ptr<json_stream_t> stream = eval_stream(c.args(0), env, backtrace.with("arg:0"));
                int length = 0;
                while (boost::shared_ptr<scoped_cJSON_t> json = stream->next()) {
                    ++length;
                }

                return boost::shared_ptr<scoped_cJSON_t>(new scoped_cJSON_t(cJSON_CreateNumber(length)));
            }
            break;
        case Builtin::NTH:
            {
                boost::shared_ptr<json_stream_t> stream = eval_stream(c.args(0), env, backtrace.with("arg:0"));

                // Check second arg type
                boost::shared_ptr<scoped_cJSON_t> index_json  = eval(c.args(1), env, backtrace.with("arg:1"));
                if (index_json->type() != cJSON_Number) {
                    throw runtime_exc_t("The second argument must be an integer.", backtrace);
                }
                float index_float = index_json->get()->valuedouble;
                int index = (int)index_float;
                if (index_float != index || index < 0) {
                    throw runtime_exc_t("The second argument must be a nonnegative integer.", backtrace);
                }

                boost::shared_ptr<scoped_cJSON_t> json;
                for (int i = 0; i <= index; ++i) {
                    json = stream->next();
                    if (!json) {
                        throw runtime_exc_t("Index out of bounds.", backtrace);
                    }
                }

                return boost::shared_ptr<scoped_cJSON_t>(new scoped_cJSON_t(json->DeepCopy()));
            }
            break;
        case Builtin::STREAMTOARRAY:
            {
                boost::shared_ptr<json_stream_t> stream = eval_stream(c.args(0), env, backtrace.with("arg:0"));

                boost::shared_ptr<scoped_cJSON_t> res(new scoped_cJSON_t(cJSON_CreateArray()));

                while (boost::shared_ptr<scoped_cJSON_t> json = stream->next()) {
                    res->AddItemToArray(json->DeepCopy());
                }

                return res;
            }
            break;
        case Builtin::REDUCE:
            {
                boost::shared_ptr<json_stream_t> stream = eval_stream(c.args(0), env, backtrace.with("arg:0"));

                throw runtime_exc_t("Not implemented reduce", backtrace);
                // Start off accumulator with the base
                //boost::shared_ptr<scoped_cJSON_t> acc = eval(c.builtin().reduce().base(), env);

                //for (json_stream_t::iterator it  = stream.begin();
                //                             it != stream.end();
                //                             ++it)
                //{
                //    variable_val_scope_t::new_scope_t scope_maker(&env->scope);
                //    env->scope.put_in_scope(c.builtin().reduce().var1(), acc);
                //    env->scope.put_in_scope(c.builtin().reduce().var2(), *it);

                //    acc = eval(c.builtin().reduce().body(), env);
                //}
                //return acc;
            }
            break;
        case Builtin::JAVASCRIPT:
            throw runtime_exc_t("Unimplemented: Builtin::JAVASCRIPT", backtrace);
            break;
        case Builtin::ALL:
            {
                bool result = true;

                for (int i = 0; i < c.args_size(); ++i) {
                    boost::shared_ptr<scoped_cJSON_t> arg = eval(c.args(i), env, backtrace.with(strprintf("arg:%d", i)));
                    if (arg->type() != cJSON_False && arg->type() != cJSON_True) {
                        throw runtime_exc_t("All operands to ALL must be booleans.", backtrace);
                    }
                    if (arg->type() != cJSON_True) {
                        result = false;
                    }
                }

                boost::shared_ptr<scoped_cJSON_t> res(new scoped_cJSON_t(cJSON_CreateBool(result)));
                return res;
            }
            break;
        case Builtin::ANY:
            {
                bool result = false;

                for (int i = 0; i < c.args_size(); ++i) {
                    boost::shared_ptr<scoped_cJSON_t> arg = eval(c.args(i), env, backtrace.with(strprintf("arg:%d", i)));
                    if (arg->type() != cJSON_False && arg->type() != cJSON_True) {
                        throw runtime_exc_t("All operands to ANY must be booleans.", backtrace);
                    }
                    if (arg->type() == cJSON_True) {
                        result = true;
                    }
                }

                boost::shared_ptr<scoped_cJSON_t> res(new scoped_cJSON_t(cJSON_CreateBool(result)));
                return res;
            }
            break;
        default:
            crash("unreachable");
            break;
    }
    crash("unreachable");
}

class predicate_t {
public:
    predicate_t(const Predicate &_pred, runtime_environment_t *_env, const backtrace_t &_backtrace)
        : pred(_pred), env(_env), backtrace(_backtrace)
    { }
    bool operator()(boost::shared_ptr<scoped_cJSON_t> json) {
        variable_val_scope_t::new_scope_t scope_maker(&env->scope);
        env->scope.put_in_scope(pred.arg(), json);
        boost::shared_ptr<scoped_cJSON_t> a_bool = eval(pred.body(), env, backtrace.with("predicate"));

        if (a_bool->type() == cJSON_True) {
            return true;
        } else if (a_bool->type() == cJSON_False) {
            return false;
        } else {
            throw runtime_exc_t("Predicate failed to evaluate to a bool", backtrace);
        }
    }
private:
    Predicate pred;
    runtime_environment_t *env;
    backtrace_t backtrace;
};

class ordering_t {
public:
    ordering_t(const google::protobuf::RepeatedPtrField<Builtin::OrderBy> &_order, const backtrace_t &bt)
        : order(_order), backtrace(bt)
    { }

    //returns true if x < y according to the ordering
    bool operator()(const boost::shared_ptr<scoped_cJSON_t> &x, const boost::shared_ptr<scoped_cJSON_t> &y) {
        for (int i = 0; i < order.size(); ++i) {
            const Builtin::OrderBy& cur = order.Get(i);

            cJSON *a = cJSON_GetObjectItem(x->get(), cur.attr().c_str());
            cJSON *b = cJSON_GetObjectItem(y->get(), cur.attr().c_str());

            if (a == NULL || b == NULL) {
                throw runtime_exc_t("OrderBy encountered a row missing attr " + cur.attr(), backtrace);
            }

            int cmp = cJSON_cmp(a, b, backtrace);
            if (cmp) {
                return (cmp > 0) ^ cur.ascending();
            }
        }

        return false;
    }

private:
    const google::protobuf::RepeatedPtrField<Builtin::OrderBy> &order;
    backtrace_t backtrace;
};

boost::shared_ptr<scoped_cJSON_t> map(std::string arg, const Term &term, runtime_environment_t *env, boost::shared_ptr<scoped_cJSON_t> val, const backtrace_t &backtrace) {
    variable_val_scope_t::new_scope_t scope_maker(&env->scope);
    env->scope.put_in_scope(arg, val);
    return eval(term, env, backtrace);
}

boost::shared_ptr<json_stream_t> concatmap(std::string arg, const Term &term, runtime_environment_t *env, boost::shared_ptr<scoped_cJSON_t> val, const backtrace_t &backtrace) {
    variable_val_scope_t::new_scope_t scope_maker(&env->scope);
    env->scope.put_in_scope(arg, val);
    return eval_stream(term, env, backtrace);
}

boost::shared_ptr<json_stream_t> eval_stream(const Term::Call &c, runtime_environment_t *env, const backtrace_t &backtrace) THROWS_ONLY(runtime_exc_t) {
    switch (c.builtin().type()) {
        //JSON -> JSON
        case Builtin::NOT:
        case Builtin::GETATTR:
        case Builtin::HASATTR:
        case Builtin::PICKATTRS:
        case Builtin::MAPMERGE:
        case Builtin::ARRAYAPPEND:
        case Builtin::ARRAYCONCAT:
        case Builtin::ARRAYSLICE:
        case Builtin::ARRAYNTH:
        case Builtin::ARRAYLENGTH:
        case Builtin::ADD:
        case Builtin::SUBTRACT:
        case Builtin::MULTIPLY:
        case Builtin::DIVIDE:
        case Builtin::MODULO:
        case Builtin::COMPARE:
        case Builtin::LENGTH:
        case Builtin::NTH:
        case Builtin::STREAMTOARRAY:
        case Builtin::REDUCE:
        case Builtin::JAVASCRIPT:
        case Builtin::ALL:
        case Builtin::ANY:
            unreachable("eval_stream called on a function that does not return a stream (use eval instead).");
            break;
        case Builtin::GROUPEDMAPREDUCE:
            {
                shared_scoped_less comparator(backtrace);
                std::map<boost::shared_ptr<scoped_cJSON_t>, boost::shared_ptr<scoped_cJSON_t>, shared_scoped_less> groups(comparator);
                boost::shared_ptr<json_stream_t> stream = eval_stream(c.args(0), env, backtrace.with("arg:0"));

                while (boost::shared_ptr<scoped_cJSON_t> json = stream->next()) {
                    boost::shared_ptr<scoped_cJSON_t> group_mapped_row, value_mapped_row, reduced_row;

                    // Figure out which group we belong to
                    {
                        variable_val_scope_t::new_scope_t scope_maker(&env->scope);
                        env->scope.put_in_scope(c.builtin().grouped_map_reduce().group_mapping().arg(), json);
                        group_mapped_row = eval(c.builtin().grouped_map_reduce().group_mapping().body(), env, backtrace.with("group_mapping"));
                    }

                    // Map the value for comfy reduction goodness
                    {
                        variable_val_scope_t::new_scope_t scope_maker(&env->scope);
                        env->scope.put_in_scope(c.builtin().grouped_map_reduce().value_mapping().arg(), json);
                        value_mapped_row = eval(c.builtin().grouped_map_reduce().value_mapping().body(), env, backtrace.with("value_mapping"));
                    }

                    // Do the reduction
                    {
                        variable_val_scope_t::new_scope_t scope_maker(&env->scope);
                        std::map<boost::shared_ptr<scoped_cJSON_t>, boost::shared_ptr<scoped_cJSON_t>, shared_scoped_less>::iterator
                            elem = groups.find(group_mapped_row);
                        if(elem != groups.end()) {
                            env->scope.put_in_scope(c.builtin().grouped_map_reduce().reduction().var1(),
                                                    (*elem).second);
                        } else {
                            env->scope.put_in_scope(c.builtin().grouped_map_reduce().reduction().var1(),
                                                    eval(c.builtin().grouped_map_reduce().reduction().base(), env, backtrace.with("reduction").with("base")));
                        }
                        env->scope.put_in_scope(c.builtin().grouped_map_reduce().reduction().var2(), value_mapped_row);

                        reduced_row = eval(c.builtin().grouped_map_reduce().reduction().body(), env, backtrace.with("reduction").with("body"));
                    }

                    // Phew, update the relevant group
                    groups[group_mapped_row] = reduced_row;

                }

                // Phew, convert the whole shebang to a stream
                // TODO this is an extra copy we just need a gracefull way to
                // deal with this
                std::list<boost::shared_ptr<scoped_cJSON_t> > res;

                std::map<boost::shared_ptr<scoped_cJSON_t>, boost::shared_ptr<scoped_cJSON_t>, shared_scoped_less>::iterator it;
                for(it = groups.begin(); it != groups.end(); ++it) {
                    res.push_back((*it).second);
                }

                return boost::shared_ptr<in_memory_stream_t>(new in_memory_stream_t(res.begin(), res.end()));
            }
            break;
        case Builtin::FILTER:
            {
                boost::shared_ptr<json_stream_t> stream = eval_stream(c.args(0), env, backtrace.with("arg:0"));
                predicate_t p(c.builtin().filter().predicate(), env, backtrace);
                return boost::shared_ptr<json_stream_t>(new filter_stream_t<predicate_t>(stream, p));
            }
            break;
        case Builtin::MAP:
            {
                boost::shared_ptr<json_stream_t> stream = eval_stream(c.args(0), env, backtrace.with("arg:0"));

                return boost::shared_ptr<json_stream_t>(new mapping_stream_t<boost::function<boost::shared_ptr<scoped_cJSON_t>(boost::shared_ptr<scoped_cJSON_t>)> >(
                                                                stream, boost::bind(&map, c.builtin().map().mapping().arg(), c.builtin().map().mapping().body(), env, _1, backtrace.with("mapping"))));
            }
            break;
        case Builtin::CONCATMAP:
            {
                boost::shared_ptr<json_stream_t> stream = eval_stream(c.args(0), env, backtrace.with("arg:0"));

                return boost::shared_ptr<json_stream_t>(new concat_mapping_stream_t<boost::function<boost::shared_ptr<json_stream_t>(boost::shared_ptr<scoped_cJSON_t>)> >(
                                                                stream, boost::bind(&concatmap, c.builtin().map().mapping().arg(), c.builtin().map().mapping().body(), env, _1, backtrace.with("mapping"))));
            }
            break;
        case Builtin::ORDERBY:
            {
                ordering_t o(c.builtin().order_by(), backtrace);
                boost::shared_ptr<json_stream_t> stream = eval_stream(c.args(0), env, backtrace.with("arg:0"));

                boost::shared_ptr<in_memory_stream_t> sorted_stream(new in_memory_stream_t(stream));
                sorted_stream->sort(o);
                return sorted_stream;
            }
            break;
        case Builtin::DISTINCT:
            {
                shared_scoped_less comparator(backtrace);
                std::set<boost::shared_ptr<scoped_cJSON_t>, shared_scoped_less> seen(comparator);

                boost::shared_ptr<json_stream_t> stream = eval_stream(c.args(0), env, backtrace.with("arg:0"));

                while (boost::shared_ptr<scoped_cJSON_t> json = stream->next()) {
                    seen.insert(json);
                }

                return boost::shared_ptr<in_memory_stream_t>(new in_memory_stream_t(seen.begin(), seen.end()));
            }
            break;
        case Builtin::LIMIT:
            {
                boost::shared_ptr<json_stream_t> stream = eval_stream(c.args(0), env, backtrace.with("arg:0"));

                // Check second arg type
                boost::shared_ptr<scoped_cJSON_t> limit_json  = eval(c.args(1), env, backtrace.with("arg:1"));
                if (limit_json->type() != cJSON_Number) {
                    throw runtime_exc_t("The limit must be a nonnegative integer.", backtrace);
                }
                float limit_float = limit_json->get()->valuedouble;
                int limit = (int)limit_float;
                if (limit_float != limit || limit < 0) {
                    throw runtime_exc_t("The limit must be a nonnegative integer.", backtrace);
                }

                return boost::shared_ptr<json_stream_t>(new limit_stream_t(stream, limit));
            }
            break;
        case Builtin::UNION:
            {
                union_stream_t::stream_list_t streams;

                streams.push_back(eval_stream(c.args(0), env, backtrace.with("arg:0")));

                streams.push_back(eval_stream(c.args(1), env, backtrace.with("arg:1")));

                return boost::shared_ptr<json_stream_t>(new union_stream_t(streams));
            }
            break;
        case Builtin::ARRAYTOSTREAM:
            {
                boost::shared_ptr<scoped_cJSON_t> array = eval(c.args(0), env, backtrace.with("arg:0"));
                json_array_iterator_t it(array->get());

                return boost::shared_ptr<json_stream_t>(new in_memory_stream_t(it));
            }
            break;
        case Builtin::RANGE:
            throw runtime_exc_t("Unimplemented: Builtin::RANGE", backtrace);
            break;
        case Builtin::JAVASCRIPTRETURNINGSTREAM:
            throw runtime_exc_t("Unimplemented: Builtin::JAVASCRIPTRETURNINGSTREAM", backtrace);
            break;
        default:
            crash("unreachable");
            break;
    }
    crash("unreachable");

}

namespace_repo_t<rdb_protocol_t>::access_t eval(const TableRef &t, runtime_environment_t *env, const backtrace_t &backtrace) THROWS_ONLY(runtime_exc_t) {
    boost::optional<std::pair<namespace_id_t, deletable_t<namespace_semilattice_metadata_t<rdb_protocol_t> > > > namespace_info =
        env->semilattice_metadata->get().rdb_namespaces.get_namespace_by_name(t.table_name());

    if (namespace_info) {
        return namespace_repo_t<rdb_protocol_t>::access_t(env->ns_repo, namespace_info->first, &env->interruptor);
    } else {
        throw runtime_exc_t(strprintf("Namespace %s either not found, ambigious or namespace metadata in conflict.", t.table_name().c_str()), backtrace);
    }
}

view_t eval_view(const Term::Table &t, runtime_environment_t *env, const backtrace_t &backtrace) THROWS_ONLY(runtime_exc_t) {
    namespace_repo_t<rdb_protocol_t>::access_t ns_access = eval(t.table_ref(), env, backtrace);
    key_range_t range = rdb_protocol_t::region_t::universe();
    rdb_protocol_t::rget_read_t rget_read(range);
    rdb_protocol_t::read_t read(rget_read);
    try {
        rdb_protocol_t::read_response_t res = ns_access.get_namespace_if()->read(read, order_token_t::ignore, &env->interruptor);
        rdb_protocol_t::rget_read_response_t *p_res = boost::get<rdb_protocol_t::rget_read_response_t>(&res.response);
        rassert(p_res);
        boost::shared_ptr<json_stream_t> stream(new in_memory_stream_t(p_res->data.begin(), p_res->data.end()));
        return view_t(ns_access, stream);
    } catch (cannot_perform_query_exc_t e) {
        throw runtime_exc_t("cannot perform read: " + std::string(e.what()), backtrace);
    }
}

} //namespace query_language<|MERGE_RESOLUTION|>--- conflicted
+++ resolved
@@ -611,48 +611,23 @@
     backtrace_t backtrace;
 };
 
-<<<<<<< HEAD
-Response eval(const Query &q, runtime_environment_t *env, const backtrace_t &backtrace) {
-    switch (q.type()) {
-        case Query::READ:
-            return eval(q.read_query(), env, backtrace);
-            break;
-        case Query::WRITE:
-            return eval(q.write_query(), env, backtrace);
-            break;
-        default:
-            crash("unreachable");
-=======
-void execute(const Query &q, runtime_environment_t *env, Response *res) {
+void execute(const Query &q, runtime_environment_t *env, Response *res, const backtrace_t &backtrace) THROWS_ONLY(runtime_exc_t) {
     if (q.type() == Query::READ) {
-        execute(q.read_query(), env, res);
+        execute(q.read_query(), env, res, backtrace);
     } else if (q.type() == Query::WRITE) {
-        execute(q.write_query(), env, res);
+        execute(q.write_query(), env, res, backtrace);
     } else {
         crash("unreachable");
->>>>>>> 7f05e625
-    }
-}
-
-<<<<<<< HEAD
-Response eval(const ReadQuery &r, runtime_environment_t *env, const backtrace_t &backtrace) THROWS_ONLY(runtime_exc_t) {
-    Response res;
-
+    }
+}
+
+void execute(const ReadQuery &r, runtime_environment_t *env, Response *res, const backtrace_t &backtrace) THROWS_ONLY(runtime_exc_t) {
     term_type_t type = get_term_type(r.term(), &env->type_scope, backtrace);
 
     switch (type) {
     case TERM_TYPE_JSON: {
         boost::shared_ptr<scoped_cJSON_t> json = eval(r.term(), env, backtrace);
-        res.add_response(json->Print());
-=======
-void execute(const ReadQuery &r, runtime_environment_t *env, Response *res) THROWS_ONLY(runtime_exc_t) {
-    term_type_t type = get_term_type(r.term(), &env->type_scope);
-
-    switch (type) {
-    case TERM_TYPE_JSON: {
-        boost::shared_ptr<scoped_cJSON_t> json = eval(r.term(), env);
         res->add_response(json->PrintUnformatted());
->>>>>>> 7f05e625
         break;
     }
     case TERM_TYPE_STREAM:
@@ -699,11 +674,7 @@
     point_delete(ns_access, id->get(), env, backtrace);
 }
 
-<<<<<<< HEAD
-Response eval(const WriteQuery &w, runtime_environment_t *env, const backtrace_t &backtrace) THROWS_ONLY(runtime_exc_t) {
-=======
-void execute(const WriteQuery &w, runtime_environment_t *env, Response *res) THROWS_ONLY(runtime_exc_t) {
->>>>>>> 7f05e625
+void execute(const WriteQuery &w, runtime_environment_t *env, Response *res, const backtrace_t &backtrace) THROWS_ONLY(runtime_exc_t) {
     switch (w.type()) {
         case WriteQuery::UPDATE:
             {
@@ -720,13 +691,8 @@
                                      val->GetObjectItem("id"))) {
                         error++;
                     } else {
-<<<<<<< HEAD
                         insert(view.access, val, env, backtrace);
-                        modified++;
-=======
-                        insert(view.access, val, env);
                         updated++;
->>>>>>> 7f05e625
                     }
                 }
 
@@ -805,11 +771,7 @@
                     env->scope.put_in_scope(w.for_each().var(), json);
 
                     for (int i = 0; i < w.for_each().queries_size(); ++i) {
-<<<<<<< HEAD
-                        eval(w.for_each().queries(i), env, backtrace.with(strprintf("query:%d", i)));
-=======
-                        execute(w.for_each().queries(i), env, res);
->>>>>>> 7f05e625
+                        execute(w.for_each().queries(i), env, res, backtrace.with(strprintf("query:%d", i)));
                     }
                 }
             }
@@ -868,11 +830,7 @@
                     eval(let.binds(i).term(), env, backtrace_bind));
         } else if (type == TERM_TYPE_STREAM || type == TERM_TYPE_VIEW) {
             env->stream_scope.put_in_scope(let.binds(i).var(),
-<<<<<<< HEAD
-                    eval_stream(let.binds(i).term(), env, backtrace_bind));
-=======
-                    boost::shared_ptr<stream_multiplexer_t>(new stream_multiplexer_t(eval_stream(let.binds(i).term(), env))));
->>>>>>> 7f05e625
+                    boost::shared_ptr<stream_multiplexer_t>(new stream_multiplexer_t(eval_stream(let.binds(i).term(), env, backtrace_bind))));
         } else if (type == TERM_TYPE_ARBITRARY) {
             eval(let.binds(i).term(), env, backtrace_bind);
             unreachable("This term has type `TERM_TYPE_ARBITRARY`, so "
