// Copyright 2010-2014 RethinkDB, all rights reserved.
#include "rdb_protocol/lazy_json.hpp"

#include "containers/archive/buffer_group_stream.hpp"
#include "rdb_protocol/blob_wrapper.hpp"

counted_t<const ql::datum_t> get_data(const rdb_value_t *value,
<<<<<<< HEAD
                                      transaction_t *txn) {
    rdb_blob_wrapper_t blob(
        txn->get_cache()->get_block_size(),
        const_cast<rdb_value_t *>(value)->value_ref(), blob::btree_maxreflen);
=======
                                      buf_parent_t parent) {
    rdb_blob_wrapper_t blob(parent.cache()->get_block_size(),
                            const_cast<rdb_value_t *>(value)->value_ref(),
                            blob::btree_maxreflen);
>>>>>>> 66189bf2

    counted_t<const ql::datum_t> data;

    blob_acq_t acq_group;
    buffer_group_t buffer_group;
    blob.expose_all(parent, access_t::read, &buffer_group, &acq_group);
    buffer_group_read_stream_t read_stream(const_view(&buffer_group));
    archive_result_t res = deserialize(&read_stream, &data);
    guarantee_deserialization(res, "rdb value");

    return data;
}

const counted_t<const ql::datum_t> &lazy_json_t::get() const {
    guarantee(pointee.has());
    if (!pointee->ptr.has()) {
        pointee->ptr = get_data(pointee->rdb_value, pointee->parent);
        pointee->rdb_value = NULL;
        pointee->parent = buf_parent_t();
    }
    return pointee->ptr;
}

bool lazy_json_t::references_parent() const {
    return pointee.has() && !pointee->parent.empty();
}

void lazy_json_t::reset() {
    pointee.reset();
}<|MERGE_RESOLUTION|>--- conflicted
+++ resolved
@@ -5,17 +5,11 @@
 #include "rdb_protocol/blob_wrapper.hpp"
 
 counted_t<const ql::datum_t> get_data(const rdb_value_t *value,
-<<<<<<< HEAD
                                       transaction_t *txn) {
     rdb_blob_wrapper_t blob(
         txn->get_cache()->get_block_size(),
-        const_cast<rdb_value_t *>(value)->value_ref(), blob::btree_maxreflen);
-=======
-                                      buf_parent_t parent) {
-    rdb_blob_wrapper_t blob(parent.cache()->get_block_size(),
-                            const_cast<rdb_value_t *>(value)->value_ref(),
-                            blob::btree_maxreflen);
->>>>>>> 66189bf2
+        const_cast<rdb_value_t *>(value)->value_ref(),
+        blob::btree_maxreflen);
 
     counted_t<const ql::datum_t> data;
 
