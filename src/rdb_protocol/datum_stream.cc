--- conflicted
+++ resolved
@@ -2303,11 +2303,7 @@
             env,
             final_emit_args)->as_datum();
 
-<<<<<<< HEAD
-        for (size_t i=0; i< final_emit_elem.arr_size(); ++i) {
-=======
         for (size_t i = 0; i< final_emit_elem.arr_size(); ++i) {
->>>>>>> 727c2f53
             datum_t final_emit_item = final_emit_elem.get(i);
             batcher.note_el(final_emit_item);
             batch.push_back(std::move(final_emit_item));
