--- conflicted
+++ resolved
@@ -314,54 +314,6 @@
                               chunk);
 }
 
-<<<<<<< HEAD
-=======
-void store_t::maybe_drop_all_sindexes(const binary_blob_t &zero_metainfo,
-                                      const write_durability_t durability,
-                                      signal_t *interruptor) {
-    scoped_ptr_t<txn_t> txn;
-    scoped_ptr_t<real_superblock_t> superblock;
-
-    const int expected_change_count = 1;
-    write_token_t token;
-    new_write_token(&token);
-
-    acquire_superblock_for_write(expected_change_count,
-                                 durability,
-                                 &token,
-                                 &txn,
-                                 &superblock,
-                                 interruptor);
-
-    region_map_t<binary_blob_t> regions;
-    get_metainfo_internal(superblock.get(), &regions);
-
-    bool empty_region = true;
-    for (auto it = regions.begin(); it != regions.end(); ++it) {
-        if (it->second.size() != 0 && it->second != zero_metainfo) {
-            empty_region = false;
-        }
-    }
-
-    // If we are hosting no regions, we can blow away secondary indexes
-    if (empty_region) {
-        buf_lock_t sindex_block(superblock->expose_buf(),
-                                superblock->get_sindex_block_id(),
-                                access_t::write);
-
-        std::map<sindex_name_t, secondary_index_t> sindexes;
-        ::get_secondary_indexes(&sindex_block, &sindexes);
-
-        for (auto const &sindex : sindexes) {
-            if (!sindex.first.being_deleted) {
-                bool success = drop_sindex(sindex.first, &sindex_block);
-                guarantee(success);
-            }
-        }
-    }
-}
-
->>>>>>> 96b892ad
 void store_t::reset_data(
         const binary_blob_t &zero_metainfo,
         const region_t &subregion,
@@ -489,8 +441,7 @@
     scoped_ptr_t<txn_t> txn;
     get_btree_superblock_and_txn_for_writing(general_cache_conn.get(),
         &write_superblock_acq_semaphore, write_access_t::write, 1,
-        repli_timestamp_t::distant_past, write_durability_t::HARD,
-        &superblock, &txn);
+        write_durability_t::HARD, &superblock, &txn);
     buf_lock_t sindex_block(superblock->expose_buf(),
                             superblock->get_sindex_block_id(),
                             access_t::write);
@@ -530,8 +481,7 @@
     scoped_ptr_t<txn_t> txn;
     get_btree_superblock_and_txn_for_writing(general_cache_conn.get(),
         &write_superblock_acq_semaphore, write_access_t::write, 1,
-        repli_timestamp_t::distant_past, write_durability_t::HARD,
-        &superblock, &txn);
+        write_durability_t::HARD, &superblock, &txn);
     buf_lock_t sindex_block(superblock->expose_buf(),
                             superblock->get_sindex_block_id(),
                             access_t::write);
@@ -579,8 +529,7 @@
     scoped_ptr_t<txn_t> txn;
     get_btree_superblock_and_txn_for_writing(general_cache_conn.get(),
         &write_superblock_acq_semaphore, write_access_t::write, 1,
-        repli_timestamp_t::distant_past, write_durability_t::HARD,
-        &superblock, &txn);
+        write_durability_t::HARD, &superblock, &txn);
     buf_lock_t sindex_block(superblock->expose_buf(),
                             superblock->get_sindex_block_id(),
                             access_t::write);
