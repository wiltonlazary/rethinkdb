// Copyright 2010-2014 RethinkDB, all rights reserved.
#include "rdb_protocol/shards.hpp"

#include "errors.hpp"
#include <boost/variant.hpp>

#include "debug.hpp"
#include "rdb_protocol/func.hpp"
#include "rdb_protocol/profile.hpp"
#include "rdb_protocol/protocol.hpp"

bool reversed(sorting_t sorting) { return sorting == sorting_t::DESCENDING; }

namespace ql {

accumulator_t::accumulator_t() : finished(false) { }
accumulator_t::~accumulator_t() { }
void accumulator_t::mark_finished() { finished = true; }

void accumulator_t::finish(result_t *out) {
    mark_finished();
    // We fill in the result if there have been no errors.
    if (boost::get<exc_t>(out) == NULL) {
        finish_impl(out);
    }
}

#ifndef NDEBUG
// These are really useful if datum terminals aren't doing what they're supposed to.
template<class T>
void dprint(const char *s, const T &) {
    debugf("%s -> ???\n", s);
}

template<>
void dprint(const char *s, const counted_t<const datum_t> &t) {
    if (t.has()) {
        debugf("%s -> %s\n", s, t->print().c_str());
    } else {
        debugf("%s -> NULL\n", s);
    }
}
#endif // NDEBUG

template<class T>
class grouped_acc_t : public accumulator_t {
protected:
    explicit grouped_acc_t(T &&_default_val)
        : default_val(std::move(_default_val)) { }
    virtual ~grouped_acc_t() { }
private:
    virtual done_traversing_t operator()(env_t *env,
                                         groups_t *groups,
                                         const store_key_t &key,
                                         const counted_t<const datum_t> &sindex_val) {
        for (auto it = groups->begin(); it != groups->end(); ++it) {
            auto pair = acc.insert(std::make_pair(it->first, default_val));
            auto t_it = pair.first;
            bool keep = !pair.second;
            for (auto el = it->second.begin(); el != it->second.end(); ++el) {
                keep |= accumulate(env, *el, &t_it->second, key, sindex_val);
            }
            if (!keep) {
                acc.erase(t_it);
            }
        }
        return should_send_batch() ? done_traversing_t::YES : done_traversing_t::NO;
    }
    virtual bool accumulate(env_t *env,
                            const counted_t<const datum_t> &el,
                            T *t,
                            const store_key_t &key,
                            // sindex_val may be NULL
                            const counted_t<const datum_t> &sindex_val) = 0;

    virtual bool should_send_batch() = 0;

    virtual void finish_impl(result_t *out) {
        *out = grouped_t<T>();
        boost::get<grouped_t<T> >(*out).swap(acc);
        guarantee(acc.size() == 0);
    }

    virtual void unshard(env_t *env,
                         const store_key_t &last_key,
                         const std::vector<result_t *> &results) {
        guarantee(acc.size() == 0);
        std::map<counted_t<const datum_t>, std::vector<T *>, counted_datum_less_t>
            vecs(counted_datum_less_t(env->reql_version));
        for (auto res = results.begin(); res != results.end(); ++res) {
            guarantee(*res);
            grouped_t<T> *gres = boost::get<grouped_t<T> >(*res);
            guarantee(gres);
            // `gres`'s ordering doesn't affect things here because we're putting the
            // values into a parallel map.
            for (auto kv = gres->begin(grouped::order_doesnt_matter_t());
                 kv != gres->end(grouped::order_doesnt_matter_t());
                 ++kv) {
                vecs[kv->first].push_back(&kv->second);
            }
        }
        for (auto kv = vecs.begin(); kv != vecs.end(); ++kv) {
            auto t_it = acc.insert(std::make_pair(kv->first, default_val)).first;
            unshard_impl(env, &t_it->second, last_key, kv->second);
        }
    }
    virtual void unshard_impl(env_t *env,
                              T *acc,
                              const store_key_t &last_key,
                              const std::vector<T *> &ts) = 0;

protected:
    const T *get_default_val() { return &default_val; }
    grouped_t<T> *get_acc() { return &acc; }
private:
    const T default_val;
    grouped_t<T> acc;
};

class append_t : public grouped_acc_t<stream_t> {
public:
    append_t(sorting_t _sorting, batcher_t *_batcher)
        : grouped_acc_t<stream_t>(stream_t()),
          sorting(_sorting), key_le(sorting), batcher(_batcher) { }
private:
    virtual bool should_send_batch() {
        return batcher != NULL && batcher->should_send_batch();
    }
    virtual bool accumulate(env_t *,
                            const counted_t<const datum_t> &el,
                            stream_t *stream,
                            const store_key_t &key,
                            // sindex_val may be NULL
                            const counted_t<const datum_t> &sindex_val) {
        if (batcher) batcher->note_el(el);
        // We don't bother storing the sindex if we aren't sorting (this is
        // purely a performance optimization).
        counted_t<const datum_t> rget_sindex_val = (sorting == sorting_t::UNORDERED)
            ? counted_t<const datum_t>()
            : sindex_val;
        stream->push_back(rget_item_t(store_key_t(key), rget_sindex_val, el));
        return true;
    }

    virtual counted_t<const datum_t> unpack(stream_t *) {
        r_sanity_check(false); // We never unpack a stream.
        unreachable();
    }

    virtual void unshard_impl(env_t *,
                              stream_t *out,
                              const store_key_t &last_key,
                              const std::vector<stream_t *> &streams) {
        uint64_t sz = 0;
        for (auto it = streams.begin(); it != streams.end(); ++it) {
            sz += (*it)->size();
        }
        out->reserve(sz);
        if (sorting == sorting_t::UNORDERED) {
            for (auto it = streams.begin(); it != streams.end(); ++it) {
                for (auto item = (*it)->begin(); item != (*it)->end(); ++item) {
                    if (key_le.is_le(item->key, last_key)) {
                        out->push_back(std::move(*item));
                    }
                }
            }
        } else {
            // We do a merge sort to preserve sorting.
            std::vector<std::pair<stream_t::iterator, stream_t::iterator> > v;
            v.reserve(streams.size());
            for (auto it = streams.begin(); it != streams.end(); ++it) {
                v.push_back(std::make_pair((*it)->begin(), (*it)->end()));
            }
            for (;;) {
                stream_t::iterator *best = NULL;
                for (auto it = v.begin(); it != v.end(); ++it) {
                    if (it->first != it->second) {
                        if (best == NULL || key_le.is_le(it->first->key, (*best)->key)) {
                            best = &it->first;
                        }
                    }
                }
                if (best == NULL || !key_le.is_le((*best)->key, last_key)) break;
                out->push_back(std::move(**best));
                ++(*best);
            }
        }
    }
private:
    const sorting_t sorting;
    const key_le_t key_le;
    batcher_t *const batcher;
};

scoped_ptr_t<accumulator_t> make_append(const sorting_t &sorting, batcher_t *batcher) {
    return make_scoped<append_t>(sorting, batcher);
}

// This can't be a normal terminal because it wouldn't preserve ordering.
// (Also, I'm sorry for this absurd type hierarchy.)
class to_array_t : public eager_acc_t {
public:
    explicit to_array_t(reql_version_t reql_version)
        : groups(counted_datum_less_t(reql_version)), size(0) { }
private:
    virtual void operator()(env_t *env, groups_t *gs) {
        for (auto kv = gs->begin(); kv != gs->end(); ++kv) {
            datums_t *list1 = &groups[kv->first];
            datums_t *list2 = &kv->second;
            size += list2->size();
            rcheck_toplevel(
                size <= env->limits.array_size_limit(), base_exc_t::GENERIC,
                strprintf("Grouped data over size limit %zu.  "
                          "Try putting a reduction (like `.reduce` or `.count`) "
                          "on the end.", env->limits.array_size_limit()).c_str());
            list1->reserve(list1->size() + list2->size());
            std::move(list2->begin(), list2->end(), std::back_inserter(*list1));
        }
        gs->clear();
    }

    virtual void add_res(env_t *env, result_t *res) {
        grouped_t<stream_t> *streams = boost::get<grouped_t<stream_t> >(res);
        r_sanity_check(streams);

        // The order in which we iterate `streams` doesn't matter here because all
        // the `kv->first` values are unique.
        for (auto kv = streams->begin(grouped::order_doesnt_matter_t());
             kv != streams->end(grouped::order_doesnt_matter_t());
             ++kv) {
            datums_t *list = &groups[kv->first];
            stream_t *stream = &kv->second;
            size += stream->size();
            rcheck_toplevel(
                size <= env->limits.array_size_limit(), base_exc_t::GENERIC,
                strprintf("Grouped data over size limit %zu.  "
                          "Try putting a reduction (like `.reduce` or `.count`) "
                          "on the end.", env->limits.array_size_limit()).c_str());
            for (auto it = stream->begin(); it != stream->end(); ++it) {
                list->push_back(std::move(it->data));
            }
        }
    }

    virtual counted_t<val_t> finish_eager(protob_t<const Backtrace> bt,
                                          bool is_grouped,
                                          const configured_limits_t &limits) {
        if (is_grouped) {
            counted_t<grouped_data_t> ret(new grouped_data_t());
            for (auto kv = groups.begin(); kv != groups.end(); ++kv) {
                (*ret)[kv->first] = make_counted<const datum_t>(std::move(kv->second),
                                                               limits);
            }
            return make_counted<val_t>(std::move(ret), bt);
        } else if (groups.size() == 0) {
            return make_counted<val_t>(datum_t::empty_array(), bt);
        } else {
            r_sanity_check(groups.size() == 1 && !groups.begin()->first.has());
            return make_counted<val_t>(
                make_counted<const datum_t>(std::move(groups.begin()->second), limits),
                bt);
        }
    }

    groups_t groups;
    size_t size;
};

scoped_ptr_t<eager_acc_t> make_to_array(reql_version_t reql_version) {
    return make_scoped<to_array_t>(reql_version);
}

template<class T>
class terminal_t : public grouped_acc_t<T>, public eager_acc_t {
protected:
    explicit terminal_t(T &&t) : grouped_acc_t<T>(std::move(t)) { }
private:
    virtual void operator()(env_t *env, groups_t *groups) {
        grouped_t<T> *acc = grouped_acc_t<T>::get_acc();
        const T *default_val = grouped_acc_t<T>::get_default_val();
        for (auto it = groups->begin(); it != groups->end(); ++it) {
            auto pair = acc->insert(std::make_pair(it->first, *default_val));
            auto t_it = pair.first;
            bool keep = !pair.second;
            for (auto el = it->second.begin(); el != it->second.end(); ++el) {
                keep |= accumulate(env, *el, &t_it->second);
            }
            if (!keep) {
                acc->erase(t_it);
            }
        }
        groups->clear();
    }

    virtual counted_t<val_t> finish_eager(protob_t<const Backtrace> bt,
                                          bool is_grouped,
                                          UNUSED const configured_limits_t &limits) {
        accumulator_t::mark_finished();
        grouped_t<T> *acc = grouped_acc_t<T>::get_acc();
        const T *default_val = grouped_acc_t<T>::get_default_val();
        counted_t<val_t> retval;
        if (is_grouped) {
            counted_t<grouped_data_t> ret(new grouped_data_t());
            // The order of `acc` doesn't matter here because we're putting stuff
            // into the parallel map, `ret`.
            for (auto kv = acc->begin(grouped::order_doesnt_matter_t());
                 kv != acc->end(grouped::order_doesnt_matter_t());
                 ++kv) {
                ret->insert(std::make_pair(kv->first, unpack(&kv->second)));
            }
            retval = make_counted<val_t>(std::move(ret), bt);
        } else if (acc->size() == 0) {
            T t(*default_val);
            retval = make_counted<val_t>(unpack(&t), bt);
        } else {
            // Order doesnt' matter here because the size is 1.
            r_sanity_check(acc->size() == 1 &&
                           !acc->begin(grouped::order_doesnt_matter_t())->first.has());
            retval = make_counted<val_t>(unpack(&acc->begin(grouped::order_doesnt_matter_t())->second), bt);
        }
        acc->clear();
        return retval;
    }
    virtual counted_t<const datum_t> unpack(T *t) = 0;

    virtual void add_res(env_t *env, result_t *res) {
        grouped_t<T> *acc = grouped_acc_t<T>::get_acc();
        const T *default_val = grouped_acc_t<T>::get_default_val();
        if (auto e = boost::get<exc_t>(res)) {
            throw *e;
        }
        grouped_t<T> *gres = boost::get<grouped_t<T> >(res);
        r_sanity_check(gres);
        if (acc->size() == 0) {
            acc->swap(*gres);
        } else {
            // Order in fact does NOT matter here.  The reason is, each `kv->first`
            // value is different, which means each operation works on a different
            // key/value pair of `acc`.
            for (auto kv = gres->begin(grouped::order_doesnt_matter_t());
                 kv != gres->end(grouped::order_doesnt_matter_t()); ++kv) {
                auto t_it = acc->insert(std::make_pair(kv->first, *default_val)).first;
                unshard_impl(env, &t_it->second, &kv->second);
            }
        }
    }

    virtual bool accumulate(env_t *env,
                            const counted_t<const datum_t> &el,
                            T *t,
                            const store_key_t &,
                            const counted_t<const datum_t> &) {
        return accumulate(env, el, t);
    }
    virtual bool accumulate(env_t *env,
                            const counted_t<const datum_t> &el,
                            T *t) = 0;

    virtual void unshard_impl(env_t *env, T *out, const store_key_t &, const std::vector<T *> &ts) {
        for (auto it = ts.begin(); it != ts.end(); ++it) {
            unshard_impl(env, out, *it);
        }
    }
    virtual void unshard_impl(env_t *env, T *out, T *el) = 0;
    virtual bool should_send_batch() { return false; }
};

class count_terminal_t : public terminal_t<uint64_t> {
public:
    explicit count_terminal_t(const count_wire_func_t &)
        : terminal_t<uint64_t>(0) { }
private:
    virtual bool uses_val() { return false; }
    virtual bool accumulate(env_t *,
                            const counted_t<const datum_t> &,
                            uint64_t *out) {
        *out += 1;
        return true;
    }
    virtual counted_t<const datum_t> unpack(uint64_t *sz) {
        return make_counted<const datum_t>(static_cast<double>(*sz));
    }
    virtual void unshard_impl(env_t *, uint64_t *out, uint64_t *el) {
        *out += *el;
    }
};

class acc_func_t {
public:
    explicit acc_func_t(const counted_t<const func_t> &_f) : f(_f) { }
    counted_t<const datum_t> operator()(env_t *env, const counted_t<const datum_t> &el) const {
        return f.has() ? f->call(env, el)->as_datum() : el;
    }
private:
    counted_t<const func_t> f;
};

template<class T>
class skip_terminal_t : public terminal_t<T> {
protected:
    skip_terminal_t(const skip_wire_func_t &wf, T &&t)
        : terminal_t<T>(std::move(t)),
          f(wf.compile_wire_func_or_null()),
          bt(wf.bt.get_bt()) { }
    virtual bool accumulate(env_t *env,
                            const counted_t<const datum_t> &el,
                            T *out) {
        try {
            maybe_acc(env, el, out, f);
            return true;
        } catch (const datum_exc_t &e) {
            if (e.get_type() != base_exc_t::NON_EXISTENCE) {
                throw exc_t(e, bt.get());
            }
        } catch (const exc_t &e2) {
            if (e2.get_type() != base_exc_t::NON_EXISTENCE) {
                throw e2;
            }
        }
        return false;
    }
private:
    virtual void maybe_acc(env_t *env,
                           const counted_t<const datum_t> &el,
                           T *out,
                           const acc_func_t &f) = 0;

    acc_func_t f;
    protob_t<const Backtrace> bt;
};

class sum_terminal_t : public skip_terminal_t<double> {
public:
    explicit sum_terminal_t(const sum_wire_func_t &f)
        : skip_terminal_t<double>(f, 0.0L) { }
private:
    virtual void maybe_acc(env_t *env,
                           const counted_t<const datum_t> &el,
                           double *out,
                           const acc_func_t &f) {
        *out += f(env, el)->as_num();
    }
    virtual counted_t<const datum_t> unpack(double *d) {
        return make_counted<const datum_t>(*d);
    }
    virtual void unshard_impl(env_t *, double *out, double *el) {
        *out += *el;
    }
};

class avg_terminal_t : public skip_terminal_t<std::pair<double, uint64_t> > {
public:
    explicit avg_terminal_t(const avg_wire_func_t &f)
        : skip_terminal_t<std::pair<double, uint64_t> >(
            f, std::make_pair(0.0L, 0ULL)) { }
private:
    virtual void maybe_acc(env_t *env,
                           const counted_t<const datum_t> &el,
                           std::pair<double, uint64_t> *out,
                           const acc_func_t &f) {
        out->first += f(env, el)->as_num();
        out->second += 1;
    }
    virtual counted_t<const datum_t> unpack(
        std::pair<double, uint64_t> *p) {
        rcheck_datum(p->second != 0, base_exc_t::NON_EXISTENCE,
                     "Cannot take the average of an empty stream.  (If you passed "
                     "`avg` a field name, it may be that no elements of the stream "
                     "had that field.)");
        return make_counted<const datum_t>(p->first / p->second);
    }
    virtual void unshard_impl(env_t *,
                              std::pair<double, uint64_t> *out,
                              std::pair<double, uint64_t> *el) {
        out->first += el->first;
        out->second += el->second;
    }
};

optimizer_t::optimizer_t() { }
optimizer_t::optimizer_t(const counted_t<const datum_t> &_row,
                         const counted_t<const datum_t> &_val)
    : row(_row), val(_val) { }
void optimizer_t::swap_if_other_better(
    optimizer_t &other, // NOLINT
    reql_version_t reql_version,
    bool (*beats)(reql_version_t reql_version,
                  const counted_t<const datum_t> &val1,
                  const counted_t<const datum_t> &val2)) {
    r_sanity_check(val.has() == row.has());
    r_sanity_check(other.val.has() == other.row.has());
    if (other.val.has()) {
        if (!val.has() || beats(reql_version, other.val, val)) {
            row.swap(other.row);
            val.swap(other.val);
        }
    }
}
counted_t<const datum_t> optimizer_t::unpack(const char *name) {
    r_sanity_check(val.has() == row.has());
    rcheck_datum(
        row.has(), base_exc_t::NON_EXISTENCE,
        strprintf(
            "Cannot take the %s of an empty stream.  (If you passed `%s` a field name, "
            "it may be that no elements of the stream had that field.)",
            name,
            name));
    return row;
}

bool datum_lt(reql_version_t reql_version,
              const counted_t<const datum_t> &val1,
              const counted_t<const datum_t> &val2) {
    r_sanity_check(val1.has() && val2.has());
    return val1->compare_lt(reql_version, *val2);
}

bool datum_gt(reql_version_t reql_version,
              const counted_t<const datum_t> &val1,
              const counted_t<const datum_t> &val2) {
    r_sanity_check(val1.has() && val2.has());
    return val1->compare_gt(reql_version, *val2);
}

class optimizing_terminal_t : public skip_terminal_t<optimizer_t> {
public:
    optimizing_terminal_t(const skip_wire_func_t &f,
                          const char *_name,
                          bool (*_cmp)(reql_version_t,
                                       const counted_t<const datum_t> &val1,
                                       const counted_t<const datum_t> &val2))
        : skip_terminal_t<optimizer_t>(f, optimizer_t()),
          name(_name),
          cmp(_cmp) { }
private:
    virtual void maybe_acc(env_t *env,
                           const counted_t<const datum_t> &el,
                           optimizer_t *out,
                           const acc_func_t &f) {
        optimizer_t other(el, f(env, el));
        out->swap_if_other_better(other, env->reql_version, cmp);
    }
    virtual counted_t<const datum_t> unpack(optimizer_t *el) {
        return el->unpack(name);
    }
    virtual void unshard_impl(env_t *env, optimizer_t *out, optimizer_t *el) {
        out->swap_if_other_better(*el, env->reql_version, cmp);
    }
    const char *name;
    bool (*cmp)(reql_version_t,
                const counted_t<const datum_t> &val1,
                const counted_t<const datum_t> &val2);
};

const char *const empty_stream_msg =
    "Cannot reduce over an empty stream.";

class reduce_terminal_t : public terminal_t<counted_t<const datum_t> > {
public:
    explicit reduce_terminal_t(const reduce_wire_func_t &_f)
        : terminal_t<counted_t<const datum_t> >(counted_t<const datum_t>()),
          f(_f.compile_wire_func()) { }
private:
    virtual bool accumulate(env_t *env,
                            const counted_t<const datum_t> &el,
                            counted_t<const datum_t> *out) {
        try {
            *out = out->has() ? f->call(env, *out, el)->as_datum() : el;
            return true;
        } catch (const datum_exc_t &e) {
            throw exc_t(e, f->backtrace().get(), 1);
        }
    }
    virtual counted_t<const datum_t> unpack(counted_t<const datum_t> *el) {
        rcheck_target(f, base_exc_t::NON_EXISTENCE, el->has(), empty_stream_msg);
        return std::move(*el);
    }
    virtual void unshard_impl(env_t *env,
                              counted_t<const datum_t> *out,
                              counted_t<const datum_t> *el) {
        if (el->has()) accumulate(env, *el, out);
    }

    counted_t<const func_t> f;
};

template<class T>
class terminal_visitor_t : public boost::static_visitor<T *> {
public:
    T *operator()(const count_wire_func_t &f) const {
        return new count_terminal_t(f);
    }
    T *operator()(const sum_wire_func_t &f) const {
        return new sum_terminal_t(f);
    }
    T *operator()(const avg_wire_func_t &f) const {
        return new avg_terminal_t(f);
    }
    T *operator()(const min_wire_func_t &f) const {
        return new optimizing_terminal_t(f, "min", datum_lt);
    }
    T *operator()(const max_wire_func_t &f) const {
        return new optimizing_terminal_t(f, "max", datum_gt);
    }
    T *operator()(const reduce_wire_func_t &f) const {
        return new reduce_terminal_t(f);
    }
};

scoped_ptr_t<accumulator_t> make_terminal(const terminal_variant_t &t) {
    return scoped_ptr_t<accumulator_t>(
            boost::apply_visitor(terminal_visitor_t<accumulator_t>(), t));
}

scoped_ptr_t<eager_acc_t> make_eager_terminal(const terminal_variant_t &t) {
    return scoped_ptr_t<eager_acc_t>(
            boost::apply_visitor(terminal_visitor_t<eager_acc_t>(), t));
}

class ungrouped_op_t : public op_t {
protected:
private:
    void apply_op(env_t *env, groups_t *groups,
                  const counted_t<const datum_t> &sindex_val) FINAL {
        for (auto it = groups->begin(); it != groups->end();) {
            transform_list(env, &it->second, sindex_val);
            if (it->second.size() == 0) {
                groups->erase(it++); // This is important for batching with filter.
            } else {
                ++it;
            }
        }
    }
    // sindex_val may be NULL.
    virtual void transform_list(env_t *env, datums_t *list,
                                const counted_t<const datum_t> &sindex_val) = 0;
};

class group_trans_t : public op_t {
public:
    explicit group_trans_t(const group_wire_func_t &f)
        : funcs(f.compile_funcs()),
          append_index(f.should_append_index()),
          multi(f.is_multi()),
          bt(f.get_bt()) {
        r_sanity_check((funcs.size() + append_index) != 0);
    }
private:
    // I don't know what group_trans_t does, this code is really complicated.  But it
    // doesn't have any mutable state, which means it must be ok for this not to be
    // ordered.
    bool must_be_ordered() const { return false; }
    par_level_t par_level() const FINAL {
        // RSI: Nope.
        return par_level_t::ONE();
    }

    void apply_op(env_t *env, groups_t *groups,
                  const counted_t<const datum_t> &sindex_val) FINAL {
        if (groups->size() == 0) {
            return;
        }
        r_sanity_check(groups->size() == 1 && !groups->begin()->first.has());
        datums_t *ds = &groups->begin()->second;
        for (auto el = ds->begin(); el != ds->end(); ++el) {
            std::vector<counted_t<const datum_t> > arr;
            arr.reserve(funcs.size() + append_index);
            for (auto f = funcs.begin(); f != funcs.end(); ++f) {
                try {
                    try {
                        arr.push_back((*f)->call(env, *el)->as_datum());
                    } catch (const base_exc_t &e) {
                        if (e.get_type() == base_exc_t::NON_EXISTENCE) {
                            arr.push_back(datum_t::null());
                        } else {
                            throw;
                        }
                    }
                } catch (const datum_exc_t &e) {
                    throw exc_t(e, (*f)->backtrace().get(), 1);
                }
            }
            if (append_index) {
                r_sanity_check(sindex_val.has());
                arr.push_back(sindex_val);
            }
            r_sanity_check(arr.size() == (funcs.size() + append_index));

            if (!multi) {
                add(groups, std::move(arr), *el, env->limits);
            } else {
                std::vector<std::vector<counted_t<const datum_t> > > perms(arr.size());
                for (size_t i = 0; i < arr.size(); ++i) {
                    if (arr[i]->get_type() != datum_t::R_ARRAY) {
                        perms[i].push_back(arr[i]);
                    } else {
                        auto subarr = arr[i]->as_array();
                        perms[i].reserve(subarr.size());
                        for (auto it = subarr.begin(); it != subarr.end(); ++it) {
                            perms[i].push_back(*it);
                        }
                    }
                }
                std::vector<counted_t<const datum_t> > instance;
                instance.reserve(perms.size());
                add_perms(groups, &instance, &perms, 0, *el, env->limits);
                r_sanity_check(instance.size() == 0);
            }

            rcheck_src(
                bt.get(), base_exc_t::GENERIC,
                groups->size() <= env->limits.array_size_limit(),
                strprintf("Too many groups (> %zu).", env->limits.array_size_limit()));
        }
        size_t erased = groups->erase(counted_t<const datum_t>());
        r_sanity_check(erased == 1);
    }

    void add(groups_t *groups,
             std::vector<counted_t<const datum_t> > &&arr,
             const counted_t<const datum_t> &el,
             const configured_limits_t &limits) const {
        counted_t<const datum_t> group = arr.size() == 1
            ? std::move(arr[0])
            : make_counted<const datum_t>(std::move(arr), limits);
        r_sanity_check(group.has());
        (*groups)[group].push_back(el);
    }

    void add_perms(groups_t *groups,
                   std::vector<counted_t<const datum_t> > *instance,
                   std::vector<std::vector<counted_t<const datum_t> > > *arr,
                   size_t index,
                   const counted_t<const datum_t> &el,
                   const configured_limits_t &limits) const {
        r_sanity_check(index == instance->size());
        if (index >= arr->size()) {
            r_sanity_check(instance->size() == arr->size());
            add(groups, std::vector<counted_t<const datum_t> >(*instance), el, limits);
        } else {
            auto vec = (*arr)[index];
            if (vec.size() != 0) {
                for (auto it = vec.begin(); it != vec.end(); ++it) {
                    instance->push_back(std::move(*it));
                    add_perms(groups, instance, arr, index + 1, el, limits);
                    instance->pop_back();
                }
            } else {
                instance->push_back(datum_t::null());
                add_perms(groups, instance, arr, index + 1, el, limits);
                instance->pop_back();
            }
        }
    }

<<<<<<< HEAD
    const std::vector<counted_t<func_t> > funcs;
    const bool append_index;
    const bool multi;
    const protob_t<const Backtrace> bt;
=======
    std::vector<counted_t<const func_t> > funcs;
    bool append_index, multi;
    protob_t<const Backtrace> bt;
>>>>>>> 63c9ea30
};

class map_trans_t : public ungrouped_op_t {
public:
    explicit map_trans_t(const map_wire_func_t &_f)
        : f(_f.compile_wire_func()) { }
private:
    bool must_be_ordered() const { return false; }
    par_level_t par_level() const FINAL {
        // RSI: Nope.
        return par_level_t::ONE();
    }

    void transform_list(env_t *env, datums_t *list,
                        const counted_t<const datum_t> &) FINAL {
        try {
            for (auto it = list->begin(); it != list->end(); ++it) {
                *it = f->call(env, *it)->as_datum();
            }
        } catch (const datum_exc_t &e) {
            throw exc_t(e, f->backtrace().get(), 1);
        }
    }
<<<<<<< HEAD
    const counted_t<func_t> f;
=======
    counted_t<const func_t> f;
>>>>>>> 63c9ea30
};

// Note: this removes duplicates ONLY TO SAVE NETWORK TRAFFIC.  It's possible
// for duplicates to survive, either because they're on different shards or
// because they span batch boundaries.  `ordered_distinct_datum_stream_t` in
// `datum_stream.cc` removes any duplicates that survive this `lst_transform`.
// RSI: This seems new, look at its parallelization opportunities.
class distinct_trans_t : public ungrouped_op_t {
public:
    explicit distinct_trans_t(const distinct_wire_func_t &f) : use_index(f.use_index) { }
private:
    // This carries left-to-right state, which means you MUST apply it to a stream in
    // order?  Or, it means you SHOULD apply it to a stream in order (since this only
    // exists to save network traffic).
    bool must_be_ordered() const { return true; }

    par_level_t par_level() const FINAL {
        // RSI: Garbage.
        return par_level_t::ONE();
    }

    // sindex_val may be NULL
    void transform_list(env_t *, datums_t *list,
                        const counted_t<const datum_t> &sindex_val) FINAL {
        auto it = list->begin();
        auto loc = it;
        for (; it != list->end(); ++it) {
            if (use_index) {
                r_sanity_check(sindex_val.has());
                *it = sindex_val;
            }
            if (!last_val.has() || **it != *last_val) {
                loc->swap(*it);
                last_val = *loc;
                ++loc;
            }
        }
        list->erase(loc, list->end());
    }
    bool use_index;
    counted_t<const datum_t> last_val;
};


class filter_trans_t : public ungrouped_op_t {
public:
    explicit filter_trans_t(const filter_wire_func_t &_f)
        : f(_f.filter_func.compile_wire_func()),
          default_val(_f.default_filter_val
                      ? _f.default_filter_val->compile_wire_func()
                      : counted_t<const func_t>()) { }
private:
    bool must_be_ordered() const { return false; }

    par_level_t par_level() const FINAL {
        return par_level_t::ONE();  // RSI: Garbage.
    }

    void transform_list(env_t *env, datums_t *list,
                        const counted_t<const datum_t> &) FINAL {
        auto it = list->begin();
        auto loc = it;
        try {
            for (it = list->begin(); it != list->end(); ++it) {
                if (f->filter_call(env, *it, default_val)) {
                    loc->swap(*it);
                    ++loc;
                }
            }
        } catch (const datum_exc_t &e) {
            throw exc_t(e, f->backtrace().get(), 1);
        }
        list->erase(loc, list->end());
    }
<<<<<<< HEAD
    const counted_t<func_t> f;
    const counted_t<func_t> default_val;
=======
    counted_t<const func_t> f, default_val;
>>>>>>> 63c9ea30
};

class concatmap_trans_t : public ungrouped_op_t {
public:
    explicit concatmap_trans_t(const concatmap_wire_func_t &_f)
        : f(_f.compile_wire_func()) { }
private:
    bool must_be_ordered() const { return false; }

    par_level_t par_level() const FINAL {
        return par_level_t::ONE();  // RSI: Garbage.
    }

    void transform_list(env_t *env, datums_t *list,
                        const counted_t<const datum_t> &) FINAL {
        datums_t new_list;
        batchspec_t bs = batchspec_t::user(batch_type_t::TERMINAL, env);
        profile::sampler_t sampler("Evaluating CONCAT_MAP elements.", env->trace);
        try {
            for (auto it = list->begin(); it != list->end(); ++it) {
                auto ds = f->call(env, *it)->as_seq(env);
                for (;;) {
                    auto v = ds->next_batch(env, bs);
                    if (v.size() == 0) break;
                    new_list.reserve(new_list.size() + v.size());
                    new_list.insert(new_list.end(), v.begin(), v.end());
                    sampler.new_sample();
                }
            }
        } catch (const datum_exc_t &e) {
            throw exc_t(e, f->backtrace().get(), 1);
        }
        list->swap(new_list);
    }
<<<<<<< HEAD
    const counted_t<func_t> f;
=======
    counted_t<const func_t> f;
>>>>>>> 63c9ea30
};

class zip_trans_t : public ungrouped_op_t {
public:
    explicit zip_trans_t(const zip_wire_func_t &) {}
private:
    bool must_be_ordered() const { return false; }

    par_level_t par_level() const FINAL {
        // A zip-transformation (left-,right- merge) is deterministic.
        return par_level_t::NONE();
    }

    virtual void transform_list(env_t *, datums_t *lst,
                                const counted_t<const datum_t> &) {
        for (auto it = lst->begin(); it != lst->end(); ++it) {
            auto left = (*it)->get("left", NOTHROW);
            auto right = (*it)->get("right", NOTHROW);
            rcheck_datum(left.has(), base_exc_t::GENERIC,
                   "ZIP can only be called on the result of a join.");
            *it = right.has() ? left->merge(right) : left;
        }
    }
};

class transform_visitor_t : public boost::static_visitor<op_t *> {
public:
    explicit transform_visitor_t() { }
    op_t *operator()(const map_wire_func_t &f) const {
        return new map_trans_t(f);
    }
    op_t *operator()(const group_wire_func_t &f) const {
        return new group_trans_t(f);
    }
    op_t *operator()(const filter_wire_func_t &f) const {
        return new filter_trans_t(f);
    }
    op_t *operator()(const concatmap_wire_func_t &f) const {
        return new concatmap_trans_t(f);
    }
    op_t *operator()(const distinct_wire_func_t &f) const {
        return new distinct_trans_t(f);
    }
    op_t *operator()(const zip_wire_func_t &f) const {
        return new zip_trans_t(f);
    }
};

scoped_ptr_t<op_t> make_op(const transform_variant_t &tv) {
    return scoped_ptr_t<op_t>(boost::apply_visitor(transform_visitor_t(), tv));
}

RDB_IMPL_ME_SERIALIZABLE_3_SINCE_v1_13(rget_item_t, key, empty_ok(sindex_key), data);

} // namespace ql<|MERGE_RESOLUTION|>--- conflicted
+++ resolved
@@ -753,16 +753,10 @@
         }
     }
 
-<<<<<<< HEAD
-    const std::vector<counted_t<func_t> > funcs;
+    const std::vector<counted_t<const func_t> > funcs;
     const bool append_index;
     const bool multi;
     const protob_t<const Backtrace> bt;
-=======
-    std::vector<counted_t<const func_t> > funcs;
-    bool append_index, multi;
-    protob_t<const Backtrace> bt;
->>>>>>> 63c9ea30
 };
 
 class map_trans_t : public ungrouped_op_t {
@@ -786,11 +780,7 @@
             throw exc_t(e, f->backtrace().get(), 1);
         }
     }
-<<<<<<< HEAD
-    const counted_t<func_t> f;
-=======
-    counted_t<const func_t> f;
->>>>>>> 63c9ea30
+    const counted_t<const func_t> f;
 };
 
 // Note: this removes duplicates ONLY TO SAVE NETWORK TRAFFIC.  It's possible
@@ -865,12 +855,8 @@
         }
         list->erase(loc, list->end());
     }
-<<<<<<< HEAD
-    const counted_t<func_t> f;
-    const counted_t<func_t> default_val;
-=======
-    counted_t<const func_t> f, default_val;
->>>>>>> 63c9ea30
+    const counted_t<const func_t> f;
+    const counted_t<const func_t> default_val;
 };
 
 class concatmap_trans_t : public ungrouped_op_t {
@@ -905,11 +891,7 @@
         }
         list->swap(new_list);
     }
-<<<<<<< HEAD
-    const counted_t<func_t> f;
-=======
-    counted_t<const func_t> f;
->>>>>>> 63c9ea30
+    const counted_t<const func_t> f;
 };
 
 class zip_trans_t : public ungrouped_op_t {
