--- conflicted
+++ resolved
@@ -49,30 +49,15 @@
         : default_val(std::move(_default_val)) { }
     virtual ~grouped_acc_t() { }
 private:
-<<<<<<< HEAD
-    virtual done_traversing_t operator()(env_t *env,
-                                         groups_t *groups,
-                                         store_key_t &&key,
-                                         counted_t<const datum_t> &&sindex_val) {
-=======
     virtual done_traversing_t operator()(groups_t *groups,
                                          const store_key_t &key,
                                          const counted_t<const datum_t> &sindex_val) {
->>>>>>> ca5bb771
         for (auto it = groups->begin(); it != groups->end(); ++it) {
             auto pair = acc.insert(std::make_pair(it->first, default_val));
             auto t_it = pair.first;
             bool keep = !pair.second;
             for (auto el = it->second.begin(); el != it->second.end(); ++el) {
-<<<<<<< HEAD
-                keep |= accumulate(env,
-                                   *el,
-                                   &t_it->second,
-                                   std::move(key),
-                                   std::move(sindex_val));
-=======
                 keep |= accumulate(*el, &t_it->second, key, sindex_val);
->>>>>>> ca5bb771
             }
             if (!keep) {
                 acc.erase(t_it);
@@ -336,19 +321,11 @@
         }
     }
 
-<<<<<<< HEAD
-    virtual bool accumulate(env_t *env,
-                            const counted_t<const datum_t> &el,
+    virtual bool accumulate(const counted_t<const datum_t> &el,
                             T *t,
-                            store_key_t &&,
-                            counted_t<const datum_t> &&) {
-        return accumulate(env, el, t);
-=======
-    virtual bool accumulate(
-        const counted_t<const datum_t> &el, T *t,
-        const store_key_t &, const counted_t<const datum_t> &) {
+                            const store_key_t &,
+                            const counted_t<const datum_t> &) {
         return accumulate(el, t);
->>>>>>> ca5bb771
     }
     virtual bool accumulate(env_t *env,
                             const counted_t<const datum_t> &el,
