--- conflicted
+++ resolved
@@ -4,11 +4,8 @@
 
 #include "utils.hpp"
 
-<<<<<<< HEAD
 #include <ftw.h>
-=======
 #include <fcntl.h>
->>>>>>> 7739577c
 #include <limits.h>
 #include <signal.h>
 #include <stdarg.h>
