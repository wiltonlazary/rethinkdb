--- conflicted
+++ resolved
@@ -12,21 +12,6 @@
 #include <stdlib.h>
 #include <string.h>
 #include <sys/stat.h>
-<<<<<<< HEAD
-#include <sys/types.h>
-
-#ifdef _WIN32
-#include "windows.hpp"
-#include <io.h>
-#include <direct.h>
-#include <random>
-#ifndef __MINGW32__
-#include <filesystem>
-#endif
-#else
-#include <sys/time.h>
-=======
->>>>>>> e04c22a4
 #include <sys/types.h>
 
 #ifdef _WIN32
@@ -41,11 +26,8 @@
 #include <sys/resource.h>
 #include <ftw.h>
 #endif
-<<<<<<< HEAD
-=======
 
 #include <random>
->>>>>>> e04c22a4
 
 #include <google/protobuf/stubs/common.h>
 
@@ -104,11 +86,7 @@
         logWRN("The call to set the open file descriptor limit failed (errno = %d - %s)\n",
             get_errno(), errno_string(get_errno()).c_str());
     }
-<<<<<<< HEAD
-#endif
-=======
 #endif // !defined(_WIN32)
->>>>>>> e04c22a4
 
 #ifdef _WIN32
     WSADATA wsa_data;
@@ -201,23 +179,13 @@
         boost::posix_time::ptime as_ptime = boost::posix_time::from_time_t(time.tv_sec);
         t = boost::posix_time::to_tm(as_ptime);
     } else {
-<<<<<<< HEAD
-#ifndef _WIN32
+#ifdef _WIN32
+        errno_t res = localtime_s(&t, &time.tv_sec);
+        guarantee_xerr(res == 0, res, "localtime_s() failed.");
+#else
         struct tm *res1;
         res1 = localtime_r(&time.tv_sec, &t);
         guarantee_err(res1 == &t, "localtime_r() failed.");
-#else
-        errno_t res = localtime_s(&t, &time.tv_sec);
-        guarantee_xerr(res == 0, res, "localtime_s() failed.");
-=======
-#ifdef _WIN32
-        errno_t res = localtime_s(&t, &time.tv_sec);
-        guarantee_xerr(res == 0, res, "localtime_s() failed.");
-#else
-        struct tm *res1;
-        res1 = localtime_r(&time.tv_sec, &t);
-        guarantee_err(res1 == &t, "localtime_r() failed.");
->>>>>>> e04c22a4
 #endif
     }
     buf->appendf(
@@ -288,16 +256,12 @@
 
 void *raw_malloc_aligned(size_t size, size_t alignment) {
     void *ptr = NULL;
-<<<<<<< HEAD
-#ifndef _WIN32
-=======
 #ifdef _WIN32
     ptr = _aligned_malloc(size, alignment);
     if (ptr == NULL) {
         crash_oom();
     }
 #else
->>>>>>> e04c22a4
     int res = posix_memalign(&ptr, alignment, size);  // NOLINT(runtime/rethinkdb_fn)
     if (res != 0) {
         if (res == EINVAL) {
@@ -308,14 +272,6 @@
             crash_or_trap("posix_memalign failed with unknown result: %d.", res);
         }
     }
-<<<<<<< HEAD
-#else
-    ptr = _aligned_malloc(size, alignment);
-    if (ptr == NULL) {
-        crash_oom();
-    }
-=======
->>>>>>> e04c22a4
 #endif
     return ptr;
 }
@@ -327,11 +283,7 @@
 #endif
 
 void raw_free_aligned(void *ptr) {
-<<<<<<< HEAD
-#ifdef _MSC_VER
-=======
-#ifdef _WIN32
->>>>>>> e04c22a4
+#ifdef _WIN32
     _aligned_free(ptr);
 #else
     free(ptr);
@@ -363,15 +315,7 @@
 rng_t::rng_t(int seed) {
 #ifndef NDEBUG
     if (seed == -1) {
-<<<<<<< HEAD
-#ifdef _MSC_VER
         seed = std::random_device{}();
-#else
-        seed = get_secs();
-#endif
-=======
-        seed = std::random_device{}();
->>>>>>> e04c22a4
     }
 #else
     seed = 314159;
@@ -387,43 +331,26 @@
 
 int rng_t::randint(int n) {
     guarantee(n > 0, "non-positive argument for randint's [0,n) interval");
-<<<<<<< HEAD
-#ifndef _WIN32
+#ifdef _WIN32
+    unsigned long x = state(); // NOLINT(runtime/int)
+#else
     long x = nrand48(state.data());  // NOLINT(runtime/int)
-#else
-    unsigned long x = state();
-=======
-#ifdef _WIN32
-    unsigned long x = state(); // NOLINT(runtime/int)
-#else
-    long x = nrand48(state.data());  // NOLINT(runtime/int)
->>>>>>> e04c22a4
 #endif
     return x % static_cast<unsigned int>(n);
 }
 
 uint64_t rng_t::randuint64(uint64_t n) {
     guarantee(n > 0, "non-positive argument for randint's [0,n) interval");
-<<<<<<< HEAD
-#ifndef _WIN32
-=======
 #ifdef _WIN32
     std::uniform_int_distribution<uint64_t> dist(0, n);
     return dist(state);
 #else
->>>>>>> e04c22a4
     uint32_t x_low = jrand48(state.data());  // NOLINT(runtime/int)
     uint32_t x_high = jrand48(state.data());  // NOLINT(runtime/int)
     uint64_t x = x_high;
     x <<= 32;
     x += x_low;
     return x % n;
-<<<<<<< HEAD
-#else
-    std::uniform_int_distribution<uint64_t> dist(0, n);
-    return dist(state);
-=======
->>>>>>> e04c22a4
 #endif
 }
 
@@ -436,9 +363,6 @@
 TLS_with_constructor(rng_t, rng)
 
 void system_random_bytes(void *out, int64_t nbytes) {
-<<<<<<< HEAD
-#ifndef _WIN32
-=======
 #ifdef _WIN32
     HCRYPTPROV hProv;
     BOOL res = CryptAcquireContext(&hProv, NULL, NULL, PROV_RSA_FULL, CRYPT_VERIFYCONTEXT | CRYPT_SILENT);
@@ -448,22 +372,10 @@
     CryptReleaseContext(hProv, 0);
     guarantee_xwinerr(res, err, "CryptGenRandom failed");
 #else
->>>>>>> e04c22a4
     blocking_read_file_stream_t urandom;
     guarantee(urandom.init("/dev/urandom"), "failed to open /dev/urandom to initialize thread rng");
     int64_t readres = force_read(&urandom, out, nbytes);
     guarantee(readres == nbytes);
-<<<<<<< HEAD
-#else
-    HCRYPTPROV hProv;
-    BOOL res = CryptAcquireContext(&hProv, NULL, NULL, PROV_RSA_FULL, CRYPT_VERIFYCONTEXT | CRYPT_SILENT);
-    guarantee_winerr(res, "CryptAcquireContext failed");
-    res = CryptGenRandom(hProv, nbytes, static_cast<BYTE*>(out));
-    DWORD err = GetLastError();
-    CryptReleaseContext(hProv, 0);
-    guarantee_xwinerr(res, err, "CryptGenRandom failed");
-=======
->>>>>>> e04c22a4
 #endif
 }
 
@@ -595,9 +507,6 @@
 }
 
 bool blocking_read_file(const char *path, std::string *contents_out) {
-<<<<<<< HEAD
-#ifndef _WIN32
-=======
 #ifdef _WIN32
     HANDLE hFile = CreateFile(path, GENERIC_READ, FILE_SHARE_READ, NULL, OPEN_ALWAYS, 0, NULL);
     if (hFile == INVALID_HANDLE_VALUE) return false;
@@ -625,7 +534,6 @@
     *contents_out = std::move(ret);
     return true;
 #else
->>>>>>> e04c22a4
     scoped_fd_t fd;
 
     {
@@ -660,35 +568,6 @@
 
         ret.append(buf, buf + res);
     }
-<<<<<<< HEAD
-#else
-    HANDLE hFile = CreateFile(path, GENERIC_READ, FILE_SHARE_READ | FILE_SHARE_WRITE, NULL, OPEN_ALWAYS, 0, NULL);
-    if (hFile == INVALID_HANDLE_VALUE) return false;
-    LARGE_INTEGER fileSize;
-    BOOL res = GetFileSizeEx(hFile, &fileSize);
-    if (!res) {
-        CloseHandle(hFile);
-        return false;
-    }
-    DWORD remaining = fileSize.QuadPart;
-    std::string ret;
-    ret.resize(remaining);
-    size_t index = 0;
-    while (remaining > 0) {
-        DWORD consumed;
-        res = ReadFile(hFile, &ret[index], remaining, &consumed, NULL);
-        if (!res) {
-            CloseHandle(hFile);
-            return false;
-        }
-        remaining -= consumed;
-        index += consumed;
-    }
-    CloseHandle(hFile);
-    *contents_out = std::move(ret);
-    return true;
-=======
->>>>>>> e04c22a4
 #endif
 }
 
@@ -721,17 +600,10 @@
 #ifdef _MSC_VER
 
 int remove_directory_helper(const char *path) {
-<<<<<<< HEAD
-    logNTC("In recursion: removing file %s\n", path);
-    DWORD attrs = GetFileAttributes(path);
-    if (GetLastError() == ERROR_FILE_NOT_FOUND) {
-        logWRN("Trying to delete non-existent file `%s'", path);
-=======
     logNTC("In recursion: removing file '%s'\n", path);
     DWORD attrs = GetFileAttributes(path);
     if (GetLastError() == ERROR_FILE_NOT_FOUND) {
         logWRN("Trying to delete non-existent file '%s'", path);
->>>>>>> e04c22a4
         return 0;
     } else {
         guarantee_winerr(attrs != INVALID_FILE_ATTRIBUTES, "GetFileAttributes failed");
@@ -742,24 +614,14 @@
     } else {
         res = DeleteFile(path);
     }
-<<<<<<< HEAD
-    if (!res) {
-        crash("failed to remove: %s: %s", path, winerr_string(GetLastError()).c_str());
-    }
-=======
     guarantee_winerr(res, "failed to remove: '%s': %s", path, winerr_string(GetLastError()).c_str());
->>>>>>> e04c22a4
     return 0;
 }
 
 #else
 
 int remove_directory_helper(const char *path, UNUSED const struct stat *, UNUSED int, UNUSED struct FTW *) {
-<<<<<<< HEAD
-    logNTC("In recursion: removing file %s\n", path);
-=======
     logNTC("In recursion: removing file '%s'\n", path);
->>>>>>> e04c22a4
     int res = ::remove(path);
     guarantee_err(res == 0, "Fatal error: failed to delete '%s'.", path);
     return 0;
@@ -768,9 +630,6 @@
 #endif
 
 void remove_directory_recursive(const char *dirpath) {
-<<<<<<< HEAD
-#ifndef _MSC_VER
-=======
 #ifdef _MSC_VER
     using namespace std::tr2; // NOLINT
     std::function<void(sys::path)> go = [go](sys::path dir){
@@ -784,7 +643,6 @@
     };
     go(dirpath);
 #else
->>>>>>> e04c22a4
     // max_openfd is ignored on OS X (which claims the parameter
     // specifies the maximum traversal depth) and used by Linux to
     // limit the number of file descriptors that are open (by opening
@@ -794,27 +652,12 @@
     logNTC("Recursively removing directory %s\n", dirpath);
     int res = nftw(dirpath, remove_directory_helper, max_openfd, FTW_PHYS | FTW_MOUNT | FTW_DEPTH);
     guarantee_err(res == 0 || get_errno() == ENOENT, "Trouble while traversing and destroying temporary directory %s.", dirpath);
-<<<<<<< HEAD
-#else
-    using namespace std::tr2;
-    auto go = [](sys::path dir){
-        for (auto it : sys::directory_iterator(dir)) {
-            remove_directory_helper(it.path().string().c_str());
-        }
-        remove_directory_helper(dir.string().c_str());
-    };
-    go(dirpath);
-=======
->>>>>>> e04c22a4
 #endif
 }
 
 base_path_t::base_path_t(const std::string &path) : path_(path) { }
 
 void base_path_t::make_absolute() {
-<<<<<<< HEAD
-#ifndef _WIN32
-=======
 #ifdef _WIN32
     char absolute_path[MAX_PATH];
     DWORD size = GetFullPathName(path_.c_str(), sizeof(absolute_path), absolute_path, NULL);
@@ -830,28 +673,10 @@
     guarantee(new_size < size, "GetFullPathName: name too long");
     path_ = std::move(long_absolute_path);
 #else
->>>>>>> e04c22a4
     char absolute_path[PATH_MAX];
     char *res = realpath(path_.c_str(), absolute_path);
     guarantee_err(res != NULL, "Failed to determine absolute path for '%s'", path_.c_str());
     path_.assign(absolute_path);
-<<<<<<< HEAD
-#else
-    char absolute_path[MAX_PATH];
-    DWORD size = GetFullPathName(path_.c_str(), sizeof absolute_path, absolute_path, NULL);
-    guarantee_winerr(size != 0, "GetFullPathName failed");
-    if (size < sizeof absolute_path) {
-      path_.assign(absolute_path);
-      return;
-    }
-    std::string long_absolute_path;
-    long_absolute_path.resize(size);
-    DWORD new_size = GetFullPathName(path_.c_str(), size, &long_absolute_path[0], NULL);
-    guarantee_winerr(size != 0, "GetFullPathName failed");
-    guarantee(new_size < size, "GetFullPathName: name too long");
-    path_ = std::move(long_absolute_path);
-=======
->>>>>>> e04c22a4
 #endif
 }
 
@@ -865,21 +690,12 @@
 }
 
 bool is_rw_directory(const base_path_t& path) {
-<<<<<<< HEAD
-#ifndef _WIN32
+#ifdef _WIN32
+    if (_access(path.path().c_str(), 06 /* read and write */) != 0)
+        return false;
+#else
     if (access(path.path().c_str(), R_OK | F_OK | W_OK) != 0)
         return false;
-#else
-    if (_access(path.path().c_str(), 06 /* read and write */) != 0)
-        return false;
-=======
-#ifdef _WIN32
-    if (_access(path.path().c_str(), 06 /* read and write */) != 0)
-        return false;
-#else
-    if (access(path.path().c_str(), R_OK | F_OK | W_OK) != 0)
-        return false;
->>>>>>> e04c22a4
 #endif
     struct stat details;
     if (stat(path.path().c_str(), &details) != 0)
@@ -895,21 +711,12 @@
     remove_directory_recursive(path.path().c_str());
 
     int res;
-<<<<<<< HEAD
-#ifndef _WIN32
+#ifdef _WIN32
+    res = _mkdir(path.path().c_str());
+#else
     do {
         res = mkdir(path.path().c_str(), 0755);
     } while (res == -1 && get_errno() == EINTR);
-#else
-    res = _mkdir(path.path().c_str());
-=======
-#ifdef _WIN32
-    res = _mkdir(path.path().c_str());
-#else
-    do {
-        res = mkdir(path.path().c_str(), 0755);
-    } while (res == -1 && get_errno() == EINTR);
->>>>>>> e04c22a4
 #endif
     guarantee_err(res == 0, "mkdir of temporary directory %s failed",
                   path.path().c_str());
