--- conflicted
+++ resolved
@@ -15,33 +15,17 @@
 bool equals(int a, int b) { return a == b; }
 
 TPTEST(CrossThreadWatchable, CrossThreadWatchableTest) {
-<<<<<<< HEAD
-    scoped_ptr_t<watchable_variable_t<int> > watchable;
-    scoped_ptr_t<cross_thread_watchable_variable_t<int> > ctw;
-    {
-        on_thread_t thread_switcher((threadnum_t(0)));
-        watchable.init(new watchable_variable_t<int>(0));
-
-        ctw.init(new cross_thread_watchable_variable_t<int>(watchable->get_watchable(), threadnum_t(1)));
-    }
-=======
-    on_thread_t thread_switcher(threadnum_t(0));
+    on_thread_t thread_switcher((threadnum_t(0)));
     watchable_variable_t<int> watchable(0);
     cross_thread_watchable_variable_t<int> ctw(watchable.get_watchable(), threadnum_t(1));
->>>>>>> ed0296e9
 
     int i;
     int expected_value = 0;
     try {
         for (i = 1; i < 100; ++i) {
             {
-<<<<<<< HEAD
                 on_thread_t switcher((threadnum_t(0)));
-                watchable->set_value(i);
-=======
-                on_thread_t switcher(threadnum_t(0));
                 watchable.set_value(i);
->>>>>>> ed0296e9
                 expected_value = i;
             }
             {
