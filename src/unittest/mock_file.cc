--- conflicted
+++ resolved
@@ -63,11 +63,7 @@
 
 void mock_file_t::writev_async(int64_t offset, size_t length, scoped_array_t<iovec> &&bufs,
                                file_account_t *account, linux_iocallback_t *cb) {
-<<<<<<< HEAD
-    scoped_aligned_malloc_t<char> buf(malloc_aligned<char>(length, DEVICE_BLOCK_SIZE));
-=======
     scoped_device_block_aligned_ptr_t<char> buf(length);
->>>>>>> b2a223b5
 
     iovec bufvec[1] = { { buf.get(), length } };
     fill_bufs_from_source(bufvec, 1, bufs.data(), bufs.size(), 0);
