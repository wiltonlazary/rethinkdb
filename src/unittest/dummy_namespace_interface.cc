#include "unittest/dummy_namespace_interface.hpp"

#include "unittest/clustering_utils.hpp"
#include "rdb_protocol/env.hpp"

namespace unittest {

void dummy_performer_t::read(const read_t &read,
                             read_response_t *response,
                             DEBUG_VAR state_timestamp_t expected_timestamp,
                             order_token_t order_token,
                             signal_t *interruptor) THROWS_ONLY(interrupted_exc_t) {
    read_token_t token;
    store->new_read_token(&token);

#ifndef NDEBUG
    equality_metainfo_checker_callback_t metainfo_checker_callback((binary_blob_t(expected_timestamp)));
    metainfo_checker_t metainfo_checker(&metainfo_checker_callback, store->get_region());
#endif

    return store->read(DEBUG_ONLY(metainfo_checker, ) read, response, order_token, &token, interruptor);
}

void dummy_performer_t::read_outdated(const read_t &read,
                                      read_response_t *response,
                                      signal_t *interruptor) THROWS_ONLY(interrupted_exc_t) {
    read_token_t token;
    store->new_read_token(&token);

#ifndef NDEBUG
    trivial_metainfo_checker_callback_t metainfo_checker_callback;
    metainfo_checker_t metainfo_checker(&metainfo_checker_callback, store->get_region());
#endif

    return store->read(DEBUG_ONLY(metainfo_checker, ) read, response,
                       bs_outdated_read_source.check_in("dummy_performer_t::read_outdated").with_read_mode(),
                       &token,
                       interruptor);
}

void dummy_performer_t::write(const write_t &write,
                              write_response_t *response,
                              state_timestamp_t timestamp,
                              order_token_t order_token) THROWS_NOTHING {
    cond_t non_interruptor;

#ifndef NDEBUG
    equality_metainfo_checker_callback_t metainfo_checker_callback(binary_blob_t(timestamp.pred()));
    metainfo_checker_t metainfo_checker(&metainfo_checker_callback, store->get_region());
#endif

    write_token_t token;
    store->new_write_token(&token);

    store->write(
            DEBUG_ONLY(metainfo_checker, )
<<<<<<< HEAD
            region_map_t<binary_blob_t>(store->get_region(), binary_blob_t(timestamp)),
            write, response, write_durability_t::SOFT, timestamp, order_token, &token_pair, &non_interruptor);
=======
            region_map_t<binary_blob_t>(store->get_region(), binary_blob_t(transition_timestamp.timestamp_after())),
            write, response, write_durability_t::SOFT, transition_timestamp, order_token, &token, &non_interruptor);
>>>>>>> 285ab4ea
}


dummy_timestamper_t::dummy_timestamper_t(dummy_performer_t *n,
                                         order_source_t *order_source)
    : next(n) {
    cond_t interruptor;

    read_token_t read_token;
    next->store->new_read_token(&read_token);

    region_map_t<binary_blob_t> metainfo;
    next->store->do_get_metainfo(order_source->check_in("dummy_timestamper_t").with_read_mode(),
                                 &read_token, &interruptor, &metainfo);

    current_timestamp = state_timestamp_t::zero();
    for (typename region_map_t<binary_blob_t>::iterator it  = metainfo.begin();
                                                        it != metainfo.end();
                                                        it++) {
        state_timestamp_t region_timestamp
            = binary_blob_t::get<state_timestamp_t>(it->second);
        if (region_timestamp > current_timestamp) {
            current_timestamp = region_timestamp;
        }
    }
}

void dummy_timestamper_t::read(const read_t &read, read_response_t *response, order_token_t otok, signal_t *interruptor) THROWS_ONLY(interrupted_exc_t) {
    order_sink.check_out(otok);
    next->read(read, response, current_timestamp, otok, interruptor);
}

void dummy_timestamper_t::write(const write_t &write, write_response_t *response, order_token_t otok) THROWS_NOTHING {
    order_sink.check_out(otok);
    current_timestamp = current_timestamp.next();
    next->write(write, response, current_timestamp, otok);
}

void dummy_sharder_t::read(const read_t &read, read_response_t *response, order_token_t tok, signal_t *interruptor) {
    if (interruptor->is_pulsed()) { throw interrupted_exc_t(); }

    std::vector<read_response_t> responses;
    responses.reserve(shards.size());

    for (auto it = shards.begin(); it != shards.end(); ++it) {
        read_t subread;
        if (read.shard(it->region, &subread)) {
            responses.push_back(read_response_t());
            it->timestamper->read(subread, &responses.back(), tok, interruptor);
            if (interruptor->is_pulsed()) {
                throw interrupted_exc_t();
            }
        }
    }

    read.unshard(responses.data(), responses.size(), response, ctx, interruptor);
}

void dummy_sharder_t::read_outdated(const read_t &read, read_response_t *response, signal_t *interruptor) {
    if (interruptor->is_pulsed()) { throw interrupted_exc_t(); }

    std::vector<read_response_t> responses;
    responses.reserve(shards.size());

    for (auto it = shards.begin(); it != shards.end(); ++it) {
        read_t subread;
        if (read.shard(it->region, &subread)) {
            responses.push_back(read_response_t());
            it->performer->read_outdated(subread, &responses.back(), interruptor);
            if (interruptor->is_pulsed()) {
                throw interrupted_exc_t();
            }
        }
    }

    read.unshard(responses.data(), responses.size(), response, ctx, interruptor);
}

void dummy_sharder_t::write(const write_t &write, write_response_t *response, order_token_t tok, signal_t *interruptor) {
    if (interruptor->is_pulsed()) { throw interrupted_exc_t(); }

    std::vector<write_response_t> responses;
    responses.reserve(shards.size());

    for (auto it = shards.begin(); it != shards.end(); ++it) {
        write_t subwrite;
        if (write.shard(it->region, &subwrite)) {
            responses.push_back(write_response_t());
            it->timestamper->write(subwrite, &responses.back(), tok);
            if (interruptor->is_pulsed()) {
                throw interrupted_exc_t();
            }
        }
    }

    write.unshard(responses.data(), responses.size(), response, ctx, interruptor);
}

dummy_namespace_interface_t::
dummy_namespace_interface_t(std::vector<region_t> shards,
                            store_view_t *const *stores, order_source_t
                            *order_source, rdb_context_t *_ctx,
                            bool initialize_metadata)
    : ctx(_ctx)
{
    /* Make sure shards are non-overlapping and stuff */
    {
        region_t join;
        region_join_result_t result = region_join(shards, &join);
        if (result != REGION_JOIN_OK) {
            throw std::runtime_error("bad region join");
        }
    }

    std::vector<dummy_sharder_t::shard_t> shards_of_this_db;
    for (size_t i = 0; i < shards.size(); ++i) {
        /* Initialize metadata everywhere */
        if (initialize_metadata) {
            cond_t interruptor;

            read_token_t read_token;
            stores[i]->new_read_token(&read_token);

            region_map_t<binary_blob_t> metadata;
            stores[i]->do_get_metainfo(order_source->check_in("dummy_namespace_interface_t::dummy_namespace_interface_t (do_get_metainfo)").with_read_mode(),
                                       &read_token, &interruptor, &metadata);

            rassert(metadata.get_domain() == shards[i]);
            for (region_map_t<binary_blob_t>::const_iterator it = metadata.begin();
                 it != metadata.end();
                 ++it) {
                rassert(it->second.size() == 0);
            }

            write_token_t write_token;
            stores[i]->new_write_token(&write_token);

            stores[i]->set_metainfo(
                    region_map_transform<state_timestamp_t, binary_blob_t>(
                            region_map_t<state_timestamp_t>(shards[i], state_timestamp_t::zero()),
                            &binary_blob_t::make<state_timestamp_t>
                                                                           ),
                    order_source->check_in("dummy_namespace_interface_t::dummy_namespace_interface_t (set_metainfo)"),
                    &write_token,
                    &interruptor);
        }

        performers.push_back(make_scoped<dummy_performer_t>(stores[i]));
        timestampers.push_back(make_scoped<dummy_timestamper_t>(performers.back().get(), order_source));
        shards_of_this_db.push_back(dummy_sharder_t::shard_t(timestampers.back().get(), performers.back().get(), shards[i]));
    }

    sharder.init(new dummy_sharder_t(shards_of_this_db, ctx));
}

std::set<region_t> dummy_namespace_interface_t::get_sharding_scheme()
    THROWS_ONLY(cannot_perform_query_exc_t) {
    std::set<region_t> s;
    s.insert(region_t::universe());
    return s;
}




}  // namespace unittest<|MERGE_RESOLUTION|>--- conflicted
+++ resolved
@@ -54,13 +54,8 @@
 
     store->write(
             DEBUG_ONLY(metainfo_checker, )
-<<<<<<< HEAD
             region_map_t<binary_blob_t>(store->get_region(), binary_blob_t(timestamp)),
-            write, response, write_durability_t::SOFT, timestamp, order_token, &token_pair, &non_interruptor);
-=======
-            region_map_t<binary_blob_t>(store->get_region(), binary_blob_t(transition_timestamp.timestamp_after())),
-            write, response, write_durability_t::SOFT, transition_timestamp, order_token, &token, &non_interruptor);
->>>>>>> 285ab4ea
+            write, response, write_durability_t::SOFT, timestamp, order_token, &token, &non_interruptor);
 }
 
 
