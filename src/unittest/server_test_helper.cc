--- conflicted
+++ resolved
@@ -52,11 +52,6 @@
         serializer_multiplexer_t multiplexer(serializers);
 
         this->serializer = multiplexer.proxies[0];
-<<<<<<< HEAD
-=======
-        btree_slice_t::create(this->serializer, &config.store_static_config.cache, 0);
-        btree_slice_t slice(this->serializer, &config.store_dynamic_config.cache, MEGABYTE, 0);
->>>>>>> 18181159
 
         run_serializer_tests();
     }
@@ -71,7 +66,7 @@
     cache_cfg.flush_timer_ms = 1000000;
     cache_cfg.flush_dirty_size = 1000000000;
     cache_cfg.max_size = GIGABYTE;
-    cache_t cache(this->serializer, &cache_cfg);
+    cache_t cache(this->serializer, &cache_cfg, 0);
 
     nap(200);   // to let patch_disk_storage do writeback.sync();
 
