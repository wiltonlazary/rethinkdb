--- conflicted
+++ resolved
@@ -266,14 +266,9 @@
         ql::protob_t<const Term> mapping = ql::r::var(one)["id"].release_counted();
         ql::map_wire_func_t m(mapping, make_vector(one), get_backtrace(mapping));
 
-<<<<<<< HEAD
         write_t write(sindex_create_t(id, m, sindex_multi_bool_t::SINGLE,
                                       sindex_geo_bool_t::REGULAR),
-                      profile_bool_t::PROFILE);
-=======
-        write_t write(sindex_create_t(id, m, sindex_multi_bool_t::SINGLE),
                       profile_bool_t::PROFILE, ql::configured_limits_t());
->>>>>>> d9517667
 
         fake_fifo_enforcement_t enforce;
         fifo_enforcer_sink_t::exit_write_t exiter(
