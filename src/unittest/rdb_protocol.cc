// Copyright 2010-2014 RethinkDB, all rights reserved.
#include "errors.hpp"
#include <boost/shared_ptr.hpp>

#include "arch/io/disk.hpp"
#include "buffer_cache/alt/cache_balancer.hpp"
#include "clustering/administration/metadata.hpp"
#include "extproc/extproc_pool.hpp"
#include "extproc/extproc_spawner.hpp"
#include "rdb_protocol/minidriver.hpp"
#include "rdb_protocol/pb_utils.hpp"
#include "rdb_protocol/protocol.hpp"
#include "rdb_protocol/store.hpp"
#include "region/region_json_adapter.hpp"
#include "rpc/directory/read_manager.hpp"
#include "rpc/semilattice/semilattice_manager.hpp"
#include "serializer/config.hpp"
#include "serializer/translator.hpp"
#include "stl_utils.hpp"
#include "unittest/dummy_namespace_interface.hpp"
#include "unittest/gtest.hpp"
#include "unittest/unittest_utils.hpp"

namespace unittest {
namespace {

void run_with_namespace_interface(boost::function<void(namespace_interface_t *, order_source_t *)> fun, bool oversharding) {
    recreate_temporary_directory(base_path_t("."));

    order_source_t order_source;

    /* Pick shards */
    std::vector<region_t> store_shards;
    if (oversharding) {
        store_shards.push_back(region_t(key_range_t(key_range_t::none, store_key_t(), key_range_t::none, store_key_t())));
    } else {
        store_shards.push_back(region_t(key_range_t(key_range_t::none, store_key_t(), key_range_t::open, store_key_t("n"))));
        store_shards.push_back(region_t(key_range_t(key_range_t::closed, store_key_t("n"), key_range_t::none, store_key_t() )));
    }

    std::vector<region_t> nsi_shards;

    nsi_shards.push_back(region_t(key_range_t(key_range_t::none,   store_key_t(),  key_range_t::open, store_key_t("n"))));
    nsi_shards.push_back(region_t(key_range_t(key_range_t::closed, store_key_t("n"), key_range_t::none, store_key_t() )));

    boost::ptr_vector<temp_file_t> temp_files;
    for (size_t i = 0; i < store_shards.size(); ++i) {
        temp_files.push_back(new temp_file_t);
    }

    io_backender_t io_backender(file_direct_io_mode_t::buffered_desired);
    dummy_cache_balancer_t balancer(GIGABYTE);

    scoped_array_t<scoped_ptr_t<serializer_t> > serializers(store_shards.size());
    for (size_t i = 0; i < store_shards.size(); ++i) {
        filepath_file_opener_t file_opener(temp_files[i].name(), &io_backender);
        standard_serializer_t::create(&file_opener,
                                      standard_serializer_t::static_config_t());
        serializers[i].init(new standard_serializer_t(standard_serializer_t::dynamic_config_t(),
                                                      &file_opener,
                                                      &get_global_perfmon_collection()));
    }

    boost::ptr_vector<store_t> underlying_stores;

    /* Create some structures for the rdb_context_t, warning some
     * boilerplate is about to follow, avert your eyes if you have a weak
     * stomach for such things. */
    extproc_pool_t extproc_pool(2);

    connectivity_cluster_t c;
    semilattice_manager_t<cluster_semilattice_metadata_t> slm(&c, cluster_semilattice_metadata_t());
    connectivity_cluster_t::run_t cr(&c, get_unittest_addresses(), peer_address_t(), ANY_PORT, &slm, 0, NULL);

    connectivity_cluster_t c2;
    directory_read_manager_t<cluster_directory_metadata_t> read_manager(&c2);
    connectivity_cluster_t::run_t cr2(&c2, get_unittest_addresses(), peer_address_t(), ANY_PORT, &read_manager, 0, NULL);

    boost::shared_ptr<semilattice_readwrite_view_t<auth_semilattice_metadata_t> > dummy_auth;
<<<<<<< HEAD
    rdb_context_t ctx(&extproc_pool,
                      NULL,
                      NULL,
                      slm.get_root_view(),
                      dummy_auth,
                      &read_manager,
                      generate_uuid(),
                      &get_global_perfmon_collection());
=======
    rdb_context_t ctx(&extproc_pool, NULL, slm.get_root_view(),
                      dummy_auth, &read_manager, generate_uuid(),
                      &get_global_perfmon_collection(), std::string());
>>>>>>> 46d295a0

    for (size_t i = 0; i < store_shards.size(); ++i) {
        underlying_stores.push_back(
                new store_t(serializers[i].get(), &balancer,
                    temp_files[i].name().permanent_path(), true,
                    &get_global_perfmon_collection(), &ctx,
                    &io_backender, base_path_t(".")));
    }

    boost::ptr_vector<store_view_t> stores;
    for (size_t i = 0; i < nsi_shards.size(); ++i) {
        if (oversharding) {
            stores.push_back(new store_subview_t(&underlying_stores[0], nsi_shards[i]));
        } else {
            stores.push_back(new store_subview_t(&underlying_stores[i], nsi_shards[i]));
        }
    }

    /* Set up namespace interface */
    dummy_namespace_interface_t nsi(nsi_shards, stores.c_array(), &order_source, &ctx);

    fun(&nsi, &order_source);
}

void run_in_thread_pool_with_namespace_interface(boost::function<void(namespace_interface_t *, order_source_t*)> fun, bool oversharded) {
    extproc_spawner_t extproc_spawner;
    unittest::run_in_thread_pool(std::bind(&run_with_namespace_interface, fun, oversharded));
}

}   /* anonymous namespace */

/* `SetupTeardown` makes sure that it can start and stop without anything going
horribly wrong */
void run_setup_teardown_test(UNUSED namespace_interface_t *nsi, order_source_t *) {
    /* Do nothing */
}
TEST(RDBProtocol, SetupTeardown) {
    run_in_thread_pool_with_namespace_interface(&run_setup_teardown_test, false);
}

TEST(RDBProtocol, OvershardedSetupTeardown) {
    run_in_thread_pool_with_namespace_interface(&run_setup_teardown_test, true);
}

/* `GetSet` tests basic get and set operations */
void run_get_set_test(namespace_interface_t *nsi, order_source_t *osource) {
    {
        write_t write(
                point_write_t(store_key_t("a"),
                    make_counted<ql::datum_t>(ql::datum_t::R_NULL)),
                DURABILITY_REQUIREMENT_DEFAULT,
                profile_bool_t::PROFILE);
        write_response_t response;

        cond_t interruptor;
        nsi->write(write, &response, osource->check_in("unittest::run_get_set_test(rdb_protocol.cc-A)"), &interruptor);

        if (point_write_response_t *maybe_point_write_response_t = boost::get<point_write_response_t>(&response.response)) {
            ASSERT_EQ(maybe_point_write_response_t->result, point_write_result_t::STORED);
        } else {
            ADD_FAILURE() << "got wrong type of result back";
        }
    }

    {
        read_t read(point_read_t(store_key_t("a")), profile_bool_t::PROFILE);
        read_response_t response;

        cond_t interruptor;
        nsi->read(read, &response, osource->check_in("unittest::run_get_set_test(rdb_protocol.cc-B)"), &interruptor);

        if (point_read_response_t *maybe_point_read_response = boost::get<point_read_response_t>(&response.response)) {
            ASSERT_TRUE(maybe_point_read_response->data.has());
            ASSERT_EQ(ql::datum_t(ql::datum_t::R_NULL), *maybe_point_read_response->data);
        } else {
            ADD_FAILURE() << "got wrong result back";
        }
    }
}

TEST(RDBProtocol, GetSet) {
    run_in_thread_pool_with_namespace_interface(&run_get_set_test, false);
}

TEST(RDBProtocol, OvershardedGetSet) {
    run_in_thread_pool_with_namespace_interface(&run_get_set_test, true);
}

std::string create_sindex(namespace_interface_t *nsi,
                          order_source_t *osource) {
    std::string id = uuid_to_str(generate_uuid());

    const ql::sym_t arg(1);
    ql::protob_t<const Term> mapping = ql::r::var(arg)["sid"].release_counted();

    ql::map_wire_func_t m(mapping, make_vector(arg), get_backtrace(mapping));

    write_t write(sindex_create_t(id, m, sindex_multi_bool_t::SINGLE), profile_bool_t::PROFILE);
    write_response_t response;

    cond_t interruptor;
    nsi->write(write, &response, osource->check_in("unittest::create_sindex(rdb_protocol.cc-A"), &interruptor);

    if (!boost::get<sindex_create_response_t>(&response.response)) {
        ADD_FAILURE() << "got wrong type of result back";
    }

    return id;
}

bool drop_sindex(namespace_interface_t *nsi,
                 order_source_t *osource,
                 const std::string &id) {
    sindex_drop_t d(id);
    write_t write(d, profile_bool_t::PROFILE);
    write_response_t response;

    cond_t interruptor;
    nsi->write(write, &response, osource->check_in("unittest::drop_sindex(rdb_protocol.cc-A"), &interruptor);

    sindex_drop_response_t *res = boost::get<sindex_drop_response_t>(&response.response);

    if (res == NULL) {
        ADD_FAILURE() << "got wrong type of result back";
    }

    return res->success;
}

void run_create_drop_sindex_test(namespace_interface_t *nsi, order_source_t *osource) {
    /* Create a secondary index. */
    std::string id = create_sindex(nsi, osource);

    // KSI: Ugh, why is sindex creation so slow that we need a nap?
    nap(100);

    std::shared_ptr<const scoped_cJSON_t> data(
        new scoped_cJSON_t(cJSON_Parse("{\"id\" : 0, \"sid\" : 1}")));
    counted_t<const ql::datum_t> d(
        new ql::datum_t(cJSON_GetObjectItem(data->get(), "id")));
    store_key_t pk = store_key_t(d->print_primary());
    counted_t<const ql::datum_t> sindex_key_literal = make_counted<ql::datum_t>(1.0);

    ASSERT_TRUE(data->get());
    {
        /* Insert a piece of data (it will be indexed using the secondary
         * index). */
        write_t write(
            point_write_t(pk, make_counted<ql::datum_t>(*data)),
            DURABILITY_REQUIREMENT_DEFAULT,
            profile_bool_t::PROFILE);
        write_response_t response;

        cond_t interruptor;
        nsi->write(write,
                   &response,
                   osource->check_in(
                       "unittest::run_create_drop_sindex_test(rdb_protocol.cc-A"),
                   &interruptor);

        if (point_write_response_t *maybe_point_write_response
            = boost::get<point_write_response_t>(&response.response)) {
            ASSERT_EQ(maybe_point_write_response->result, point_write_result_t::STORED);
        } else {
            ADD_FAILURE() << "got wrong type of result back";
        }
    }

    {
        /* Access the data using the secondary index. */
        read_t read = make_sindex_read(sindex_key_literal, id);
        read_response_t response;

        cond_t interruptor;
        nsi->read(read, &response, osource->check_in("unittest::run_create_drop_sindex_test(rdb_protocol.cc-A"), &interruptor);

        if (rget_read_response_t *rget_resp = boost::get<rget_read_response_t>(&response.response)) {
            auto streams = boost::get<ql::grouped_t<ql::stream_t> >(
                &rget_resp->result);
            ASSERT_TRUE(streams != NULL);
            ASSERT_EQ(1, streams->size());
            auto stream = &streams->begin()->second;
            ASSERT_TRUE(stream != NULL);
            ASSERT_EQ(1u, stream->size());
            ASSERT_EQ(ql::datum_t(*data), *stream->at(0).data);
        } else {
            ADD_FAILURE() << "got wrong type of result back";
        }
    }

    {
        /* Delete the data. */
        point_delete_t del(pk);
        write_t write(
                del, DURABILITY_REQUIREMENT_DEFAULT, profile_bool_t::PROFILE);
        write_response_t response;

        cond_t interruptor;
        nsi->write(write, &response, osource->check_in("unittest::run_create_drop_sindex_test(rdb_protocol.cc-A"), &interruptor);

        if (point_delete_response_t *maybe_point_delete_response = boost::get<point_delete_response_t>(&response.response)) {
            ASSERT_EQ(maybe_point_delete_response->result, point_delete_result_t::DELETED);
        } else {
            ADD_FAILURE() << "got wrong type of result back";
        }
    }

    {
        /* Access the data using the secondary index. */
        read_t read = make_sindex_read(sindex_key_literal, id);
        read_response_t response;

        cond_t interruptor;
        nsi->read(read, &response, osource->check_in("unittest::run_create_drop_sindex_test(rdb_protocol.cc-A"), &interruptor);

        if (rget_read_response_t *rget_resp = boost::get<rget_read_response_t>(&response.response)) {
            auto streams = boost::get<ql::grouped_t<ql::stream_t> >(
                &rget_resp->result);
            ASSERT_TRUE(streams != NULL);
            ASSERT_EQ(0, streams->size());
        } else {
            ADD_FAILURE() << "got wrong type of result back";
        }
    }

    {
        const bool drop_sindex_res = drop_sindex(nsi, osource, id);
        ASSERT_TRUE(drop_sindex_res);
    }
}

TEST(RDBProtocol, SindexCreateDrop) {
    run_in_thread_pool_with_namespace_interface(&run_create_drop_sindex_test, false);
}

TEST(RDBProtocol, OvershardedSindexCreateDrop) {
    run_in_thread_pool_with_namespace_interface(&run_create_drop_sindex_test, true);
}

std::set<std::string> list_sindexes(namespace_interface_t *nsi, order_source_t *osource) {
    sindex_list_t l;
    read_t read(l, profile_bool_t::PROFILE);
    read_response_t response;

    cond_t interruptor;
    nsi->read(read, &response, osource->check_in("unittest::list_sindexes(rdb_protocol.cc-A"), &interruptor);

    sindex_list_response_t *res = boost::get<sindex_list_response_t>(&response.response);

    if (res == NULL) {
        ADD_FAILURE() << "got wrong type of result back";
    }

    return std::set<std::string>(res->sindexes.begin(), res->sindexes.end());
}

void run_sindex_list_test(namespace_interface_t *nsi, order_source_t *osource) {
    std::set<std::string> sindexes;

    // Do the whole test a couple times on the same namespace for kicks
    for (size_t i = 0; i < 2; ++i) {
        size_t reps = 10;

        // Make a bunch of sindexes
        for (size_t j = 0; j < reps; ++j) {
            ASSERT_TRUE(list_sindexes(nsi, osource) == sindexes);
            sindexes.insert(create_sindex(nsi, osource));
        }

        // Remove all the sindexes
        for (size_t j = 0; j < reps; ++j) {
            ASSERT_TRUE(list_sindexes(nsi, osource) == sindexes);
            ASSERT_TRUE(drop_sindex(nsi, osource, *sindexes.begin()));
            sindexes.erase(sindexes.begin());
        }
        ASSERT_TRUE(sindexes.empty());
        ASSERT_TRUE(list_sindexes(nsi, osource).empty());
    } // Do it again
}

TEST(RDBProtocol, SindexList) {
    run_in_thread_pool_with_namespace_interface(&run_sindex_list_test, false);
}

TEST(RDBProtocol, OvershardedSindexList) {
    run_in_thread_pool_with_namespace_interface(&run_sindex_list_test, true);
}

void run_sindex_oversized_keys_test(namespace_interface_t *nsi, order_source_t *osource) {
    std::string sindex_id = create_sindex(nsi, osource);

    // KSI: Ugh, why is sindex creation so slow that we need a nap?
    nap(100);

    for (size_t i = 0; i < 20; ++i) {
        for (size_t j = 100; j < 200; j += 5) {
            std::string id(i + rdb_protocol::MAX_PRIMARY_KEY_SIZE - 10,
                           static_cast<char>(j));
            std::string sid(j, 'a');
            auto sindex_key_literal = make_counted<const ql::datum_t>(std::string(sid));
            std::shared_ptr<const scoped_cJSON_t> data(
                new scoped_cJSON_t(cJSON_CreateObject()));
            cJSON_AddItemToObject(data->get(), "id", cJSON_CreateString(id.c_str()));
            cJSON_AddItemToObject(data->get(), "sid", cJSON_CreateString(sid.c_str()));
            store_key_t pk;
            try {
                pk = store_key_t(make_counted<const ql::datum_t>(
                    cJSON_GetObjectItem(data->get(), "id"))->print_primary());
            } catch (const ql::base_exc_t &ex) {
                ASSERT_TRUE(id.length() >= rdb_protocol::MAX_PRIMARY_KEY_SIZE);
                continue;
            }
            ASSERT_TRUE(data->get());

            {
                /* Insert a piece of data (it will be indexed using the secondary
                 * index). */
                write_t write(
                    point_write_t(pk, make_counted<ql::datum_t>(*data)),
                    DURABILITY_REQUIREMENT_DEFAULT,
                    profile_bool_t::PROFILE);
                write_response_t response;

                cond_t interruptor;
                nsi->write(write,
                           &response,
                           osource->check_in(
                               "unittest::run_sindex_oversized_keys_test("
                               "rdb_protocol.cc-A"),
                           &interruptor);

                auto resp = boost::get<point_write_response_t>(
                        &response.response);
                if (!resp) {
                    ADD_FAILURE() << "got wrong type of result back";
                } else {
                    ASSERT_EQ(resp->result, point_write_result_t::STORED);
                }
            }

            {
                /* Access the data using the secondary index. */
                read_t read
                    = make_sindex_read(sindex_key_literal, sindex_id);
                read_response_t response;

                cond_t interruptor;
                nsi->read(read, &response, osource->check_in("unittest::run_sindex_oversized_keys_test(rdb_protocol.cc-A"), &interruptor);

                if (rget_read_response_t *rget_resp = boost::get<rget_read_response_t>(&response.response)) {
                    auto streams = boost::get<ql::grouped_t<ql::stream_t> >(
                        &rget_resp->result);
                    ASSERT_TRUE(streams != NULL);
                    ASSERT_EQ(1, streams->size());
                    auto stream = &streams->begin()->second;
                    ASSERT_TRUE(stream != NULL);
                    // There should be results equal to the number of iterations
                    // performed
                    ASSERT_EQ(i + 1, stream->size());
                } else {
                    ADD_FAILURE() << "got wrong type of result back";
                }
            }
        }
    }

}

TEST(RDBProtocol, OverSizedKeys) {
    run_in_thread_pool_with_namespace_interface(&run_sindex_oversized_keys_test, false);
}

TEST(RDBProtocol, OvershardedOverSizedKeys) {
    run_in_thread_pool_with_namespace_interface(&run_sindex_oversized_keys_test, true);
}

void run_sindex_missing_attr_test(namespace_interface_t *nsi, order_source_t *osource) {
    create_sindex(nsi, osource);

    std::shared_ptr<const scoped_cJSON_t> data(
        new scoped_cJSON_t(cJSON_Parse("{\"id\" : 0}")));
    store_key_t pk = store_key_t(make_counted<const ql::datum_t>(
        cJSON_GetObjectItem(data->get(), "id"))->print_primary());
    ASSERT_TRUE(data->get());
    {
        /* Insert a piece of data (it will be indexed using the secondary
         * index). */
        write_t write(
            point_write_t(pk, make_counted<ql::datum_t>(*data)),
            DURABILITY_REQUIREMENT_DEFAULT,
            profile_bool_t::PROFILE);
        write_response_t response;

        cond_t interruptor;
        nsi->write(write,
                   &response,
                   osource->check_in(
                       "unittest::run_create_drop_sindex_test(rdb_protocol.cc-A"),
                   &interruptor);

        if (!boost::get<point_write_response_t>(&response.response)) {
            ADD_FAILURE() << "got wrong type of result back";
        }
    }

    //TODO we're not sure if data which is missing an attribute should be put
    //in the sindex or not right now. We should either be checking that the
    //value is in the sindex right now or be checking that it isn't.
}

TEST(RDBProtocol, MissingAttr) {
    run_in_thread_pool_with_namespace_interface(&run_sindex_missing_attr_test, false);
}

TEST(RDBProtocol, OvershardedMissingAttr) {
    run_in_thread_pool_with_namespace_interface(&run_sindex_missing_attr_test, true);
}

}   /* namespace unittest */
<|MERGE_RESOLUTION|>--- conflicted
+++ resolved
@@ -77,7 +77,6 @@
     connectivity_cluster_t::run_t cr2(&c2, get_unittest_addresses(), peer_address_t(), ANY_PORT, &read_manager, 0, NULL);
 
     boost::shared_ptr<semilattice_readwrite_view_t<auth_semilattice_metadata_t> > dummy_auth;
-<<<<<<< HEAD
     rdb_context_t ctx(&extproc_pool,
                       NULL,
                       NULL,
@@ -85,12 +84,8 @@
                       dummy_auth,
                       &read_manager,
                       generate_uuid(),
-                      &get_global_perfmon_collection());
-=======
-    rdb_context_t ctx(&extproc_pool, NULL, slm.get_root_view(),
-                      dummy_auth, &read_manager, generate_uuid(),
-                      &get_global_perfmon_collection(), std::string());
->>>>>>> 46d295a0
+                      &get_global_perfmon_collection(),
+                      std::string());
 
     for (size_t i = 0; i < store_shards.size(); ++i) {
         underlying_stores.push_back(
