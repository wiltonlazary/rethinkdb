#ifndef VERSION_HPP_
#define VERSION_HPP_

// An enumeration of the current and previous recognized versions.  Every
// serialization / deserialization happens relative to one of these versions.
enum class obsolete_cluster_version_t {
    v1_13 = 0,
    v1_13_2 = 1
};
enum class cluster_version_t {
    // The versions are _currently_ contiguously numbered.  If this becomes untrue,
    // be sure to carefully replace the ARCHIVE_PRIM_MAKE_RANGED_SERIALIZABLE line
    // that implements serialization.
    v1_14 = 2,
    v1_15 = 3,
    v1_16 = 4,
    v2_0 = 5,
    v2_1 = 6,

    // This is used in places where _something_ needs to change when a new cluster
    // version is created.  (Template instantiations, switches on version number,
    // etc.)
    v2_1_is_latest = v2_1,

    // Like the *_is_latest version, but for code that's only concerned with disk
    // serialization. Must be changed whenever LATEST_DISK gets changed.
    v2_1_is_latest_disk = v2_1,

    // The latest version, max of CLUSTER and LATEST_DISK
    LATEST_OVERALL = v2_1_is_latest,

    // The latest version for disk serialization can sometimes be different from the
    // version we use for cluster serialization.  This is also the latest version of
    // ReQL deterministic function behavior.
    LATEST_DISK = v2_1,

    // This exists as long as the clustering code only supports the use of one
    // version.  It uses cluster_version_t::CLUSTER wherever it uses this.
    CLUSTER = LATEST_OVERALL,
};

// Uncomment this if cluster_version_t::LATEST_DISK != cluster_version_t::CLUSTER.
// Comment it otherwise. This macro is used to avoid instantiating the same version
// twice in the `INSTANTIATE_SERIALIZE_FOR_CLUSTER_AND_DISK` macro.
#define CLUSTER_AND_DISK_VERSIONS_ARE_SAME

#ifdef CLUSTER_AND_DISK_VERSIONS_ARE_SAME
static_assert(cluster_version_t::CLUSTER == cluster_version_t::LATEST_DISK,
              "Comment #define CLUSTER_AND_DISK_VERSIONS_ARE_SAME in version.hpp");
#else
static_assert(cluster_version_t::CLUSTER != cluster_version_t::LATEST_DISK,
              "Uncomment #define CLUSTER_AND_DISK_VERSIONS_ARE_SAME in version.hpp");
#endif

// We will not (barring a bug) even attempt to deserialize a version number that we
// do not support.  Cluster nodes connecting to us make sure that they are
// communicating with a version number that we also support (the max of our two
// versions) and we don't end up deserializing version numbers in that situation
// anyway (yet).  Files on disk will not (barring corruption, or a bug) cause us to
// try to use a version number that we do not support -- we'll see manually whether
// we can read the serializer file by looking at the disk_format_version field in the
// metablock.
//
// At some point the set of cluster versions and disk versions that we support might
// diverge.  It's likely that we'd support a larger window of serialization versions
// in the on-disk format.
//
// Also, note: it's possible that versions will not be linearly ordered: Suppose we
// release v1.17 and then v1.18.  Perhaps v1.17 supports v1_16 and v1_17 and v1.18
// supports v1_17 and v1_18.  Suppose we then need to make a point-release, v1.17.1,
// that changes a serialization format, and we add a new cluster version v1_17_1.
// Then, v1.18 would still only support v1_17 and v1_18.  However, v1.18.1 might
// support v1_17, v1_17_1, and v1_18 (and v1_18_1 if that needs to be created).

enum class obsolete_reql_version_t {
    v1_13 = 0
};
// Reql versions define how secondary index functions should be evaluated.  Older
// versions have bugs that are fixed in newer versions.  They also define how secondary
// index keys are generated.  v1_13 has buggy secondary index key generation, and in
// v1_16 pseudotypes are no longer permitted to be treated as objects.
enum class reql_version_t {
<<<<<<< HEAD
=======
    v1_13 = 0,
>>>>>>> 80cbb95a
    v1_14 = 1,
    v1_15 = v1_14,
    v1_16 = 2,
    v2_0 = 3,
<<<<<<< HEAD
=======
    v2_1 = 4,
>>>>>>> 80cbb95a

    // Code that uses _is_latest may need to be updated when the
    // version changes
    v2_1_is_latest = v2_1,

<<<<<<< HEAD
    EARLIEST = v1_14,
    LATEST = v2_0,
=======
    // Code that uses _has_v1_14_ordering may need to be updated when
    // the ordering of datums changes
    LATEST_has_v1_14_ordering = v2_1,

    EARLIEST = v1_13,
    LATEST = v2_1,
>>>>>>> 80cbb95a
};

// Serialization of reql_version_t is defined in protocol_api.hpp.


#endif  // VERSION_HPP_<|MERGE_RESOLUTION|>--- conflicted
+++ resolved
@@ -80,34 +80,18 @@
 // index keys are generated.  v1_13 has buggy secondary index key generation, and in
 // v1_16 pseudotypes are no longer permitted to be treated as objects.
 enum class reql_version_t {
-<<<<<<< HEAD
-=======
-    v1_13 = 0,
->>>>>>> 80cbb95a
     v1_14 = 1,
     v1_15 = v1_14,
     v1_16 = 2,
     v2_0 = 3,
-<<<<<<< HEAD
-=======
     v2_1 = 4,
->>>>>>> 80cbb95a
 
     // Code that uses _is_latest may need to be updated when the
     // version changes
     v2_1_is_latest = v2_1,
 
-<<<<<<< HEAD
     EARLIEST = v1_14,
-    LATEST = v2_0,
-=======
-    // Code that uses _has_v1_14_ordering may need to be updated when
-    // the ordering of datums changes
-    LATEST_has_v1_14_ordering = v2_1,
-
-    EARLIEST = v1_13,
     LATEST = v2_1,
->>>>>>> 80cbb95a
 };
 
 // Serialization of reql_version_t is defined in protocol_api.hpp.
