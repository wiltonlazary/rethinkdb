--- conflicted
+++ resolved
@@ -236,42 +236,24 @@
 
 void subtrees_traverse(traversal_state_t *state,
                        parent_releaser_t *releaser, int level,
-<<<<<<< HEAD
-                       const boost::shared_ptr<ranged_block_ids_t>& ids_source);
-void do_a_subtree_traversal(traversal_state_t *state, int level,
-                            alt_buf_parent_t parent, block_id_t block_id,
-=======
                        const counted_t<ranged_block_ids_t> &ids_source);
 void do_a_subtree_traversal(traversal_state_t *state, int level,
                             buf_parent_t parent, block_id_t block_id,
->>>>>>> 1db2f996
                             btree_key_t *left_exclusive_or_null,
                             btree_key_t *right_inclusive_or_null,
                             lock_in_line_callback_t *acq_start_cb);
 
 void process_a_leaf_node(traversal_state_t *state,
-<<<<<<< HEAD
-                         scoped_ptr_t<alt_buf_lock_t> *buf, int level,
-                         const btree_key_t *left_exclusive_or_null,
-                         const btree_key_t *right_inclusive_or_null);
-void process_a_internal_node(traversal_state_t *state,
-                             scoped_ptr_t<alt_buf_lock_t> *buf, int level,
-=======
                          buf_lock_t buf, int level,
                          const btree_key_t *left_exclusive_or_null,
                          const btree_key_t *right_inclusive_or_null);
 void process_a_internal_node(traversal_state_t *state,
                              buf_lock_t buf, int level,
->>>>>>> 1db2f996
                              const btree_key_t *left_exclusive_or_null,
                              const btree_key_t *right_inclusive_or_null);
 
 struct node_ready_callback_t {
-<<<<<<< HEAD
-    virtual void on_node_ready(scoped_ptr_t<alt_buf_lock_t> *buf) = 0;
-=======
     virtual void on_node_ready(buf_lock_t buf) = 0;
->>>>>>> 1db2f996
     virtual void on_cancel() = 0;
 protected:
     virtual ~node_ready_callback_t() { }
@@ -280,36 +262,19 @@
 struct acquire_a_node_fsm_t : public acquisition_waiter_callback_t {
     // Not much of an fsm.
     traversal_state_t *state;
-<<<<<<< HEAD
-    alt_buf_parent_t parent;
-=======
     buf_parent_t parent;
->>>>>>> 1db2f996
     int level;
     block_id_t block_id;
     lock_in_line_callback_t *acq_start_cb;
     node_ready_callback_t *node_ready_cb;
 
-<<<<<<< HEAD
-    explicit acquire_a_node_fsm_t(alt_buf_parent_t _parent) : parent(_parent) { }
-=======
     explicit acquire_a_node_fsm_t(buf_parent_t _parent) : parent(_parent) { }
->>>>>>> 1db2f996
 
     void you_may_acquire() {
         rassert(coro_t::self());
 
-<<<<<<< HEAD
-        auto block = make_scoped<alt_buf_lock_t>(parent,
-                                                 block_id,
-                                                 state->helper->btree_node_mode());
-        // RSI: Before, we passed buffer_cache_order_mode_check to the alt_buf_lock_t
-        // constructor.
-        acq_start_cb->on_in_line();  // RSI: this is dumb.
-=======
         buf_lock_t block(parent, block_id, state->helper->btree_node_mode());
         acq_start_cb->on_in_line();  // KSI: this is dumb.
->>>>>>> 1db2f996
 
         node_ready_callback_t *local_cb = node_ready_cb;
         delete this;
@@ -330,11 +295,7 @@
 
 
 void acquire_a_node(traversal_state_t *state, int level,
-<<<<<<< HEAD
-                    alt_buf_parent_t parent, block_id_t block_id,
-=======
                     buf_parent_t parent, block_id_t block_id,
->>>>>>> 1db2f996
                     lock_in_line_callback_t *acq_start_cb,
                     node_ready_callback_t *node_ready_cb) {
     rassert(coro_t::self());
@@ -356,44 +317,26 @@
 
 class parent_releaser_t {
 public:
-<<<<<<< HEAD
-    virtual alt_buf_parent_t expose_parent() = 0;
-=======
     virtual buf_parent_t expose_parent() = 0;
->>>>>>> 1db2f996
     virtual void release() = 0;
 protected:
     virtual ~parent_releaser_t() { }
 };
 
 struct internal_node_releaser_t : public parent_releaser_t {
-<<<<<<< HEAD
-    scoped_ptr_t<alt_buf_lock_t> buf_;
-    traversal_state_t *state_;
-    alt_buf_parent_t expose_parent() {
-        return alt_buf_parent_t(buf_.get());
-=======
     buf_lock_t buf_;
     traversal_state_t *state_;
     buf_parent_t expose_parent() {
         return buf_parent_t(&buf_);
->>>>>>> 1db2f996
     }
     virtual void release() {
         state_->helper->postprocess_internal_node(&buf_);
         delete this;
     }
-<<<<<<< HEAD
-    internal_node_releaser_t(scoped_ptr_t<alt_buf_lock_t> *buf,
-                             traversal_state_t *state) : state_(state) {
-        buf_.init(buf->release());  // RSI
-    }
-=======
     internal_node_releaser_t(buf_lock_t &&buf,
                              traversal_state_t *state)
         : buf_(std::move(buf)),
           state_(state) { }
->>>>>>> 1db2f996
 
     virtual ~internal_node_releaser_t() { }
 };
@@ -415,14 +358,8 @@
 
     if (state.stat_block != NULL_BLOCK_ID) {
         /* Give the helper a look at the stat block */
-<<<<<<< HEAD
-        // RSI: We passed buffer_cache_order_mode_ignore before.
-        alt_buf_lock_t stat_block(superblock->expose_buf(),
-                                  state.stat_block, alt_access_t::read);
-=======
         buf_lock_t stat_block(superblock->expose_buf(),
                               state.stat_block, alt_access_t::read);
->>>>>>> 1db2f996
         helper->read_stat_block(&stat_block);
     } else {
         helper->read_stat_block(NULL);
@@ -439,11 +376,7 @@
     struct : public parent_releaser_t {
         superblock_t *superblock;
         bool release_superblock;
-<<<<<<< HEAD
-        alt_buf_parent_t expose_parent() {
-=======
         buf_parent_t expose_parent() {
->>>>>>> 1db2f996
             return superblock->expose_buf();
         }
         void release() {
@@ -461,11 +394,7 @@
     } else {
         state.level_count(0) += 1;
         state.acquisition_waiter_stacks.resize(1);
-<<<<<<< HEAD
-        boost::shared_ptr<ranged_block_ids_t> ids_source(new ranged_block_ids_t(root_id, NULL, NULL, 0));
-=======
         counted_t<ranged_block_ids_t> ids_source(new ranged_block_ids_t(root_id, NULL, NULL, 0));
->>>>>>> 1db2f996
         subtrees_traverse(&state,
                           &superblock_releaser, 1, ids_source);
         state.wait();
@@ -481,11 +410,7 @@
 void subtrees_traverse(traversal_state_t *state,
                        parent_releaser_t *releaser,
                        int level,
-<<<<<<< HEAD
-                       const boost::shared_ptr<ranged_block_ids_t>& ids_source) {
-=======
                        const counted_t<ranged_block_ids_t>& ids_source) {
->>>>>>> 1db2f996
     rassert(coro_t::self());
     interesting_children_callback_t *fsm
         = new interesting_children_callback_t(state, releaser, level,
@@ -502,19 +427,11 @@
     store_key_t right_inclusive;
     bool right_unbounded;
 
-<<<<<<< HEAD
-    void on_node_ready(scoped_ptr_t<alt_buf_lock_t> *buf) {
-        rassert(coro_t::self());
-        bool is_leaf;
-        {
-            alt_buf_read_t read(buf->get());
-=======
     void on_node_ready(buf_lock_t buf) {
         rassert(coro_t::self());
         bool is_leaf;
         {
             buf_read_t read(&buf);
->>>>>>> 1db2f996
             const node_t *node = static_cast<const node_t *>(read.get_data_read());
             is_leaf = node::is_leaf(node);
         }
@@ -546,11 +463,7 @@
 };
 
 void do_a_subtree_traversal(traversal_state_t *state, int level,
-<<<<<<< HEAD
-                            alt_buf_parent_t parent, block_id_t block_id,
-=======
                             buf_parent_t parent, block_id_t block_id,
->>>>>>> 1db2f996
                             const btree_key_t *left_exclusive_or_null,
                             const btree_key_t *right_inclusive_or_null,
                             lock_in_line_callback_t *acq_start_cb) {
@@ -574,32 +487,6 @@
     acquire_a_node(state, level, parent, block_id, acq_start_cb, fsm);
 }
 
-<<<<<<< HEAD
-// This releases its alt_buf_lock_t parameter.
-void process_a_internal_node(traversal_state_t *state,
-                             scoped_ptr_t<alt_buf_lock_t> *buf,
-                             int level,
-                             const btree_key_t *left_exclusive_or_null,
-                             const btree_key_t *right_inclusive_or_null) {
-    boost::shared_ptr<ranged_block_ids_t> ids_source;
-    {
-        alt_buf_read_t read(buf->get());
-        const internal_node_t *node
-            = static_cast<const internal_node_t *>(read.get_data_read());
-
-        // RSI: Why not finally get rid of this boost::shared_ptr.
-        ids_source = boost::shared_ptr<ranged_block_ids_t>(
-                new ranged_block_ids_t(state->slice->cache()->get_block_size(), node,
-                    left_exclusive_or_null, right_inclusive_or_null, level));
-    }
-
-    subtrees_traverse(state, new internal_node_releaser_t(buf, state),
-                      level + 1, ids_source);
-}
-
-// This releases its alt_buf_lock_t parameter.
-void process_a_leaf_node(traversal_state_t *state, scoped_ptr_t<alt_buf_lock_t> *buf,
-=======
 // This releases its buf_lock_t parameter.
 void process_a_internal_node(traversal_state_t *state,
                              buf_lock_t buf,
@@ -622,7 +509,6 @@
 }
 
 void process_a_leaf_node(traversal_state_t *state, buf_lock_t buf,
->>>>>>> 1db2f996
         int level, const btree_key_t *left_exclusive_or_null,
         const btree_key_t *right_inclusive_or_null) {
     // TODO: The below comment is wrong because we acquire the stat block
@@ -632,11 +518,7 @@
     int population_change = 0;
 
     try {
-<<<<<<< HEAD
-        state->helper->process_a_leaf(buf->get(), left_exclusive_or_null,
-=======
         state->helper->process_a_leaf(&buf, left_exclusive_or_null,
->>>>>>> 1db2f996
                 right_inclusive_or_null, state->interruptor, &population_change);
     } catch (const interrupted_exc_t &) {
         rassert(state->interruptor->is_pulsed());
@@ -648,15 +530,6 @@
         rassert(population_change == 0, "A read only operation claims it change the population of a leaf.\n");
         buf.reset_buf_lock();
     } else if (population_change != 0) {
-<<<<<<< HEAD
-        // RSI: Should we _actually_ pass buf.get() as the parent?
-        // RSI: This was opened with some buffer_cache_order_mode_ignore flag.
-        // RSI: See operations.tcc for another use of the stat block.
-        // RSI: having buf as the parent doesn't really make sense. The stat block
-        // doesn't really have a parent.
-        alt_buf_lock_t stat_block(buf->get(), state->stat_block, alt_access_t::write);
-        alt_buf_write_t stat_block_write(&stat_block);
-=======
         // RSI: Should we _actually_ pass &buf as the parent?
         // RSI: See operations.tcc for another use of the stat block.
         // RSI: having buf as the parent doesn't really make sense. The stat block
@@ -664,24 +537,14 @@
         buf_lock_t stat_block(&buf, state->stat_block, alt_access_t::write);
         buf.reset_buf_lock();
         buf_write_t stat_block_write(&stat_block);
->>>>>>> 1db2f996
         auto stat_block_buf =
             static_cast<btree_statblock_t *>(stat_block_write.get_data_write());
         stat_block_buf->population += population_change;
     } else {
-<<<<<<< HEAD
-        // Don't acquire the block to not change the value.
-    }
-
-    // RSI: I think we could reset this earlier (just after we acquire the
-    // stat_block, I think).
-    buf->reset();
-=======
         buf.reset_buf_lock();
         // Don't acquire the block to not change the value.
     }
 
->>>>>>> 1db2f996
     if (state->helper->progress) {
         state->helper->progress->inform(level, parallel_traversal_progress_t::RELEASE, parallel_traversal_progress_t::LEAF);
     }
