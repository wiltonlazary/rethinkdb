--- conflicted
+++ resolved
@@ -193,13 +193,9 @@
  * the superblock is returned only when `*keyvalue_location_out` gets destructed. */
 void find_keyvalue_location_for_write(
         value_sizer_t *sizer,
-<<<<<<< HEAD
         superblock_t *superblock,
         const btree_key_t *key,
-=======
-        superblock_t *superblock, const btree_key_t *key,
         repli_timestamp_t timestamp,
->>>>>>> 96b892ad
         const value_deleter_t *balancing_detacher,
         keyvalue_location_t *keyvalue_location_out,
         profile::trace_t *trace,
