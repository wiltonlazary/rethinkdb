--- conflicted
+++ resolved
@@ -5,14 +5,12 @@
 #if DBQ_USE_ALT_CACHE
 #include "buffer_cache/alt/alt.hpp"
 #include "buffer_cache/alt/alt_blob.hpp"
+#include "buffer_cache/alt/alt_serialize_onto_blob.hpp"
 #else
 #include "buffer_cache/blob.hpp"
 #include "buffer_cache/buffer_cache.hpp"
-<<<<<<< HEAD
-#endif
-=======
 #include "buffer_cache/serialize_onto_blob.hpp"
->>>>>>> cdf8f959
+#endif
 #include "serializer/config.hpp"
 
 #if DBQ_USE_ALT_CACHE
@@ -101,27 +99,15 @@
     char buffer[MAX_REF_SIZE];
     memset(buffer, 0, MAX_REF_SIZE);
 
-<<<<<<< HEAD
-#if DBQ_USE_ALT_CACHE
-    // RSI: Wrong parent?  Can we just make the blob later?
+#if DBQ_USE_ALT_CACHE
     alt::blob_t blob(cache->max_block_size(), buffer, MAX_REF_SIZE);
-    blob.append_region(alt_buf_parent_t(_head.get()), stream.vector().size());
-#else
-    blob_t blob(cache->get_block_size(), buffer, MAX_REF_SIZE);
-    blob.append_region(&txn, stream.vector().size());
-#endif
-    std::string sered_data(stream.vector().begin(), stream.vector().end());
-
-#if DBQ_USE_ALT_CACHE
-    blob.write_from_string(sered_data, alt_buf_parent_t(_head.get()), 0);
-#else
-    blob.write_from_string(sered_data, &txn, 0);
-#endif
-=======
+
+    write_onto_blob(alt_buf_parent_t(_head.get()), &blob, wm);
+#else
     blob_t blob(txn.get_cache()->get_block_size(), buffer, MAX_REF_SIZE);
 
     write_onto_blob(&txn, &blob, wm);
->>>>>>> cdf8f959
+#endif
 
 #if DBQ_USE_ALT_CACHE
     if (static_cast<size_t>((head->data + head->data_size) - reinterpret_cast<char *>(head)) + blob.refsize(cache->max_block_size()) > cache->max_block_size().value()) {
