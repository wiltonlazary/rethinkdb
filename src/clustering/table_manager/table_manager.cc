// Copyright 2010-2015 RethinkDB, all rights reserved.
#include "clustering/table_manager/table_manager.hpp"

#include "clustering/generic/minidir.tcc"
#include "clustering/generic/raft_core.tcc"
#include "clustering/generic/raft_network.tcc"

table_manager_t::table_manager_t(
        const server_id_t &_server_id,
        mailbox_manager_t *_mailbox_manager,
        server_config_client_t *_server_config_client,
        watchable_map_t<std::pair<peer_id_t, namespace_id_t>, table_manager_bcard_t>
            *_table_manager_directory,
        backfill_throttler_t *_backfill_throttler,
        watchable_map_t<std::pair<server_id_t, server_id_t>, empty_value_t>
            *_connections_map,
        const base_path_t &_base_path,
        io_backender_t *_io_backender,
        const namespace_id_t &_table_id,
        const multi_table_manager_bcard_t::timestamp_t::epoch_t &_epoch,
        const raft_member_id_t &_raft_member_id,
        raft_storage_interface_t<table_raft_state_t> *raft_storage,
        multistore_ptr_t *multistore_ptr,
        perfmon_collection_t *perfmon_collection_namespace) :
    table_id(_table_id),
    epoch(_epoch),
    raft_member_id(_raft_member_id),
    mailbox_manager(_mailbox_manager),
<<<<<<< HEAD
    server_config_client(_server_config_client),
    persistence_interface(_persistence_interface),
=======
>>>>>>> 3fb075a7
    connections_map(_connections_map),
    perfmon_membership(perfmon_collection_namespace, &perfmon_collection, "regions"),
    raft(raft_member_id, _mailbox_manager, raft_directory.get_values(), raft_storage,
        "Table " + uuid_to_str(table_id)),
    table_manager_bcard(table_manager_bcard_t()),   /* we'll set this later */
    raft_bcard_copier(&table_manager_bcard_t::raft_business_card,
        raft.get_business_card(), &table_manager_bcard),
    execution_bcard_read_manager(_mailbox_manager),
    contract_executor(
        _server_id, mailbox_manager,
        raft.get_raft()->get_committed_state()->subview(
            [](const raft_member_t<table_raft_state_t>::state_and_config_t &sc)
                    -> table_raft_state_t {
                return sc.state;
            }),
        execution_bcard_read_manager.get_values(), multistore_ptr, _base_path,
        _io_backender, _backfill_throttler, &perfmon_collection),
    execution_bcard_write_manager(
        mailbox_manager,
        contract_executor.get_local_contract_execution_bcards(),
        execution_bcard_minidir_directory.get_values()),
    contract_ack_write_manager(
        mailbox_manager,
        contract_executor.get_acks(),
        contract_ack_minidir_directory.get_values()),
    sindex_manager(
        multistore_ptr,
        raft.get_raft()->get_committed_state()->subview(
            [](const raft_member_t<table_raft_state_t>::state_and_config_t &sc)
                    -> table_config_t {
                return sc.state.config.config;
            })),
    get_status_mailbox(
        mailbox_manager,
        std::bind(&table_manager_t::on_get_status, this, ph::_1, ph::_2, ph::_3)),
    table_directory_subs(
        _table_manager_directory,
        std::bind(&table_manager_t::on_table_directory_change, this, ph::_1, ph::_2),
        initial_call_t::YES),
    raft_readiness_subs(std::bind(&table_manager_t::on_raft_readiness_change, this))
{
    guarantee(!raft_member_id.is_nil());
    guarantee(!epoch.id.is_unset());

    /* Set up the initial table bcard */
    {
        table_manager_bcard_t bcard;
        bcard.timestamp.epoch = epoch;
        raft.get_raft()->get_committed_state()->apply_read(
            [&](const raft_member_t<table_raft_state_t>::state_and_config_t *sc) {
                bcard.timestamp.log_index = sc->log_index;
            });
        bcard.raft_member_id = raft_member_id;
        bcard.raft_business_card = raft.get_business_card()->get();
        bcard.execution_bcard_minidir_bcard = execution_bcard_read_manager.get_bcard();
        bcard.get_status_mailbox = get_status_mailbox.get_address();
        bcard.server_id = _server_id;
        table_manager_bcard.set_value_no_equals(bcard);
    }

    {
        watchable_t<bool>::freeze_t freeze(raft.get_raft()->get_readiness_for_change());
        raft_readiness_subs.reset(raft.get_raft()->get_readiness_for_change(), &freeze);
    }
}

table_manager_t::~table_manager_t() {
    /* This is defined in the `.cc` file so that we can see and instantiate the
    destructors for the templated types `raft_networked_member_t` and
    `minidir_write_manager_t`. The destructors are defined in `.tcc` files which are
    visible here but not in the `.hpp`. */
}

table_manager_t::leader_t::leader_t(table_manager_t *_parent) :
    parent(_parent),
    contract_ack_read_manager(parent->mailbox_manager),
    coordinator(parent->get_raft(), contract_ack_read_manager.get_values(),
        parent->connections_map, "Table " + uuid_to_str(parent->table_id)),
    server_name_cache_updater(parent->get_raft(), parent->server_config_client),
    set_config_mailbox(parent->mailbox_manager,
        std::bind(&leader_t::on_set_config, this, ph::_1, ph::_2, ph::_3))
{
    parent->table_manager_bcard.apply_atomic_op([&](table_manager_bcard_t *bcard) {
        table_manager_bcard_t::leader_bcard_t leader_bcard;
        leader_bcard.uuid = generate_uuid();
        leader_bcard.set_config_mailbox = set_config_mailbox.get_address();
        leader_bcard.contract_ack_minidir_bcard = contract_ack_read_manager.get_bcard();
        bcard->leader = boost::make_optional(leader_bcard);
        return true;
    });
}

table_manager_t::leader_t::~leader_t() {
    parent->table_manager_bcard.apply_atomic_op([&](table_manager_bcard_t *bcard) {
        bcard->leader = boost::none;
        return true;
    });
}

void table_manager_t::leader_t::on_set_config(
        signal_t *interruptor,
        const table_config_and_shards_t &new_config,
        const mailbox_t<void(
            boost::optional<multi_table_manager_bcard_t::timestamp_t>
            )>::address_t &reply_addr) {
    boost::optional<raft_log_index_t> result = coordinator.change_config(
        [&](table_config_and_shards_t *config) { *config = new_config; },
        interruptor);
    if (static_cast<bool>(result)) {
        multi_table_manager_bcard_t::timestamp_t timestamp;
        timestamp.epoch = parent->epoch;
        timestamp.log_index = *result;
        send(parent->mailbox_manager, reply_addr,
            boost::make_optional(timestamp));
    } else {
        send(parent->mailbox_manager, reply_addr,
            boost::optional<multi_table_manager_bcard_t::timestamp_t>());
    }
}

void table_manager_t::on_get_status(
        signal_t *interruptor,
        const get_status_selection_t &status_selection,
        const mailbox_t<void(
            std::map<std::string, std::pair<sindex_config_t, sindex_status_t> >,
            boost::optional<table_server_status_t>
            )>::address_t &reply_addr) {

    std::map<std::string, std::pair<sindex_config_t, sindex_status_t> > sindex_status;
    if (status_selection.has_sindex_status()) {
        sindex_status = sindex_manager.get_status(interruptor);
    }

    boost::optional<table_server_status_t> server_status;
    if (status_selection.has_server_status()) {
        server_status = table_server_status_t();

        /* Note that despite the `ASSERT_NO_CORO_WAITING` there may be contract
           acknowledgements in `contract_acks` that refer to a contract that is not in
           `contracts`.

           This may happen because of the two-step process in
           `contract_executor_t::update_blocking` which first resets the executor and
           only then removes the acknowledgement from the `ack_map`. */
        ASSERT_NO_CORO_WAITING;

        server_status->timestamp.epoch = epoch;
        raft.get_raft()->get_committed_state()->apply_read(
        [&](const raft_member_t<table_raft_state_t>::state_and_config_t *s) {
            server_status->timestamp.log_index = s->log_index;
            server_status->state = s->state;
        });
        for (const auto &contract_ack : contract_executor.get_acks()->get_all()) {
            server_status->contract_acks.insert(
                std::make_pair(contract_ack.first.second, contract_ack.second));
        }
    }

    send(mailbox_manager, reply_addr, sindex_status, server_status);
}

void table_manager_t::on_table_directory_change(
        const std::pair<peer_id_t, namespace_id_t> &key,
        const table_manager_bcard_t *bcard) {
    if (key.second == table_id) {
        /* Update `raft_directory` */
        if (bcard != nullptr && bcard->timestamp.epoch == epoch) {
            raft_directory.set_key(
                key.first,
                bcard->raft_member_id,
                bcard->raft_business_card);
        } else {
            raft_directory.delete_key(key.first);
        }

        /* Update `execution_bcard_minidir_directory` */
        if (bcard != nullptr) {
            execution_bcard_minidir_directory.set_key(
                key.first,
                bcard->server_id,
                bcard->execution_bcard_minidir_bcard);
        } else {
            execution_bcard_minidir_directory.delete_key(key.first);
        }

        /* Update `current_ack_minidir_directory` */
        if (bcard != nullptr && static_cast<bool>(bcard->leader)) {
            contract_ack_minidir_directory.set_key(
                key.first,
                bcard->leader->uuid,
                bcard->leader->contract_ack_minidir_bcard);
        } else {
            contract_ack_minidir_directory.delete_key(key.first);
        }
    }
}

void table_manager_t::on_raft_readiness_change() {
    /* Create or destroy `leader` depending on whether we are the Raft cluster's leader.
    Since `leader_t`'s constructor and destructor may block, we have to spawn a
    coroutine to do it. */
    auto_drainer_t::lock_t keepalive(&drainer);
    coro_t::spawn_sometime([this, keepalive /* important to capture */]() {
        new_mutex_acq_t mutex_acq(&leader_mutex);
        bool ready = raft.get_raft()->get_readiness_for_change()->get();
        if (ready && !leader.has()) {
            leader.init(new leader_t(this));
        } else if (!ready && leader.has()) {
            leader.reset();
        }
    });
}
<|MERGE_RESOLUTION|>--- conflicted
+++ resolved
@@ -26,11 +26,7 @@
     epoch(_epoch),
     raft_member_id(_raft_member_id),
     mailbox_manager(_mailbox_manager),
-<<<<<<< HEAD
     server_config_client(_server_config_client),
-    persistence_interface(_persistence_interface),
-=======
->>>>>>> 3fb075a7
     connections_map(_connections_map),
     perfmon_membership(perfmon_collection_namespace, &perfmon_collection, "regions"),
     raft(raft_member_id, _mailbox_manager, raft_directory.get_values(), raft_storage,
