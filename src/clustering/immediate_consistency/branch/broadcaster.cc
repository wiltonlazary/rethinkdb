--- conflicted
+++ resolved
@@ -529,17 +529,13 @@
         if (write_ref.get()->callback) {
             write_ref.get()->callback->on_response(mirror->get_peer(), response);
         }
-<<<<<<< HEAD
 
         wait_interruptible(&disk_ack_cond, mirror_lock.get_drain_signal());
         if (write_ref.get()->callback) {
             write_ref.get()->callback->on_disk_ack(mirror->get_peer());
         }
 
-    } catch (interrupted_exc_t) {
-=======
     } catch (const interrupted_exc_t &) {
->>>>>>> de0acc7b
         return;
     }
 }
