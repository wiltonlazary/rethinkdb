#include "errors.hpp"
#include <boost/variant.hpp>

#include "clustering/immediate_consistency/branch/backfillee.hpp"
#include "clustering/immediate_consistency/branch/history.hpp"
#include "clustering/immediate_consistency/branch/multistore.hpp"
#include "concurrency/coro_pool.hpp"
#include "concurrency/promise.hpp"
#include "concurrency/queue/unlimited_fifo.hpp"
#include "containers/death_runner.hpp"

<<<<<<< HEAD
/* TODO: What if the backfill chunks on the network get reordered in transit?
Even if the `protocol_t` can tolerate backfill chunks being reordered, it's
clearly not OK for the end-of-backfill message to be processed before the last
of the backfill chunks are. Consider using a FIFO enforcer or something. */

template <class protocol_t>
void actually_call_receive_backfill(multistore_ptr_t<protocol_t> *svs,
                                    std::vector<int> *indices,
                                    std::vector<typename protocol_t::backfill_chunk_t> *sharded_chunks,
                                    boost::scoped_ptr<fifo_enforcer_sink_t::exit_write_t> *write_tokens,
                                    signal_t *interruptor,
                                    int i) {
    try {
        rassert(write_tokens[i].get() != NULL);
        rassert(interruptor != NULL);
        svs->get_store_view((*indices)[i])->receive_backfill((*sharded_chunks)[i], write_tokens[i], interruptor);
    } catch (interrupted_exc_t&) {
        // we check if the thing was pulsed after pmap.
    }
}

template<class protocol_t>
void on_receive_backfill_chunk(
        multistore_ptr_t<protocol_t> *svs,
        signal_t *dont_go_until,
        typename protocol_t::backfill_chunk_t chunk,
        signal_t *interruptor,
        fifo_enforcer_write_token_t tok,
        fifo_enforcer_queue_t<std::pair<std::pair<bool, typename protocol_t::backfill_chunk_t>, fifo_enforcer_write_token_t> > *queue
        )
        THROWS_NOTHING
{
    {
        wait_any_t waiter(dont_go_until, interruptor);
        waiter.wait_lazily_unordered();
        if (interruptor->is_pulsed()) {
            return;
        }
    }

    try {
        const int num_stores = svs->num_stores();

        std::vector<int> indices;
        std::vector<typename protocol_t::backfill_chunk_t> sharded_chunks;

        typename protocol_t::region_t chunk_region = chunk.get_region();

        for (int i = 0, e = num_stores; i < e; ++i) {
            typename protocol_t::region_t region = svs->get_region(i);

            typename protocol_t::region_t intersection = region_intersection(region, chunk_region);
            if (!region_is_empty(intersection)) {
                indices.push_back(i);
                sharded_chunks.push_back(chunk.shard(intersection));
            }
        }

        boost::scoped_array< boost::scoped_ptr<fifo_enforcer_sink_t::exit_write_t> > write_tokens(new boost::scoped_ptr<fifo_enforcer_sink_t::exit_write_t>[indices.size()]);
        svs->new_particular_write_tokens(indices.data(), indices.size(), write_tokens.get());
        queue->finish_write(tok);

        pmap(indices.size(), boost::bind(&actually_call_receive_backfill<protocol_t>, svs, &indices, &sharded_chunks, write_tokens.get(), interruptor, _1));

        if (interruptor->is_pulsed()) {
            throw interrupted_exc_t();
        }

    } catch (interrupted_exc_t) {
        return;
    }
};
=======
#define ALLOCATION_CHUNK 50
>>>>>>> 0582ba81

template <class backfill_chunk_t>
void push_chunk_on_queue(fifo_enforcer_queue_t<std::pair<std::pair<bool, backfill_chunk_t>, fifo_enforcer_write_token_t> > *queue, backfill_chunk_t chunk, fifo_enforcer_write_token_t token) {
    queue->push(token, std::make_pair(std::make_pair(true, chunk), token));
}

template <class backfill_chunk_t>
void push_finish_on_queue(fifo_enforcer_queue_t<std::pair<std::pair<bool, backfill_chunk_t>, fifo_enforcer_write_token_t> > *queue, fifo_enforcer_write_token_t token) {
    queue->push(token, std::make_pair(std::make_pair(false, backfill_chunk_t()), token));
}

template<class protocol_t>
void backfillee(
        mailbox_manager_t *mailbox_manager,
        UNUSED boost::shared_ptr<semilattice_read_view_t<branch_history_t<protocol_t> > > branch_history,
        multistore_ptr_t<protocol_t> *svs,
        typename protocol_t::region_t region,
        clone_ptr_t<watchable_t<boost::optional<boost::optional<backfiller_business_card_t<protocol_t> > > > > backfiller_metadata,
        backfill_session_id_t backfill_session_id,
        signal_t *interruptor)
        THROWS_ONLY(interrupted_exc_t, resource_lost_exc_t)
{
    rassert(region_is_superset(svs->get_multistore_joined_region(), region));
    resource_access_t<backfiller_business_card_t<protocol_t> > backfiller(backfiller_metadata);

    /* Read the metadata to determine where we're starting from */
    const int num_stores = svs->num_stores();
    boost::scoped_array<boost::scoped_ptr<fifo_enforcer_sink_t::exit_read_t> > read_tokens(new boost::scoped_ptr<fifo_enforcer_sink_t::exit_read_t>[svs->num_stores()]);
    svs->new_read_tokens(read_tokens.get(), num_stores);

    region_map_t<protocol_t, version_range_t> start_point =
	svs->get_all_metainfos(order_token_t::ignore, read_tokens.get(), num_stores, interruptor);

    start_point = start_point.mask(region);

    /* The backfiller will send a message to `end_point_mailbox` before it sends
    any other messages; that message will tell us what the version will be when
    the backfill is over. */
    promise_t<region_map_t<protocol_t, version_range_t> > end_point_cond;
    mailbox_t<void(region_map_t<protocol_t, version_range_t>)> end_point_mailbox(
        mailbox_manager,
        boost::bind(&promise_t<region_map_t<protocol_t, version_range_t> >::pulse, &end_point_cond, _1),
        mailbox_callback_mode_inline);

    {
        typedef typename protocol_t::backfill_chunk_t backfill_chunk_t;

        /* A queue of the requests the backfill chunk mailbox receives, a coro
         * pool services these requests and poops them off one at a time to
         * perform them. */

        typedef fifo_enforcer_queue_t<std::pair<std::pair<bool, backfill_chunk_t>, fifo_enforcer_write_token_t> > chunk_queue_t; 
        chunk_queue_t chunk_queue;

        /* The backfiller will notify `done_mailbox` when the backfill is all over
        and the version described in `end_point_mailbox` has been achieved. */
        mailbox_t<void(fifo_enforcer_write_token_t)> done_mailbox(
            mailbox_manager,
            boost::bind(&push_finish_on_queue<backfill_chunk_t>, &chunk_queue, _1),
            mailbox_callback_mode_inline);

<<<<<<< HEAD

        struct chunk_callback_t : public coro_pool_t<std::pair<std::pair<bool, backfill_chunk_t>, fifo_enforcer_write_token_t> >::callback_t {
            chunk_callback_t(multistore_ptr_t<protocol_t> *_svs, signal_t *_dont_go_until, 
                             signal_t *_interruptor, chunk_queue_t *_chunk_queue,
                             cond_t *_done_cond)
                : svs(_svs), dont_go_until(_dont_go_until), interruptor(_interruptor), 
                  chunk_queue(_chunk_queue), done_cond(_done_cond)
            { }

            void coro_pool_callback(std::pair<std::pair<bool, backfill_chunk_t>, fifo_enforcer_write_token_t> chunk) {
                if (chunk.first.first) {
                    on_receive_backfill_chunk(svs, dont_go_until, chunk.first.second, interruptor, chunk.second, chunk_queue);
                } else {
                    rassert(!done_cond->is_pulsed());
                    done_cond->pulse();
                }
            }
            multistore_ptr_t<protocol_t> *svs;
            signal_t *dont_go_until;
            signal_t *interruptor;
            chunk_queue_t *chunk_queue;
            cond_t *done_cond;
        };

        chunk_callback_t chunk_callback(svs, &dont_go_until, interruptor, &chunk_queue, &done_cond);
        /* A callback, this function will be called on backfill_chunk_ts as
         * they are popped off the queue. */
        //typename coro_pool_t<std::pair<backfill_chunk_t, auto_drainer_t::lock_t> >::boost_function_callback_t 
        //    chunk_callback(boost::bind(&on_receive_backfill_chunk<protocol_t>,
        //        store, &dont_go_until, boost::bind(&std::pair::first, _1), interruptor, boost::bind(&std::pair::second, _1)
        //        ));

        coro_pool_t<std::pair<std::pair<bool, backfill_chunk_t>, fifo_enforcer_write_token_t> > backfill_workers(10, &chunk_queue, &chunk_callback);

        /* Use an `auto_drainer_t` to wait for all the bits of the backfill to
        finish being applied. Construct it before `chunk_mailbox` so that we
        don't get any chunks after `drainer` is destroyed. */
        auto_drainer_t drainer;

=======
>>>>>>> 0582ba81
        /* The backfiller will send individual chunks of the backfill to
        `chunk_mailbox`. */
        mailbox_t<void(backfill_chunk_t, fifo_enforcer_write_token_t)> chunk_mailbox(
            mailbox_manager, boost::bind(&push_chunk_on_queue<backfill_chunk_t>, &chunk_queue, _1, _2));

        /* The backfiller will register for allocations on the allocation
         * registration box. */
        promise_t<mailbox_addr_t<void(int)> > alloc_mailbox_promise;
        mailbox_t<void(mailbox_addr_t<void(int)>)>  alloc_registration_mbox(
                mailbox_manager, boost::bind(&promise_t<mailbox_addr_t<void(int)> >::pulse, &alloc_mailbox_promise, _1), mailbox_callback_mode_inline);

        /* Send off the backfill request */
        send(mailbox_manager,
            backfiller.access().backfill_mailbox,
            backfill_session_id,
            start_point,
            end_point_mailbox.get_address(),
            chunk_mailbox.get_address(),
            done_mailbox.get_address(),
            alloc_registration_mbox.get_address()
            );

        /* If something goes wrong, we'd like to inform the backfiller that it
        it has gone wrong, so it doesn't just keep blindly sending us chunks.
        `backfiller_notifier` notifies the backfiller in its destructor. If
        everything goes right, we'll explicitly disarm it. */
        death_runner_t backfiller_notifier;
        {
            /* We have to cast `send()` to the correct type before we pass
            it to `boost::bind()`, or else C++ can't figure out which
            overload to use. */
            void (*send_cast_to_correct_type)(
                mailbox_manager_t *,
                typename backfiller_business_card_t<protocol_t>::cancel_backfill_mailbox_t::address_t,
                const backfill_session_id_t &) = &send;
            backfiller_notifier.fun = boost::bind(
                send_cast_to_correct_type, mailbox_manager,
                backfiller.access().cancel_backfill_mailbox,
                backfill_session_id);
        }

        /* Wait to get an allocation mailbox */
        wait_interruptible(alloc_mailbox_promise.get_ready_signal(), interruptor);

        mailbox_addr_t<void(int)> allocation_mailbox = alloc_mailbox_promise.get_value();

        /* Wait until we get a message in `end_point_mailbox`. */
        {
            wait_any_t waiter(end_point_cond.get_ready_signal(), backfiller.get_failed_signal());
            wait_interruptible(&waiter, interruptor);

            /* Throw an exception if backfiller died */
            backfiller.access();
            rassert(end_point_cond.get_ready_signal()->is_pulsed());
        }

        /* Indicate in the metadata that a backfill is happening. We do this by
        marking every region as indeterminate between the current state and the
        backfill end state, since we don't know whether the backfill has reached
        that region yet. */

        typedef region_map_t<protocol_t, version_range_t> version_map_t;

        version_map_t end_point = end_point_cond.get_value();

        std::vector<std::pair<typename protocol_t::region_t, version_range_t> > span_parts;

        for (typename version_map_t::const_iterator it  = start_point.begin();
                                                    it != start_point.end();
                                                    it++) {
            for (typename version_map_t::const_iterator jt  = end_point.begin();
                                                        jt != end_point.end();
                                                        jt++) {
                typename protocol_t::region_t ixn = region_intersection(it->first, jt->first);
                if (!region_is_empty(ixn)) {
                    rassert(version_is_ancestor(branch_history->get(),
                        it->second.earliest,
                        jt->second.latest,
                        ixn),
                        "We're on a different timeline than the backfiller, "
                        "but it somehow failed to notice.");
                    span_parts.push_back(std::make_pair(
                        ixn,
                        version_range_t(it->second.earliest, jt->second.latest)
                        ));
                }
            }
        }

        boost::scoped_array< boost::scoped_ptr<fifo_enforcer_sink_t::exit_write_t> > write_tokens(new boost::scoped_ptr<fifo_enforcer_sink_t::exit_write_t>[num_stores]);

        svs->new_write_tokens(write_tokens.get(), num_stores);

        svs->set_all_metainfos(
            region_map_transform<protocol_t, version_range_t, binary_blob_t>(
                region_map_t<protocol_t, version_range_t>(span_parts.begin(), span_parts.end()),
                &binary_blob_t::make<version_range_t>
                ),
            order_token_t::ignore,
            write_tokens.get(),
            num_stores,
            interruptor
            );

        /* Now that the metadata indicates that the backfill is happening, it's
        time to start actually performing backfill chunks */
        class chunk_callback_t : public coro_pool_t<std::pair<std::pair<bool, backfill_chunk_t>, fifo_enforcer_write_token_t> >::callback_t, 
                                  public home_thread_mixin_t {
        public:
            /* *sigh* Local variable copying is a pain. Why can't we have C++11
            closures? */
            chunk_callback_t(store_view_t<protocol_t> *_store, 
                    chunk_queue_t *_chunk_queue, mailbox_manager_t *_mbox_manager,
                    mailbox_addr_t<void(int)> _allocation_mailbox) :
                store(_store), chunk_queue(_chunk_queue), mbox_manager(_mbox_manager),
                allocation_mailbox(_allocation_mailbox), unacked_chunks(0),
                done_message_arrived(false), num_outstanding_chunks(0)
                { }

            void coro_pool_callback(std::pair<std::pair<bool, backfill_chunk_t>, fifo_enforcer_write_token_t> chunk, signal_t *interruptor) {
                assert_thread();
                try {
                    if (chunk.first.first) {
                        /* This is an actual backfill chunk */

                        /* Before letting the next thing go, increment
                        `num_outstanding_chunks` and acquire a write token. The
                        former is so that if the next thing is a done message,
                        it won't pulse `done_cond` while we're still going. The
                        latter is so that the backfill chunks acquire the
                        superblock in the correct order. */
                        num_outstanding_chunks++;
                        boost::scoped_ptr<fifo_enforcer_sink_t::exit_write_t> write_token;
                        store->new_write_token(write_token);
                        chunk_queue->finish_write(chunk.second);

                        /* The important part: actually apply the backfill
                        chunk. */
                        store->receive_backfill(chunk.first.second, write_token, interruptor);

                        /* Allow the backfiller to send us more data */
                        int chunks_to_send_out = 0;
                        {
                            /* Notice it's important that we don't wait while we're
                             * modifying unacked chunks, otherwise another callback may
                             * decided to send out an allocation as well. */
                            ASSERT_NO_CORO_WAITING;
                            ++unacked_chunks;
                            rassert(unacked_chunks <= ALLOCATION_CHUNK);
                            if (unacked_chunks == ALLOCATION_CHUNK) {
                                unacked_chunks = 0;
                                chunks_to_send_out = ALLOCATION_CHUNK;
                            }
                        }
                        if (chunks_to_send_out != 0) {
                            send(mbox_manager, allocation_mailbox, chunks_to_send_out);
                        }

                        num_outstanding_chunks--;

                    } else {
                        /* This is a fake backfill "chunk" that just indicates
                        that the backfill is over */
                        rassert(!done_message_arrived);
                        done_message_arrived = true;
                        chunk_queue->finish_write(chunk.second);
                    }

                    if (done_message_arrived && num_outstanding_chunks == 0) {
                        done_cond.pulse_if_not_already_pulsed();
                    }

                } catch (interrupted_exc_t) {
                    /* This means that the `coro_pool_t` is being destroyed
                    before the queue drains. That can only happen if we are
                    being interrupted or if we lost contact with the backfiller.
                    In either case, abort; the store will be left in a
                    half-backfilled state. */
                }
            }

            cond_t done_cond;

        private:
            store_view_t<protocol_t> *store;
            chunk_queue_t *chunk_queue;
            mailbox_manager_t *mbox_manager;
            mailbox_addr_t<void(int)> allocation_mailbox;
            int unacked_chunks;
            bool done_message_arrived;
            int num_outstanding_chunks;

        } chunk_callback(store, &chunk_queue, mailbox_manager, allocation_mailbox);

        coro_pool_t<std::pair<std::pair<bool, backfill_chunk_t>, fifo_enforcer_write_token_t> > backfill_workers(10, &chunk_queue, &chunk_callback);

        /* Now wait for the backfill to be over */
        {
            wait_any_t waiter(&chunk_callback.done_cond, backfiller.get_failed_signal());
            wait_interruptible(&waiter, interruptor);

            /* Throw an exception if backfiller died */
            backfiller.access();

            rassert(chunk_callback.done_cond.is_pulsed());
        }

        /* All went well, so don't send a cancel message to the backfiller */
        backfiller_notifier.fun = 0;
    }

    /* Update the metadata to indicate that the backfill occurred */
    boost::scoped_array< boost::scoped_ptr<fifo_enforcer_sink_t::exit_write_t> > write_tokens(new boost::scoped_ptr<fifo_enforcer_sink_t::exit_write_t>[num_stores]);

    svs->new_write_tokens(write_tokens.get(), num_stores);

    svs->set_all_metainfos(
        region_map_transform<protocol_t, version_range_t, binary_blob_t>(
            end_point_cond.get_value(),
            &binary_blob_t::make<version_range_t>
            ),
        order_token_t::ignore,
        write_tokens.get(),
        num_stores,
        interruptor
    );
}


#include "memcached/protocol.hpp"
#include "mock/dummy_protocol.hpp"

template void backfillee<mock::dummy_protocol_t>(
        mailbox_manager_t *mailbox_manager,
        UNUSED boost::shared_ptr<semilattice_read_view_t<branch_history_t<mock::dummy_protocol_t> > > branch_history,
        multistore_ptr_t<mock::dummy_protocol_t> *store,
        mock::dummy_protocol_t::region_t region,
        clone_ptr_t<watchable_t<boost::optional<boost::optional<backfiller_business_card_t<mock::dummy_protocol_t> > > > > backfiller_metadata,
        backfill_session_id_t backfill_session_id,
        signal_t *interruptor)
    THROWS_ONLY(interrupted_exc_t, resource_lost_exc_t);

template void backfillee<memcached_protocol_t>(
        mailbox_manager_t *mailbox_manager,
        UNUSED boost::shared_ptr<semilattice_read_view_t<branch_history_t<memcached_protocol_t> > > branch_history,
        multistore_ptr_t<memcached_protocol_t> *store,
        memcached_protocol_t::region_t region,
        clone_ptr_t<watchable_t<boost::optional<boost::optional<backfiller_business_card_t<memcached_protocol_t> > > > > backfiller_metadata,
        backfill_session_id_t backfill_session_id,
        signal_t *interruptor)
    THROWS_ONLY(interrupted_exc_t, resource_lost_exc_t);<|MERGE_RESOLUTION|>--- conflicted
+++ resolved
@@ -9,48 +9,49 @@
 #include "concurrency/queue/unlimited_fifo.hpp"
 #include "containers/death_runner.hpp"
 
-<<<<<<< HEAD
-/* TODO: What if the backfill chunks on the network get reordered in transit?
-Even if the `protocol_t` can tolerate backfill chunks being reordered, it's
-clearly not OK for the end-of-backfill message to be processed before the last
-of the backfill chunks are. Consider using a FIFO enforcer or something. */
-
+#define ALLOCATION_CHUNK 50
+
+template <class backfill_chunk_t>
+void push_chunk_on_queue(fifo_enforcer_queue_t<std::pair<std::pair<bool, backfill_chunk_t>, fifo_enforcer_write_token_t> > *queue, backfill_chunk_t chunk, fifo_enforcer_write_token_t token) {
+    queue->push(token, std::make_pair(std::make_pair(true, chunk), token));
+}
+
+template <class backfill_chunk_t>
+void push_finish_on_queue(fifo_enforcer_queue_t<std::pair<std::pair<bool, backfill_chunk_t>, fifo_enforcer_write_token_t> > *queue, fifo_enforcer_write_token_t token) {
+    queue->push(token, std::make_pair(std::make_pair(false, backfill_chunk_t()), token));
+}
+
+
+/* Now that the metadata indicates that the backfill is happening, it's
+   time to start actually performing backfill chunks */
 template <class protocol_t>
-void actually_call_receive_backfill(multistore_ptr_t<protocol_t> *svs,
-                                    std::vector<int> *indices,
-                                    std::vector<typename protocol_t::backfill_chunk_t> *sharded_chunks,
-                                    boost::scoped_ptr<fifo_enforcer_sink_t::exit_write_t> *write_tokens,
-                                    signal_t *interruptor,
-                                    int i) {
-    try {
-        rassert(write_tokens[i].get() != NULL);
-        rassert(interruptor != NULL);
-        svs->get_store_view((*indices)[i])->receive_backfill((*sharded_chunks)[i], write_tokens[i], interruptor);
-    } catch (interrupted_exc_t&) {
-        // we check if the thing was pulsed after pmap.
+class chunk_callback_t : public coro_pool_t<std::pair<std::pair<bool, typename protocol_t::backfill_chunk_t>, fifo_enforcer_write_token_t> >::callback_t,
+                         public home_thread_mixin_t {
+public:
+    chunk_callback_t(multistore_ptr_t<protocol_t> *_svs,
+                     fifo_enforcer_queue_t<std::pair<std::pair<bool, typename protocol_t::backfill_chunk_t>, fifo_enforcer_write_token_t> > *_chunk_queue, mailbox_manager_t *_mbox_manager,
+                     mailbox_addr_t<void(int)> _allocation_mailbox) :
+        svs(_svs), chunk_queue(_chunk_queue), mbox_manager(_mbox_manager),
+        allocation_mailbox(_allocation_mailbox), unacked_chunks(0),
+        done_message_arrived(false), num_outstanding_chunks(0)
+    { }
+
+    void actually_call_receive_backfill(const std::vector<int> *indices,
+                                        const std::vector<typename protocol_t::backfill_chunk_t> *sharded_chunks,
+                                        boost::scoped_ptr<fifo_enforcer_sink_t::exit_write_t> *write_tokens,
+                                        signal_t *interruptor,
+                                        int i) {
+        try {
+            rassert(write_tokens[i].get() != NULL);
+            rassert(interruptor != NULL);
+
+            svs->get_store_view((*indices)[i])->receive_backfill((*sharded_chunks)[i], write_tokens[i], interruptor);
+        } catch (interrupted_exc_t&) {
+            // We check if the thing was pulsed after pmap returns.
+        }
     }
-}
-
-template<class protocol_t>
-void on_receive_backfill_chunk(
-        multistore_ptr_t<protocol_t> *svs,
-        signal_t *dont_go_until,
-        typename protocol_t::backfill_chunk_t chunk,
-        signal_t *interruptor,
-        fifo_enforcer_write_token_t tok,
-        fifo_enforcer_queue_t<std::pair<std::pair<bool, typename protocol_t::backfill_chunk_t>, fifo_enforcer_write_token_t> > *queue
-        )
-        THROWS_NOTHING
-{
-    {
-        wait_any_t waiter(dont_go_until, interruptor);
-        waiter.wait_lazily_unordered();
-        if (interruptor->is_pulsed()) {
-            return;
-        }
-    }
-
-    try {
+
+    void apply_backfill_chunk(fifo_enforcer_write_token_t chunk_token, const typename protocol_t::backfill_chunk_t& chunk, signal_t *interruptor) {
         const int num_stores = svs->num_stores();
 
         std::vector<int> indices;
@@ -58,7 +59,7 @@
 
         typename protocol_t::region_t chunk_region = chunk.get_region();
 
-        for (int i = 0, e = num_stores; i < e; ++i) {
+        for (int i = 0; i < num_stores; ++i) {
             typename protocol_t::region_t region = svs->get_region(i);
 
             typename protocol_t::region_t intersection = region_intersection(region, chunk_region);
@@ -68,33 +69,89 @@
             }
         }
 
-        boost::scoped_array< boost::scoped_ptr<fifo_enforcer_sink_t::exit_write_t> > write_tokens(new boost::scoped_ptr<fifo_enforcer_sink_t::exit_write_t>[indices.size()]);
+        boost::scoped_array<boost::scoped_ptr<fifo_enforcer_sink_t::exit_write_t> > write_tokens(new boost::scoped_ptr<fifo_enforcer_sink_t::exit_write_t>[indices.size()]);
         svs->new_particular_write_tokens(indices.data(), indices.size(), write_tokens.get());
-        queue->finish_write(tok);
-
-        pmap(indices.size(), boost::bind(&actually_call_receive_backfill<protocol_t>, svs, &indices, &sharded_chunks, write_tokens.get(), interruptor, _1));
+        chunk_queue->finish_write(chunk_token);
+
+        pmap(indices.size(), boost::bind(&chunk_callback_t::actually_call_receive_backfill, this, &indices, &sharded_chunks, write_tokens.get(), interruptor, _1));
 
         if (interruptor->is_pulsed()) {
             throw interrupted_exc_t();
         }
-
-    } catch (interrupted_exc_t) {
-        return;
     }
+
+    // TODO: Don't pass a std::pair of std::pair.
+    void coro_pool_callback(std::pair<std::pair<bool, typename protocol_t::backfill_chunk_t>, fifo_enforcer_write_token_t> chunk, signal_t *interruptor) {
+        assert_thread();
+        try {
+            if (chunk.first.first) {
+                /* This is an actual backfill chunk */
+
+                /* Before letting the next thing go, increment
+                   `num_outstanding_chunks` and acquire a write token. The
+                   former is so that if the next thing is a done message,
+                   it won't pulse `done_cond` while we're still going. The
+                   latter is so that the backfill chunks acquire the
+                   superblock in the correct order. */
+                num_outstanding_chunks++;
+
+                // We acquire the write token in apply_backfill_chunk.
+                apply_backfill_chunk(chunk.second, chunk.first.second, interruptor);
+
+                /* Allow the backfiller to send us more data */
+                int chunks_to_send_out = 0;
+                {
+                    /* Notice it's important that we don't wait while we're
+                     * modifying unacked chunks, otherwise another callback may
+                     * decided to send out an allocation as well. */
+                    ASSERT_NO_CORO_WAITING;
+                    ++unacked_chunks;
+                    rassert(unacked_chunks <= ALLOCATION_CHUNK);
+                    if (unacked_chunks == ALLOCATION_CHUNK) {
+                        unacked_chunks = 0;
+                        chunks_to_send_out = ALLOCATION_CHUNK;
+                    }
+                }
+                if (chunks_to_send_out != 0) {
+                    send(mbox_manager, allocation_mailbox, chunks_to_send_out);
+                }
+
+                num_outstanding_chunks--;
+
+            } else {
+                /* This is a fake backfill "chunk" that just indicates
+                   that the backfill is over */
+                rassert(!done_message_arrived);
+                done_message_arrived = true;
+                chunk_queue->finish_write(chunk.second);
+            }
+
+            if (done_message_arrived && num_outstanding_chunks == 0) {
+                done_cond.pulse_if_not_already_pulsed();
+            }
+
+        } catch (interrupted_exc_t) {
+            /* This means that the `coro_pool_t` is being destroyed
+               before the queue drains. That can only happen if we are
+               being interrupted or if we lost contact with the backfiller.
+               In either case, abort; the store will be left in a
+               half-backfilled state. */
+        }
+    }
+
+    cond_t done_cond;
+
+private:
+    multistore_ptr_t<protocol_t> *svs;
+    fifo_enforcer_queue_t<std::pair<std::pair<bool, typename protocol_t::backfill_chunk_t>, fifo_enforcer_write_token_t> > *chunk_queue;
+    mailbox_manager_t *mbox_manager;
+    mailbox_addr_t<void(int)> allocation_mailbox;
+    int unacked_chunks;
+    bool done_message_arrived;
+    int num_outstanding_chunks;
+
+    DISABLE_COPYING(chunk_callback_t);
 };
-=======
-#define ALLOCATION_CHUNK 50
->>>>>>> 0582ba81
-
-template <class backfill_chunk_t>
-void push_chunk_on_queue(fifo_enforcer_queue_t<std::pair<std::pair<bool, backfill_chunk_t>, fifo_enforcer_write_token_t> > *queue, backfill_chunk_t chunk, fifo_enforcer_write_token_t token) {
-    queue->push(token, std::make_pair(std::make_pair(true, chunk), token));
-}
-
-template <class backfill_chunk_t>
-void push_finish_on_queue(fifo_enforcer_queue_t<std::pair<std::pair<bool, backfill_chunk_t>, fifo_enforcer_write_token_t> > *queue, fifo_enforcer_write_token_t token) {
-    queue->push(token, std::make_pair(std::make_pair(false, backfill_chunk_t()), token));
-}
 
 template<class protocol_t>
 void backfillee(
@@ -146,48 +203,6 @@
             boost::bind(&push_finish_on_queue<backfill_chunk_t>, &chunk_queue, _1),
             mailbox_callback_mode_inline);
 
-<<<<<<< HEAD
-
-        struct chunk_callback_t : public coro_pool_t<std::pair<std::pair<bool, backfill_chunk_t>, fifo_enforcer_write_token_t> >::callback_t {
-            chunk_callback_t(multistore_ptr_t<protocol_t> *_svs, signal_t *_dont_go_until, 
-                             signal_t *_interruptor, chunk_queue_t *_chunk_queue,
-                             cond_t *_done_cond)
-                : svs(_svs), dont_go_until(_dont_go_until), interruptor(_interruptor), 
-                  chunk_queue(_chunk_queue), done_cond(_done_cond)
-            { }
-
-            void coro_pool_callback(std::pair<std::pair<bool, backfill_chunk_t>, fifo_enforcer_write_token_t> chunk) {
-                if (chunk.first.first) {
-                    on_receive_backfill_chunk(svs, dont_go_until, chunk.first.second, interruptor, chunk.second, chunk_queue);
-                } else {
-                    rassert(!done_cond->is_pulsed());
-                    done_cond->pulse();
-                }
-            }
-            multistore_ptr_t<protocol_t> *svs;
-            signal_t *dont_go_until;
-            signal_t *interruptor;
-            chunk_queue_t *chunk_queue;
-            cond_t *done_cond;
-        };
-
-        chunk_callback_t chunk_callback(svs, &dont_go_until, interruptor, &chunk_queue, &done_cond);
-        /* A callback, this function will be called on backfill_chunk_ts as
-         * they are popped off the queue. */
-        //typename coro_pool_t<std::pair<backfill_chunk_t, auto_drainer_t::lock_t> >::boost_function_callback_t 
-        //    chunk_callback(boost::bind(&on_receive_backfill_chunk<protocol_t>,
-        //        store, &dont_go_until, boost::bind(&std::pair::first, _1), interruptor, boost::bind(&std::pair::second, _1)
-        //        ));
-
-        coro_pool_t<std::pair<std::pair<bool, backfill_chunk_t>, fifo_enforcer_write_token_t> > backfill_workers(10, &chunk_queue, &chunk_callback);
-
-        /* Use an `auto_drainer_t` to wait for all the bits of the backfill to
-        finish being applied. Construct it before `chunk_mailbox` so that we
-        don't get any chunks after `drainer` is destroyed. */
-        auto_drainer_t drainer;
-
-=======
->>>>>>> 0582ba81
         /* The backfiller will send individual chunks of the backfill to
         `chunk_mailbox`. */
         mailbox_t<void(backfill_chunk_t, fifo_enforcer_write_token_t)> chunk_mailbox(
@@ -292,95 +307,7 @@
             interruptor
             );
 
-        /* Now that the metadata indicates that the backfill is happening, it's
-        time to start actually performing backfill chunks */
-        class chunk_callback_t : public coro_pool_t<std::pair<std::pair<bool, backfill_chunk_t>, fifo_enforcer_write_token_t> >::callback_t, 
-                                  public home_thread_mixin_t {
-        public:
-            /* *sigh* Local variable copying is a pain. Why can't we have C++11
-            closures? */
-            chunk_callback_t(store_view_t<protocol_t> *_store, 
-                    chunk_queue_t *_chunk_queue, mailbox_manager_t *_mbox_manager,
-                    mailbox_addr_t<void(int)> _allocation_mailbox) :
-                store(_store), chunk_queue(_chunk_queue), mbox_manager(_mbox_manager),
-                allocation_mailbox(_allocation_mailbox), unacked_chunks(0),
-                done_message_arrived(false), num_outstanding_chunks(0)
-                { }
-
-            void coro_pool_callback(std::pair<std::pair<bool, backfill_chunk_t>, fifo_enforcer_write_token_t> chunk, signal_t *interruptor) {
-                assert_thread();
-                try {
-                    if (chunk.first.first) {
-                        /* This is an actual backfill chunk */
-
-                        /* Before letting the next thing go, increment
-                        `num_outstanding_chunks` and acquire a write token. The
-                        former is so that if the next thing is a done message,
-                        it won't pulse `done_cond` while we're still going. The
-                        latter is so that the backfill chunks acquire the
-                        superblock in the correct order. */
-                        num_outstanding_chunks++;
-                        boost::scoped_ptr<fifo_enforcer_sink_t::exit_write_t> write_token;
-                        store->new_write_token(write_token);
-                        chunk_queue->finish_write(chunk.second);
-
-                        /* The important part: actually apply the backfill
-                        chunk. */
-                        store->receive_backfill(chunk.first.second, write_token, interruptor);
-
-                        /* Allow the backfiller to send us more data */
-                        int chunks_to_send_out = 0;
-                        {
-                            /* Notice it's important that we don't wait while we're
-                             * modifying unacked chunks, otherwise another callback may
-                             * decided to send out an allocation as well. */
-                            ASSERT_NO_CORO_WAITING;
-                            ++unacked_chunks;
-                            rassert(unacked_chunks <= ALLOCATION_CHUNK);
-                            if (unacked_chunks == ALLOCATION_CHUNK) {
-                                unacked_chunks = 0;
-                                chunks_to_send_out = ALLOCATION_CHUNK;
-                            }
-                        }
-                        if (chunks_to_send_out != 0) {
-                            send(mbox_manager, allocation_mailbox, chunks_to_send_out);
-                        }
-
-                        num_outstanding_chunks--;
-
-                    } else {
-                        /* This is a fake backfill "chunk" that just indicates
-                        that the backfill is over */
-                        rassert(!done_message_arrived);
-                        done_message_arrived = true;
-                        chunk_queue->finish_write(chunk.second);
-                    }
-
-                    if (done_message_arrived && num_outstanding_chunks == 0) {
-                        done_cond.pulse_if_not_already_pulsed();
-                    }
-
-                } catch (interrupted_exc_t) {
-                    /* This means that the `coro_pool_t` is being destroyed
-                    before the queue drains. That can only happen if we are
-                    being interrupted or if we lost contact with the backfiller.
-                    In either case, abort; the store will be left in a
-                    half-backfilled state. */
-                }
-            }
-
-            cond_t done_cond;
-
-        private:
-            store_view_t<protocol_t> *store;
-            chunk_queue_t *chunk_queue;
-            mailbox_manager_t *mbox_manager;
-            mailbox_addr_t<void(int)> allocation_mailbox;
-            int unacked_chunks;
-            bool done_message_arrived;
-            int num_outstanding_chunks;
-
-        } chunk_callback(store, &chunk_queue, mailbox_manager, allocation_mailbox);
+        chunk_callback_t<protocol_t> chunk_callback(svs, &chunk_queue, mailbox_manager, allocation_mailbox);
 
         coro_pool_t<std::pair<std::pair<bool, backfill_chunk_t>, fifo_enforcer_write_token_t> > backfill_workers(10, &chunk_queue, &chunk_callback);
 
@@ -423,7 +350,7 @@
 template void backfillee<mock::dummy_protocol_t>(
         mailbox_manager_t *mailbox_manager,
         UNUSED boost::shared_ptr<semilattice_read_view_t<branch_history_t<mock::dummy_protocol_t> > > branch_history,
-        multistore_ptr_t<mock::dummy_protocol_t> *store,
+        multistore_ptr_t<mock::dummy_protocol_t> *svs,
         mock::dummy_protocol_t::region_t region,
         clone_ptr_t<watchable_t<boost::optional<boost::optional<backfiller_business_card_t<mock::dummy_protocol_t> > > > > backfiller_metadata,
         backfill_session_id_t backfill_session_id,
@@ -433,7 +360,7 @@
 template void backfillee<memcached_protocol_t>(
         mailbox_manager_t *mailbox_manager,
         UNUSED boost::shared_ptr<semilattice_read_view_t<branch_history_t<memcached_protocol_t> > > branch_history,
-        multistore_ptr_t<memcached_protocol_t> *store,
+        multistore_ptr_t<memcached_protocol_t> *svs,
         memcached_protocol_t::region_t region,
         clone_ptr_t<watchable_t<boost::optional<boost::optional<backfiller_business_card_t<memcached_protocol_t> > > > > backfiller_metadata,
         backfill_session_id_t backfill_session_id,
