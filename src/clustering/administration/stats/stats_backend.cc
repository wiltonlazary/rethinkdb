--- conflicted
+++ resolved
@@ -191,22 +191,8 @@
     std::vector<peer_id_t> peers = request->get_peers(
         directory_view->get().get_inner(), server_config_client);
     std::vector<ql::datum_t> results_map;
-<<<<<<< HEAD
-    perform_stats_request(peers, request->get_filter(), &results_map, &ct_interruptor);
-=======
-
-    if (!request.has() ||
-        !request->check_existence(metadata, table_meta_client)) {
-        *row_out = ql::datum_t();
-        return true;
-    }
-
-    std::vector<peer_id_t> peers = request->get_peers(directory_view->get().get_inner(),
-                                                      server_config_client);
-    perform_stats_request(peers, request->get_filter(), &results_map,
-        &interruptor_on_home);
-
->>>>>>> d481fb7f
+    perform_stats_request(
+        peers, request->get_filter(), &results_map, &interruptor_on_home);
     parsed_stats_t parsed_stats(results_map);
     if (!request->to_datum(parsed_stats, cluster_sl_view->get(), server_config_client,
             table_meta_client, admin_format, row_out)) {
