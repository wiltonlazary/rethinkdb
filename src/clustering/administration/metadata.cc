--- conflicted
+++ resolved
@@ -114,12 +114,8 @@
 RDB_IMPL_SEMILATTICE_JOINABLE_1(auth_semilattice_metadata_t, auth_key);
 RDB_IMPL_EQUALITY_COMPARABLE_1(auth_semilattice_metadata_t, auth_key);
 
-RDB_IMPL_SERIALIZABLE_16(cluster_directory_metadata_t,
-<<<<<<< HEAD
+RDB_IMPL_SERIALIZABLE_15(cluster_directory_metadata_t,
                          machine_id, peer_id, version, cache_size,
-=======
-                         rdb_namespaces, machine_id, peer_id, version, cache_size,
->>>>>>> 35101d24
                          time_started, pid, hostname, cluster_port, reql_port,
                          http_admin_port,
                          get_stats_mailbox_address,
