--- conflicted
+++ resolved
@@ -41,13 +41,8 @@
         THROWS_ONLY(missing_machine_exc_t);
 
 void fill_in_blueprints(cluster_semilattice_metadata_t *cluster_metadata,
-<<<<<<< HEAD
-                        std::map<peer_id_t, cluster_directory_metadata_t> directory,
+                        const std::map<peer_id_t, cluster_directory_metadata_t> &directory,
                         const uuid_t &us,
                         bool prioritize_disribution);
-=======
-                        const std::map<peer_id_t, cluster_directory_metadata_t> &directory,
-                        const uuid_t &us);
->>>>>>> 08c69cce
 
 #endif /* CLUSTERING_ADMINISTRATION_SUGGESTER_HPP_ */