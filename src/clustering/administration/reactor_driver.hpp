--- conflicted
+++ resolved
@@ -106,19 +106,11 @@
         branch_history_manager_t *branch_history_manager,
         boost::shared_ptr< semilattice_readwrite_view_t<
             cluster_semilattice_metadata_t> > semilattice_view,
-<<<<<<< HEAD
-         server_config_client_t *server_config_client,
-         signal_t *we_were_permanently_removed,
-         svs_by_namespace_t *svs_by_namespace,
-         perfmon_collection_repo_t *,
-         rdb_context_t *);
-=======
-        server_name_client_t *server_name_client,
+        server_config_client_t *server_config_client,
         signal_t *we_were_permanently_removed,
         svs_by_namespace_t *svs_by_namespace,
         perfmon_collection_repo_t *,
         rdb_context_t *);
->>>>>>> 02eb33b2
 
     ~reactor_driver_t();
 
