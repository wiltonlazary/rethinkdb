// Copyright 2010-2014 RethinkDB, all rights reserved.
#include "clustering/administration/jobs/manager.hpp"

#include <functional>
#include <iterator>

#include "concurrency/watchable.hpp"
#include "rdb_protocol/context.hpp"

RDB_IMPL_SERIALIZABLE_2_FOR_CLUSTER(jobs_manager_business_card_t,
                                    get_job_reports_mailbox_address,
                                    job_interrupt_mailbox_address);

const uuid_u jobs_manager_t::base_sindex_id =
    str_to_uuid("74d855a5-0c40-4930-a451-d1ce508ef2d2");

const uuid_u jobs_manager_t::base_disk_compaction_id =
    str_to_uuid("b8766ece-d15c-4f96-bee5-c0edacf10c9c");

const uuid_u jobs_manager_t::base_backfill_id =
    str_to_uuid("a5e1b38d-c712-42d7-ab4c-f177a3fb0d20");

jobs_manager_t::jobs_manager_t(mailbox_manager_t *_mailbox_manager,
                               server_id_t const &_server_id,
                               server_config_client_t *_server_config_client) :
    mailbox_manager(_mailbox_manager),
    server_id(_server_id),
    server_config_client(_server_config_client),
    rdb_context(nullptr),
    get_job_reports_mailbox(_mailbox_manager,
                            std::bind(&jobs_manager_t::on_get_job_reports,
                                      this, ph::_1, ph::_2)),
    job_interrupt_mailbox(_mailbox_manager,
                          std::bind(&jobs_manager_t::on_job_interrupt,
                                    this, ph::_1, ph::_2)) { }

jobs_manager_business_card_t jobs_manager_t::get_business_card() {
    business_card_t business_card;
    business_card.get_job_reports_mailbox_address =
        get_job_reports_mailbox.get_address();
    business_card.job_interrupt_mailbox_address = job_interrupt_mailbox.get_address();
    return business_card;
}

void jobs_manager_t::set_rdb_context(rdb_context_t *_rdb_context) {
    rdb_context = _rdb_context;
}

// RSI(raft): Reimplement this once Raft supports table IO
#if 0
void jobs_manager_t::set_reactor_driver(reactor_driver_t *_reactor_driver) {
    reactor_driver = _reactor_driver;
}
#endif

void jobs_manager_t::unset_rdb_context_and_reactor_driver() {
    drainer.drain();

    rdb_context = nullptr;
// RSI(raft): Reimplement this once Raft supports table IO
#if 0
    reactor_driver = nullptr;
#endif
}

void jobs_manager_t::on_get_job_reports(
        UNUSED signal_t *interruptor,
        const business_card_t::return_mailbox_t::address_t &reply_address) {
    std::vector<query_job_report_t> query_job_reports;
    std::vector<disk_compaction_job_report_t> disk_compaction_job_reports;
    std::vector<index_construction_job_report_t> index_construction_job_reports;
    std::vector<backfill_job_report_t> backfill_job_reports;

    if (drainer.is_draining()) {
        // We're shutting down, send an empty reponse since we can't acquire a `drainer`
        // lock any more. Note the `mailbox_manager` is destructed after we are, thus
        // the pointer remains valid.
        send(mailbox_manager,
             reply_address,
             query_job_reports,
             disk_compaction_job_reports,
             index_construction_job_reports,
             backfill_job_reports);
        return;
    }

    auto lock = drainer.lock();

    // Note, as `time` is retrieved here a job may actually report to be started after
    // fetching the time, leading to a negative duration which we round to zero.
    microtime_t time = current_microtime();

    pmap(get_num_threads(), [&](int32_t threadnum) {
        // Here we need to store `query_job_report_t` locally to prevent multiple threads
        // from inserting into the outer `job_reports`.
        std::vector<query_job_report_t> query_job_reports_inner;
        {
            on_thread_t thread((threadnum_t(threadnum)));

            if (rdb_context != nullptr) {
                for (auto const &query
                        : *rdb_context->get_query_jobs_for_this_thread()) {
                    query_job_reports_inner.emplace_back(
                        query.first,
                        time - std::min(query.second.start_time, time),
                        server_id,
                        query.second.client_addr_port);
                }
            }
        }
        query_job_reports.insert(
            query_job_reports.end(),
            std::make_move_iterator(query_job_reports_inner.begin()),
            std::make_move_iterator(query_job_reports_inner.end()));
    });

    // RSI(raft): Reimplement this once Raft supports table IO
<<<<<<< HEAD
=======
    (void)server_config_client;
>>>>>>> d13ee4ca
#if 0
    if (reactor_driver != nullptr) {
        for (auto const &job : reactor_driver->get_sindex_jobs()) {
            uuid_u id = uuid_u::from_hash(
                base_sindex_id,
                uuid_to_str(job.first.first) + job.first.second);

            // Only report the duration of index constructions still in progress.
            double duration = job.second.is_ready
                ? 0
                : time - std::min(job.second.start_time, time);

            index_construction_job_reports.emplace_back(
                id,
                duration,
                server_id,
                job.first.first,
                job.first.second,
                job.second.is_ready,
                job.second.progress);
        }

        if (reactor_driver->is_gc_active()) {
            disk_compaction_job_reports.emplace_back(
                uuid_u::from_hash(base_disk_compaction_id, uuid_to_str(server_id)),
                -1.0,           // Note that `"disk_compaction"` jobs do not have a duration.
                server_id);
        }

        for (auto const &backfills : reactor_driver->get_backfill_progress()) {
            std::string base_str =
                uuid_to_str(server_id) + uuid_to_str(backfills.first.first);

            // Only report the duration of backfills still in progress.
            double duration = backfills.second.is_ready
                ? 0
                : time - std::min(backfills.second.start_time, time);

            for (auto const &backfill : backfills.second.backfills) {
                uuid_u id = uuid_u::from_hash(
                    base_backfill_id, base_str + uuid_to_str(backfill.first.get_uuid()));

                boost::optional<server_id_t> source_server_id =
                    server_config_client->get_server_id_for_peer_id(backfill.first);
                if (static_cast<bool>(source_server_id) == false) {
                    continue;
                }

                backfill_job_reports.emplace_back(
                    id,
                    duration,
                    server_id,
                    backfills.first.first,
                    backfills.second.is_ready,
                    backfill.second,
                    source_server_id.get(),
                    server_id);
            }
        }
    }
#endif

<<<<<<< HEAD
    send(mailbox_manager, reply_address, job_reports);
=======
    send(mailbox_manager,
         reply_address,
         query_job_reports,
         disk_compaction_job_reports,
         index_construction_job_reports,
         backfill_job_reports);
>>>>>>> d13ee4ca
}

void jobs_manager_t::on_job_interrupt(
        UNUSED signal_t *interruptor, uuid_u const &id) {
    if (drainer.is_draining()) {
        // We're shutting down, the query job will be interrupted regardless.
        return;
    }

    auto lock = drainer.lock();

    pmap(get_num_threads(), [&](int32_t threadnum) {
        on_thread_t thread((threadnum_t(threadnum)));

        if (rdb_context != nullptr) {
            rdb_context_t::query_jobs_t *query_jobs =
                rdb_context->get_query_jobs_for_this_thread();
            rdb_context_t::query_jobs_t::const_iterator iterator = query_jobs->find(id);
            if (iterator != query_jobs->end()) {
                iterator->second.interruptor->pulse_if_not_already_pulsed();
            }
        }
    });
}<|MERGE_RESOLUTION|>--- conflicted
+++ resolved
@@ -115,10 +115,7 @@
     });
 
     // RSI(raft): Reimplement this once Raft supports table IO
-<<<<<<< HEAD
-=======
     (void)server_config_client;
->>>>>>> d13ee4ca
 #if 0
     if (reactor_driver != nullptr) {
         for (auto const &job : reactor_driver->get_sindex_jobs()) {
@@ -181,16 +178,12 @@
     }
 #endif
 
-<<<<<<< HEAD
-    send(mailbox_manager, reply_address, job_reports);
-=======
     send(mailbox_manager,
          reply_address,
          query_job_reports,
          disk_compaction_job_reports,
          index_construction_job_reports,
          backfill_job_reports);
->>>>>>> d13ee4ca
 }
 
 void jobs_manager_t::on_job_interrupt(
