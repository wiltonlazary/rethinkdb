// Copyright 2010-2015 RethinkDB, all rights reserved.
#include "clustering/administration/jobs/manager.hpp"

#include <functional>
#include <iterator>

#include "concurrency/watchable.hpp"
#include "pprint/js_pprint.hpp"
#include "rdb_protocol/context.hpp"
#include "rdb_protocol/query_cache.hpp"

const size_t jobs_manager_t::printed_query_columns = 89;

const uuid_u jobs_manager_t::base_sindex_id =
    str_to_uuid("74d855a5-0c40-4930-a451-d1ce508ef2d2");

const uuid_u jobs_manager_t::base_disk_compaction_id =
    str_to_uuid("b8766ece-d15c-4f96-bee5-c0edacf10c9c");

const uuid_u jobs_manager_t::base_backfill_id =
    str_to_uuid("a5e1b38d-c712-42d7-ab4c-f177a3fb0d20");

jobs_manager_t::jobs_manager_t(mailbox_manager_t *_mailbox_manager,
                               server_id_t const &_server_id,
                               rdb_context_t *_rdb_context,
                               real_table_persistence_interface_t
                                   *_table_persistence_interface,
                               multi_table_manager_t *_multi_table_manager) :
    mailbox_manager(_mailbox_manager),
    server_id(_server_id),
    rdb_context(_rdb_context),
    table_persistence_interface(_table_persistence_interface),
    multi_table_manager(_multi_table_manager),
    get_job_reports_mailbox(_mailbox_manager,
                            std::bind(&jobs_manager_t::on_get_job_reports,
                                      this, ph::_1, ph::_2)),
    job_interrupt_mailbox(_mailbox_manager,
                          std::bind(&jobs_manager_t::on_job_interrupt,
                                    this, ph::_1, ph::_2)) { }

jobs_manager_business_card_t jobs_manager_t::get_business_card() {
    business_card_t business_card;
    business_card.get_job_reports_mailbox_address =
        get_job_reports_mailbox.get_address();
    business_card.job_interrupt_mailbox_address = job_interrupt_mailbox.get_address();
    return business_card;
}

void jobs_manager_t::on_get_job_reports(
        signal_t *interruptor,
        const business_card_t::return_mailbox_t::address_t &reply_address) {
    std::vector<query_job_report_t> query_job_reports;
    std::vector<disk_compaction_job_report_t> disk_compaction_job_reports;
    std::vector<index_construction_job_report_t> index_construction_job_reports;
    std::vector<backfill_job_report_t> backfill_job_reports;

    if (drainer.is_draining()) {
        // We're shutting down, send an empty reponse since we can't acquire a `drainer`
        // lock any more. Note the `mailbox_manager` is destructed after we are, thus
        // the pointer remains valid.
        send(mailbox_manager,
             reply_address,
             query_job_reports,
             disk_compaction_job_reports,
             index_construction_job_reports,
             backfill_job_reports);
        return;
    }

    auto lock = drainer.lock();

    // Note, as `time` is retrieved here a job may actually report to be started after
    // fetching the time, leading to a negative duration which we round to zero.
    microtime_t time = current_microtime();

    pmap(get_num_threads(), [&](int32_t threadnum) {
        // Here we need to store `query_job_report_t` locally to prevent multiple threads
        // from inserting into the outer `job_reports`.
        std::vector<query_job_report_t> query_job_reports_inner;
        {
            on_thread_t thread((threadnum_t(threadnum)));

            for (const auto &query_cache
                    : *rdb_context->get_query_caches_for_this_thread()) {
                for (const auto &pair : *query_cache) {
                    if (pair.second->persistent_interruptor.is_pulsed()) {
                        continue;
                    }

                    auto render = pprint::render_as_javascript(
                        pair.second->term_storage->root_term());

                    query_job_reports_inner.emplace_back(
                        pair.second->job_id,
                        time - std::min(pair.second->start_time, time),
                        server_id,
                        query_cache->get_client_addr_port(),
                        pretty_print(printed_query_columns, render));
                }
            }
        }
        query_job_reports.insert(
            query_job_reports.end(),
            std::make_move_iterator(query_job_reports_inner.begin()),
            std::make_move_iterator(query_job_reports_inner.end()));
    });

    if (table_persistence_interface != nullptr &&
            table_persistence_interface->is_gc_active()) {
        // Note that "disk_compaction" jobs do not have a duration.
        disk_compaction_job_reports.emplace_back(
            uuid_u::from_hash(base_disk_compaction_id, uuid_to_str(server_id)),
            -1,
            server_id);
    }

<<<<<<< HEAD
    multi_table_manager->visit_tables(interruptor, access_t::read,
    [&](const namespace_id_t &table_id,
            UNUSED multistore_ptr_t *multistore_ptr,
            table_manager_t *table_manager) {
        std::map<std::string, std::pair<sindex_config_t, sindex_status_t> > statuses =
            table_manager->get_sindex_manager().get_status(interruptor);
        for (const auto &status : statuses) {
            uuid_u id = uuid_u::from_hash(
                base_sindex_id, uuid_to_str(table_id) + status.first);

            /* Note that we only calculate the duration if the index construction is
               still in progress. */
            double duration = status.second.second.ready
                ? 0.0
                : time - std::min<double>(status.second.second.start_time, time);

            index_construction_job_reports.emplace_back(
                id,
                duration,
                server_id,
                table_id,
                status.first,
                status.second.second.ready,
                status.second.second.progress_numerator,
                status.second.second.progress_denominator);
        }
=======
    try {
        multi_table_manager->visit_tables(interruptor, access_t::read,
        [&](const namespace_id_t &table_id,
                UNUSED multistore_ptr_t *multistore_ptr,
                table_manager_t *table_manager) {
            std::map<std::string, std::pair<sindex_config_t, sindex_status_t> > statuses =
                table_manager->get_sindex_manager().get_status(interruptor);
            for (const auto &status : statuses) {
                uuid_u id = uuid_u::from_hash(
                    base_sindex_id, uuid_to_str(table_id) + status.first);

                /* Note that we only calculate the duration if the index construction is
                   still in progress. */
                double duration = status.second.second.ready
                    ? 0.0
                    : time - std::min<double>(status.second.second.start_time, time);

                index_construction_job_reports.emplace_back(
                    id,
                    duration,
                    server_id,
                    table_id,
                    status.first,
                    status.second.second.ready,
                    status.second.second.blocks_processed,
                    status.second.second.blocks_total);
            }
>>>>>>> 0f59e55d

            std::map<region_t, backfill_progress_tracker_t::progress_tracker_t> backfills =
                table_manager->get_backfill_progress_tracker().get_progress_trackers();
            std::string base_str = uuid_to_str(server_id) + uuid_to_str(table_id);
            for (const auto &backfill : backfills) {
                uuid_u id = uuid_u::from_hash(
                    base_backfill_id,
                    base_str + uuid_to_str(backfill.second.source_server_id));

                /* As above we only calculate the duration if the backfill is still in
                   progress. */
                double duration = backfill.second.is_ready
                    ? 0.0
                    : time - std::min<double>(backfill.second.start_time, time);

                backfill_job_reports.emplace_back(
                    id,
                    duration,
                    server_id,
                    table_id,
                    backfill.second.is_ready,
                    backfill.second.progress,
                    backfill.second.source_server_id,
                    server_id);
            }
        });

        send(mailbox_manager,
             reply_address,
             query_job_reports,
             disk_compaction_job_reports,
             index_construction_job_reports,
             backfill_job_reports);
    } catch (const interrupted_exc_t &) {
        // Do nothing
    }
}

void jobs_manager_t::on_job_interrupt(
        UNUSED signal_t *interruptor, uuid_u const &id) {
    if (drainer.is_draining()) {
        // We're shutting down, the query job will be interrupted regardless.
        return;
    }

    auto lock = drainer.lock();

    pmap(get_num_threads(), [&](int32_t threadnum) {
        on_thread_t thread((threadnum_t(threadnum)));

        if (rdb_context != nullptr) {
            for (auto &&query_cache : *rdb_context->get_query_caches_for_this_thread()) {
                for (auto &&pair : *query_cache) {
                    if (pair.second->job_id == id) {
                        query_cache->terminate_internal(pair.second.get());
                        pair.second->interrupt_reason =
                            ql::query_cache_t::interrupt_reason_t::DELETE;
                        return;
                    }
                }
            }
        }
    });
}<|MERGE_RESOLUTION|>--- conflicted
+++ resolved
@@ -114,34 +114,6 @@
             server_id);
     }
 
-<<<<<<< HEAD
-    multi_table_manager->visit_tables(interruptor, access_t::read,
-    [&](const namespace_id_t &table_id,
-            UNUSED multistore_ptr_t *multistore_ptr,
-            table_manager_t *table_manager) {
-        std::map<std::string, std::pair<sindex_config_t, sindex_status_t> > statuses =
-            table_manager->get_sindex_manager().get_status(interruptor);
-        for (const auto &status : statuses) {
-            uuid_u id = uuid_u::from_hash(
-                base_sindex_id, uuid_to_str(table_id) + status.first);
-
-            /* Note that we only calculate the duration if the index construction is
-               still in progress. */
-            double duration = status.second.second.ready
-                ? 0.0
-                : time - std::min<double>(status.second.second.start_time, time);
-
-            index_construction_job_reports.emplace_back(
-                id,
-                duration,
-                server_id,
-                table_id,
-                status.first,
-                status.second.second.ready,
-                status.second.second.progress_numerator,
-                status.second.second.progress_denominator);
-        }
-=======
     try {
         multi_table_manager->visit_tables(interruptor, access_t::read,
         [&](const namespace_id_t &table_id,
@@ -166,10 +138,9 @@
                     table_id,
                     status.first,
                     status.second.second.ready,
-                    status.second.second.blocks_processed,
-                    status.second.second.blocks_total);
-            }
->>>>>>> 0f59e55d
+                    status.second.second.progress_numerator,
+                    status.second.second.progress_denominator);
+            }
 
             std::map<region_t, backfill_progress_tracker_t::progress_tracker_t> backfills =
                 table_manager->get_backfill_progress_tracker().get_progress_trackers();
