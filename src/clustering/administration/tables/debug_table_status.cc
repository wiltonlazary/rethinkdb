// Copyright 2010-2014 RethinkDB, all rights reserved.
#include "clustering/administration/tables/debug_table_status.hpp"

#include "clustering/administration/datum_adapter.hpp"
#include "clustering/administration/servers/name_client.hpp"

/* Names like `reactor_activity_entry_t::secondary_without_primary_t` are too long to
type without this */
using reactor_business_card_details::primary_when_safe_t;
using reactor_business_card_details::primary_t;
using reactor_business_card_details::secondary_up_to_date_t;
using reactor_business_card_details::secondary_without_primary_t;
using reactor_business_card_details::secondary_backfilling_t;
using reactor_business_card_details::nothing_when_safe_t;
using reactor_business_card_details::nothing_when_done_erasing_t;
using reactor_business_card_details::nothing_t;

ql::datum_t convert_debug_store_key_to_datum(
        const store_key_t &key) {
    return ql::datum_t::binary(datum_string_t(
        key.size(),
        reinterpret_cast<const char *>(key.contents())));
}

ql::datum_t convert_debug_region_to_datum(
        const region_t &region) {
    ql::datum_object_builder_t builder;
    builder.overwrite("hash_min", ql::datum_t(datum_string_t(
        strprintf("%016" PRIx64, region.beg))));
    builder.overwrite("hash_max", ql::datum_t(datum_string_t(
        strprintf("%016" PRIx64, region.end))));
    builder.overwrite("key_min",
        convert_debug_store_key_to_datum(region.inner.left));
    builder.overwrite("key_max",
        region.inner.right.unbounded
            ? ql::datum_t::null()
            : convert_debug_store_key_to_datum(region.inner.right.key));
    return std::move(builder).to_datum();
}

ql::datum_t convert_debug_version_range_to_datum(
        const version_range_t &range) {
    ql::datum_object_builder_t builder;
    if (range.is_coherent()) {
        builder.overwrite("branch", convert_uuid_to_datum(range.earliest.branch));
        builder.overwrite("timestamp", ql::datum_t(static_cast<double>(
            range.earliest.timestamp.to_repli_timestamp().longtime)));
    } else {
        builder.overwrite("branch_earliest",
            convert_uuid_to_datum(range.earliest.branch));
        builder.overwrite("timestamp_earliest", ql::datum_t(static_cast<double>(
            range.earliest.timestamp.to_repli_timestamp().longtime)));
        builder.overwrite("branch_latest",
            convert_uuid_to_datum(range.latest.branch));
        builder.overwrite("timestamp_latest", ql::datum_t(static_cast<double>(
            range.latest.timestamp.to_repli_timestamp().longtime)));
    }
    return std::move(builder).to_datum();
}

ql::datum_t convert_debug_version_map_to_datum(
        const region_map_t<version_range_t> &map) {
    ql::datum_array_builder_t builder(ql::configured_limits_t::unlimited);
    for (const auto &pair : map) {
        ql::datum_object_builder_t pair_builder;
        pair_builder.overwrite("region",
            convert_debug_region_to_datum(pair.first));
        pair_builder.overwrite("version",
            convert_debug_version_range_to_datum(pair.second));
        builder.add(std::move(pair_builder).to_datum());
    }
    return std::move(builder).to_datum();
}

ql::datum_t convert_debug_reactor_activity_to_datum(
        const reactor_activity_id_t &id,
        const reactor_activity_entry_t &entry) {
    ql::datum_object_builder_t builder;
    builder.overwrite("id", convert_uuid_to_datum(id));
    builder.overwrite("region", convert_debug_region_to_datum(entry.region));
    class visitor_t : public boost::static_visitor<const char *> {
    public:
        const char *operator()(const primary_when_safe_t &) {
            return "primary_when_safe";
        }
        const char *operator()(const primary_t &p) {
            b->overwrite("branch", convert_uuid_to_datum(p.broadcaster.branch_id));
            b->overwrite("has_replier", ql::datum_t::boolean(
                static_cast<bool>(p.replier)));
            b->overwrite("has_master", ql::datum_t::boolean(
                static_cast<bool>(p.master)));
            b->overwrite("has_direct_reader", ql::datum_t::boolean(
                static_cast<bool>(p.direct_reader)));
            return "primary";
        }
        const char *operator()(const secondary_up_to_date_t &s) {
            b->overwrite("branch", convert_uuid_to_datum(s.branch_id));
            return "secondary_up_to_date";
        }
        const char *operator()(const secondary_without_primary_t &s) {
            b->overwrite("version", convert_debug_version_map_to_datum(s.current_state));
            return "secondary_without_primary";
        }
        const char *operator()(const secondary_backfilling_t &) {
            return "secondary_backfilling";
        }
        const char *operator()(const nothing_when_safe_t &n) {
            b->overwrite("version", convert_debug_version_map_to_datum(n.current_state));
            return "nothing_when_safe";
        }
        const char *operator()(const nothing_when_done_erasing_t &) {
            return "nothing_when_done_erasing";
        }
        const char *operator()(const nothing_t &) {
            return "nothing";
        }
        ql::datum_object_builder_t *b;
    } visitor;
    visitor.b = &builder;
    builder.overwrite("state", ql::datum_t(
        boost::apply_visitor(visitor, entry.activity)));
    return std::move(builder).to_datum();
}

ql::datum_t convert_debug_table_status_to_datum(
        name_string_t table_name,
        const ql::datum_t &db_name_or_uuid,
        namespace_id_t uuid,
        const namespace_semilattice_metadata_t &metadata,
        watchable_map_t<std::pair<peer_id_t, namespace_id_t>,
                        namespace_directory_metadata_t> *dir,
        server_name_client_t *name_client) {
    ql::datum_object_builder_t builder;
    builder.overwrite("name", convert_name_to_datum(table_name));
    builder.overwrite("db", db_name_or_uuid);
    builder.overwrite("uuid", convert_uuid_to_datum(uuid));

    ql::datum_array_builder_t servers_builder(ql::configured_limits_t::unlimited);
    dir->read_all([&](const std::pair<peer_id_t, namespace_id_t> &key,
                      const namespace_directory_metadata_t *value) {
            if (key.second != uuid) {
                return;
            }
            boost::optional<server_id_t> server_id =
                name_client->get_server_id_for_peer_id(key.first);
            if (!static_cast<bool>(server_id)) {
                return;
            }
            boost::optional<name_string_t> name =
                name_client->get_name_for_server_id(*server_id);
            if (!static_cast<bool>(name)) {
                name = boost::optional<name_string_t>(
                    name_string_t::guarantee_valid("__no_valid_name__"));
            }
            ql::datum_object_builder_t server_builder;
            server_builder.overwrite("id", convert_uuid_to_datum(*server_id));
            server_builder.overwrite("name", convert_name_to_datum(*name));
            ql::datum_array_builder_t activities_builder(
                ql::configured_limits_t::unlimited);
            for (const auto &pair : value->internal->activities) {
                activities_builder.add(convert_debug_reactor_activity_to_datum(
                    pair.first, pair.second));
            }
            server_builder.overwrite("activities",
                std::move(activities_builder).to_datum());
            servers_builder.add(std::move(server_builder).to_datum());
        });
    builder.overwrite("servers", std::move(servers_builder).to_datum());

    builder.overwrite("split_points",
        convert_vector_to_datum<store_key_t>(
            &convert_debug_store_key_to_datum,
            metadata.replication_info.get_ref().shard_scheme.split_points));

    return std::move(builder).to_datum();
}

bool debug_table_status_artificial_table_backend_t::format_row(
        namespace_id_t table_id,
        name_string_t table_name,
<<<<<<< HEAD
        const ql::datum_t &db_name_or_uuid,
        UNUSED const namespace_semilattice_metadata_t &metadata,
=======
        name_string_t db_name,
        const namespace_semilattice_metadata_t &metadata,
>>>>>>> 5ef9e3b9
        UNUSED signal_t *interruptor,
        ql::datum_t *row_out,
        UNUSED std::string *error_out) {
    assert_thread();
    *row_out = convert_debug_table_status_to_datum(
        table_name,
        db_name_or_uuid,
        table_id,
        metadata,
        directory_view,
        name_client);
    return true;
}

bool debug_table_status_artificial_table_backend_t::write_row(
        UNUSED ql::datum_t primary_key,
        UNUSED bool pkey_was_autogenerated,
        UNUSED ql::datum_t *new_value_inout,
        UNUSED signal_t *interruptor,
        std::string *error_out) {
    *error_out = "It's illegal to write to the `rethinkdb._debug_table_status` table.";
    return false;
}
<|MERGE_RESOLUTION|>--- conflicted
+++ resolved
@@ -178,13 +178,8 @@
 bool debug_table_status_artificial_table_backend_t::format_row(
         namespace_id_t table_id,
         name_string_t table_name,
-<<<<<<< HEAD
         const ql::datum_t &db_name_or_uuid,
-        UNUSED const namespace_semilattice_metadata_t &metadata,
-=======
-        name_string_t db_name,
         const namespace_semilattice_metadata_t &metadata,
->>>>>>> 5ef9e3b9
         UNUSED signal_t *interruptor,
         ql::datum_t *row_out,
         UNUSED std::string *error_out) {
