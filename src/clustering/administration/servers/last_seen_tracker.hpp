--- conflicted
+++ resolved
@@ -45,13 +45,7 @@
     }
 
 private:
-<<<<<<< HEAD
     void update(bool is_start);
-    void on_servers_view_change();
-    void on_server_id_map_change();
-=======
-    void update();
->>>>>>> 0a3550f8
 
     boost::shared_ptr<semilattice_read_view_t<servers_semilattice_metadata_t> > servers_view;
     watchable_map_t<peer_id_t, cluster_directory_metadata_t> *directory;
