// Copyright 2010-2014 RethinkDB, all rights reserved.
#include "clustering/administration/servers/server_config.hpp"

#include "clustering/administration/datum_adapter.hpp"
#include "clustering/administration/servers/name_client.hpp"
#include "concurrency/cross_thread_signal.hpp"

bool convert_server_config_and_name_from_datum(
        ql::datum_t datum,
        name_string_t *name_out,
        server_id_t *server_id_out,
        std::set<name_string_t> *tags_out,
        std::string *error_out) {
    converter_from_datum_object_t converter;
    if (!converter.init(datum, error_out)) {
        return false;
    }

    ql::datum_t name_datum;
    if (!converter.get("name", &name_datum, error_out)) {
        return false;
    }
    if (!convert_name_from_datum(name_datum, "server name", name_out, error_out)) {
        *error_out = "In `name`: " + *error_out;
        return false;
    }

    ql::datum_t id_datum;
    if (!converter.get("id", &id_datum, error_out)) {
        return false;
    }
    if (!convert_uuid_from_datum(id_datum, server_id_out, error_out)) {
        *error_out = "In `id`: " + *error_out;
        return false;
    }

    ql::datum_t tags_datum;
    if (!converter.get("tags", &tags_datum, error_out)) {
        return false;
    }
    if (!convert_set_from_datum<name_string_t>(
            [] (ql::datum_t datum2, name_string_t *val2_out,
                    std::string *error2_out) {
                return convert_name_from_datum(datum2, "server tag", val2_out,
                    error2_out);
            },
            true,   /* don't complain if a tag appears twice */
            tags_datum, tags_out, error_out)) {
        *error_out = "In `tags`: " + *error_out;
        return false;
    }

    if (!converter.check_no_extra_keys(error_out)) {
        return false;
    }

    return true;
}

bool server_config_artificial_table_backend_t::format_row(
        name_string_t const & server_name,
        server_id_t const & server_id,
        server_semilattice_metadata_t const & server_sl,
        ql::datum_t *row_out,
        UNUSED std::string *error_out) {
    ql::datum_object_builder_t builder;

    builder.overwrite("name", convert_name_to_datum(server_name));
    builder.overwrite("id", convert_uuid_to_datum(server_id));
    builder.overwrite("tags", convert_set_to_datum<name_string_t>(
            &convert_name_to_datum, server_sl.tags.get_ref()));

    *row_out = std::move(builder).to_datum();

    return true;
}

bool server_config_artificial_table_backend_t::write_row(
        ql::datum_t primary_key,
        UNUSED bool pkey_was_autogenerated,
        ql::datum_t *new_value_inout,
        signal_t *interruptor,
        std::string *error_out) {
    cross_thread_signal_t interruptor2(interruptor, home_thread());
    on_thread_t thread_switcher(home_thread());
    new_mutex_in_line_t write_mutex_in_line(&write_mutex);
    wait_interruptible(write_mutex_in_line.acq_signal(), &interruptor2);
    servers_semilattice_metadata_t servers_sl = servers_sl_view->get();
    name_string_t server_name;
    server_id_t server_id;
    server_semilattice_metadata_t *server_sl;
<<<<<<< HEAD
    if (!lookup(primary_key, &servers_sl, &server_name, &server_id, &server_sl)) {
        if (new_value.has()) {
            *error_out = "It's illegal to insert new rows into the "
                "`rethinkdb.server_config` artificial table.";
=======
    if (!new_value_inout->has()) {
        /* We give this error even if the row didn't already exist. This is a little
        strange but unlikely to happen in practice. */
        *error_out = "It's illegal to delete rows from the `rethinkdb.server_config` "
            "artificial table. If you want to permanently remove a server, use "
            "r.server_permanently_remove().";
        return false;
    }
    if (!lookup(primary_key, &servers_sl, &server_name, &server_id, &server_sl)) {
        *error_out = "It's illegal to insert new rows into the "
            "`rethinkdb.server_config` artificial table.";
        return false;
    }
    name_string_t new_server_name;
    server_id_t new_server_id;
    std::set<name_string_t> new_tags;
    if (!convert_server_config_and_name_from_datum(*new_value_inout,
            &new_server_name, &new_server_id, &new_tags, error_out)) {
        *error_out = "The row you're trying to put into `rethinkdb.server_config` "
            "has the wrong format. " + *error_out;
        return false;
    }
    guarantee(server_id == new_server_id, "artificial_table_t should ensure that "
        "primary key is unchanged.");
    if (new_server_name != server_name) {
        if (!name_client->rename_server(server_id, server_name, new_server_name,
                                        &interruptor2, error_out)) {
>>>>>>> 9d27750d
            return false;
        } else {
            /* The user is re-deleting an already-absent row. OK. */
            return true;
        }
    }
    if (new_value.has()) {
        name_string_t new_server_name;
        server_id_t new_server_id;
        std::set<name_string_t> new_tags;
        if (!convert_server_config_and_name_from_datum(new_value,
                &new_server_name, &new_server_id, &new_tags, error_out)) {
            *error_out = "The row you're trying to put into `rethinkdb.server_config` "
                "has the wrong format. " + *error_out;
            return false;
        }
        guarantee(server_id == new_server_id, "artificial_table_t should ensure that "
            "primary key is unchanged.");
        if (new_server_name != server_name) {
            if (!name_client->rename_server(server_id, server_name, new_server_name,
                                            &interruptor2, error_out)) {
                return false;
            }
        }
        if (new_tags != server_sl->tags.get_ref()) {
            if (!name_client->retag_server(
                    server_id, server_name, new_tags, &interruptor2, error_out)) {
                return false;
            }
        }
        return true;
    } else {
        servers_sl.servers.at(server_id).mark_deleted();
        servers_sl_view->join(servers_sl);
        return true;
    }
}
<|MERGE_RESOLUTION|>--- conflicted
+++ resolved
@@ -89,51 +89,21 @@
     name_string_t server_name;
     server_id_t server_id;
     server_semilattice_metadata_t *server_sl;
-<<<<<<< HEAD
     if (!lookup(primary_key, &servers_sl, &server_name, &server_id, &server_sl)) {
-        if (new_value.has()) {
+        if (new_value_inout->has()) {
             *error_out = "It's illegal to insert new rows into the "
                 "`rethinkdb.server_config` artificial table.";
-=======
-    if (!new_value_inout->has()) {
-        /* We give this error even if the row didn't already exist. This is a little
-        strange but unlikely to happen in practice. */
-        *error_out = "It's illegal to delete rows from the `rethinkdb.server_config` "
-            "artificial table. If you want to permanently remove a server, use "
-            "r.server_permanently_remove().";
-        return false;
-    }
-    if (!lookup(primary_key, &servers_sl, &server_name, &server_id, &server_sl)) {
-        *error_out = "It's illegal to insert new rows into the "
-            "`rethinkdb.server_config` artificial table.";
-        return false;
-    }
-    name_string_t new_server_name;
-    server_id_t new_server_id;
-    std::set<name_string_t> new_tags;
-    if (!convert_server_config_and_name_from_datum(*new_value_inout,
-            &new_server_name, &new_server_id, &new_tags, error_out)) {
-        *error_out = "The row you're trying to put into `rethinkdb.server_config` "
-            "has the wrong format. " + *error_out;
-        return false;
-    }
-    guarantee(server_id == new_server_id, "artificial_table_t should ensure that "
-        "primary key is unchanged.");
-    if (new_server_name != server_name) {
-        if (!name_client->rename_server(server_id, server_name, new_server_name,
-                                        &interruptor2, error_out)) {
->>>>>>> 9d27750d
             return false;
         } else {
             /* The user is re-deleting an already-absent row. OK. */
             return true;
         }
     }
-    if (new_value.has()) {
+    if (new_value_inout->has()) {
         name_string_t new_server_name;
         server_id_t new_server_id;
         std::set<name_string_t> new_tags;
-        if (!convert_server_config_and_name_from_datum(new_value,
+        if (!convert_server_config_and_name_from_datum(*new_value_inout,
                 &new_server_name, &new_server_id, &new_tags, error_out)) {
             *error_out = "The row you're trying to put into `rethinkdb.server_config` "
                 "has the wrong format. " + *error_out;
