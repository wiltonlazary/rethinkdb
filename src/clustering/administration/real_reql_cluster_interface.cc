// Copyright 2010-2014 RethinkDB, all rights reserved.
#include "clustering/administration/real_reql_cluster_interface.hpp"

#include "clustering/administration/artificial_reql_cluster_interface.hpp"
#include "clustering/administration/datum_adapter.hpp"
#include "clustering/administration/main/watchable_fields.hpp"
#include "clustering/administration/reactor_driver.hpp"
#include "clustering/administration/servers/name_client.hpp"
#include "clustering/administration/tables/generate_config.hpp"
#include "clustering/administration/tables/split_points.hpp"
#include "clustering/administration/tables/table_config.hpp"
#include "concurrency/cross_thread_signal.hpp"
#include "rdb_protocol/artificial_table/artificial_table.hpp"
#include "rdb_protocol/val.hpp"
#include "rpc/semilattice/watchable.hpp"
#include "rpc/semilattice/view/field.hpp"

#define NAMESPACE_INTERFACE_EXPIRATION_MS (60 * 1000)

counted_t<ql::table_t> make_backend_table(artificial_table_backend_t *backend,
                                          const char *backend_name,
                                          const ql::protob_t<const Backtrace> &bt) {
    return make_counted<ql::table_t>(
        scoped_ptr_t<base_table_t>(new artificial_table_t(backend)),
        make_counted<const ql::db_t>(nil_uuid(), "rethinkdb"),
        backend_name, false, bt);
}

real_reql_cluster_interface_t::real_reql_cluster_interface_t(
        mailbox_manager_t *_mailbox_manager,
        boost::shared_ptr<
            semilattice_readwrite_view_t<cluster_semilattice_metadata_t> > _semilattices,
        watchable_map_t<std::pair<peer_id_t, namespace_id_t>,
                        namespace_directory_metadata_t> *_directory_root_view,
        rdb_context_t *_rdb_context,
        server_name_client_t *_server_name_client
        ) :
    mailbox_manager(_mailbox_manager),
    semilattice_root_view(_semilattices),
    directory_root_view(_directory_root_view),
    cross_thread_namespace_watchables(get_num_threads()),
    cross_thread_database_watchables(get_num_threads()),
    rdb_context(_rdb_context),
    namespace_repo(
        mailbox_manager,
        metadata_field(
            &cluster_semilattice_metadata_t::rdb_namespaces, semilattice_root_view),
        directory_root_view,
        rdb_context),
    changefeed_client(mailbox_manager,
        [this](const namespace_id_t &id, signal_t *interruptor) {
            return this->namespace_repo.get_namespace_interface(id, interruptor);
        }),
    server_name_client(_server_name_client)
{
    for (int thr = 0; thr < get_num_threads(); ++thr) {
        cross_thread_namespace_watchables[thr].init(
            new cross_thread_watchable_variable_t<cow_ptr_t<namespaces_semilattice_metadata_t> >(
                clone_ptr_t<semilattice_watchable_t<cow_ptr_t<namespaces_semilattice_metadata_t> > >
                    (new semilattice_watchable_t<cow_ptr_t<namespaces_semilattice_metadata_t> >(
                        metadata_field(&cluster_semilattice_metadata_t::rdb_namespaces, semilattice_root_view))), threadnum_t(thr)));

        cross_thread_database_watchables[thr].init(
            new cross_thread_watchable_variable_t<databases_semilattice_metadata_t>(
                clone_ptr_t<semilattice_watchable_t<databases_semilattice_metadata_t> >
                    (new semilattice_watchable_t<databases_semilattice_metadata_t>(
                        metadata_field(&cluster_semilattice_metadata_t::databases, semilattice_root_view))), threadnum_t(thr)));
    }
}

bool real_reql_cluster_interface_t::db_create(const name_string_t &name,
        signal_t *interruptor, std::string *error_out) {
    guarantee(name != name_string_t::guarantee_valid("rethinkdb"),
        "real_reql_cluster_interface_t should never get queries for system tables");
    cluster_semilattice_metadata_t metadata;
    {
        on_thread_t thread_switcher(semilattice_root_view->home_thread());
        metadata = semilattice_root_view->get();
        metadata_searcher_t<database_semilattice_metadata_t> db_searcher(
            &metadata.databases.databases);

        metadata_search_status_t status;
        db_searcher.find_uniq(name, &status);
        if (!check_metadata_status(status, "Database", name.str(), false, error_out)) {
            return false;
        }

        database_semilattice_metadata_t db;
        db.name = versioned_t<name_string_t>(name);
        metadata.databases.databases.insert(
            std::make_pair(generate_uuid(), make_deletable(db)));

        semilattice_root_view->join(metadata);
        metadata = semilattice_root_view->get();
    }
    wait_for_metadata_to_propagate(metadata, interruptor);

    return true;
}

bool real_reql_cluster_interface_t::db_drop(const name_string_t &name,
        signal_t *interruptor, std::string *error_out) {
    guarantee(name != name_string_t::guarantee_valid("rethinkdb"),
        "real_reql_cluster_interface_t should never get queries for system tables");
    cluster_semilattice_metadata_t metadata;
    {
        on_thread_t thread_switcher(semilattice_root_view->home_thread());
        metadata = semilattice_root_view->get();
        metadata_searcher_t<database_semilattice_metadata_t> db_searcher(
            &metadata.databases.databases);

        metadata_search_status_t status;
        auto it = db_searcher.find_uniq(name, &status);
        if (!check_metadata_status(status, "Database", name.str(), true, error_out)) {
            return false;
        }

        /* Delete the database */
        deletable_t<database_semilattice_metadata_t> *db_metadata = &it->second;
        guarantee(!db_metadata->is_deleted());
        db_metadata->mark_deleted();

        /* Delete all of the tables in the database */
        cow_ptr_t<namespaces_semilattice_metadata_t>::change_t ns_change(
            &metadata.rdb_namespaces);
        metadata_searcher_t<namespace_semilattice_metadata_t> ns_searcher(
            &ns_change.get()->namespaces);
        namespace_predicate_t pred(&it->first);
        for (auto it2 = ns_searcher.find_next(ns_searcher.begin(), pred);
                  it2 != ns_searcher.end();
                  it2 = ns_searcher.find_next(++it2, pred)) {
            guarantee(!it2->second.is_deleted());
            it2->second.mark_deleted();
        }

        semilattice_root_view->join(metadata);
        metadata = semilattice_root_view->get();
    }
    wait_for_metadata_to_propagate(metadata, interruptor);

    return true;
}

bool real_reql_cluster_interface_t::db_list(
        UNUSED signal_t *interruptor, std::set<name_string_t> *names_out,
        UNUSED std::string *error_out) {
    databases_semilattice_metadata_t db_metadata;
    get_databases_metadata(&db_metadata);
    const_metadata_searcher_t<database_semilattice_metadata_t> db_searcher(
        &db_metadata.databases);
    for (auto it = db_searcher.find_next(db_searcher.begin());
              it != db_searcher.end();
              it = db_searcher.find_next(++it)) {
        guarantee(!it->second.is_deleted());
        names_out->insert(it->second.get_ref().name.get_ref());
    }

    return true;
}

bool real_reql_cluster_interface_t::db_find(const name_string_t &name,
        UNUSED signal_t *interruptor, counted_t<const ql::db_t> *db_out,
        std::string *error_out) {
    guarantee(name != name_string_t::guarantee_valid("rethinkdb"),
        "real_reql_cluster_interface_t should never get queries for system tables");
    /* Find the specified database */
    databases_semilattice_metadata_t db_metadata;
    get_databases_metadata(&db_metadata);
    const_metadata_searcher_t<database_semilattice_metadata_t> db_searcher(
        &db_metadata.databases);
    metadata_search_status_t status;
    auto it = db_searcher.find_uniq(name, &status);
    if (!check_metadata_status(status, "Database", name.str(), true, error_out)) {
        return false;
    }
    *db_out = make_counted<const ql::db_t>(it->first, name.str());
    return true;
}

bool real_reql_cluster_interface_t::db_config(
        const std::vector<name_string_t> &db_names,
        const ql::protob_t<const Backtrace> &bt, signal_t *interruptor,
        scoped_ptr_t<ql::val_t> *resp_out, std::string *error_out) {
    databases_semilattice_metadata_t db_metadata;
    get_databases_metadata(&db_metadata);
    const_metadata_searcher_t<database_semilattice_metadata_t> db_searcher(
        &db_metadata.databases);

    std::vector<ql::datum_t> result_array;
    if (db_names.empty()) {
        for (auto it = db_searcher.find_next(db_searcher.begin());
                  it != db_searcher.end();
                  it = db_searcher.find_next(++it)) {
            guarantee(!it->second.is_deleted());
            ql::datum_t row;
            if (!admin_tables->db_config_backend->read_row(
                    convert_uuid_to_datum(it->first), interruptor, &row, error_out)) {
                return false;
            }
            if (row.has()) {
                result_array.push_back(row);
            }
        }
    } else {
        for (auto const &name : db_names) {
            metadata_search_status_t status;
            auto it = db_searcher.find_uniq(name, &status);
            if (!check_metadata_status(status, "Database", name.str(), true,
                    error_out)) return false;
            guarantee(!it->second.is_deleted());
            ql::datum_t row;
            if (!admin_tables->db_config_backend->read_row(
                    convert_uuid_to_datum(it->first), interruptor, &row, error_out)) {
                return false;
            }
            if (!row.has()) {
                *error_out = strprintf("Database `%s` does not exist.", name.c_str());
                return false;
            }
            result_array.push_back(row);
        }
    }

    counted_t<ql::table_t> backend = make_backend_table(
        admin_tables->db_config_backend.get(), "db_config", bt);
    counted_t<ql::datum_stream_t> stream =
        make_counted<ql::vector_datum_stream_t>(bt, std::move(result_array));
    resp_out->init(new ql::val_t(backend, stream, bt));
    return true;
}

bool real_reql_cluster_interface_t::table_create(const name_string_t &name,
        counted_t<const ql::db_t> db,
        UNUSED const boost::optional<name_string_t> &primary_dc,
        bool hard_durability, const std::string &primary_key, signal_t *interruptor,
        std::string *error_out) {
    guarantee(db->name != "rethinkdb",
        "real_reql_cluster_interface_t should never get queries for system tables");
    namespace_id_t table_id = generate_uuid();
    cluster_semilattice_metadata_t metadata;
    {
        cross_thread_signal_t interruptor2(interruptor,
            semilattice_root_view->home_thread());
        on_thread_t thread_switcher(semilattice_root_view->home_thread());
        metadata = semilattice_root_view->get();

        /* Find the specified datacenter */
#if 0 /* RSI: Figure out what to do about datacenters */
        uuid_u dc_id;
        if (primary_dc) {
            metadata_searcher_t<datacenter_semilattice_metadata_t> dc_searcher(
                &metadata.datacenters.datacenters);
            metadata_search_status_t status;
            auto it = dc_searcher.find_uniq(*primary_dc, &status);
            if (!check_metadata_status(status, "Datacenter", primary_dc->str(), true,
                    error_out)) return false;
            dc_id = it->first;
        } else {
            dc_id = nil_uuid();
        }
#endif /* 0 */

        cow_ptr_t<namespaces_semilattice_metadata_t>::change_t ns_change(
            &metadata.rdb_namespaces);
        metadata_searcher_t<namespace_semilattice_metadata_t> ns_searcher(
            &ns_change.get()->namespaces);

        /* Make sure there isn't an existing table with the same name */
        {
            metadata_search_status_t status;
            namespace_predicate_t pred(&name, &db->id);
            ns_searcher.find_uniq(pred, &status);
            if (!check_metadata_status(status, "Table", db->name + "." + name.str(),
                false, error_out)) return false;
        }

        table_replication_info_t repli_info;

        /* We can't meaningfully pick shard points, so create only one shard */
        repli_info.shard_scheme = table_shard_scheme_t::one_shard();

        /* Construct a configuration for the new namespace */
        std::map<server_id_t, int> server_usage;
        for (auto it = ns_change.get()->namespaces.begin();
                  it != ns_change.get()->namespaces.end();
                ++it) {
            if (it->second.is_deleted()) {
                continue;
            }
            calculate_server_usage(
                it->second.get_ref().replication_info.get_ref().config, &server_usage);
        }
        /* RSI(reql_admin): These should be passed by the user. */
        table_generate_config_params_t config_params =
            table_generate_config_params_t::make_default();
        if (!table_generate_config(
                server_name_client, nil_uuid(), nullptr, server_usage,
                config_params, table_shard_scheme_t(), &interruptor2,
                &repli_info.config, error_out)) {
            *error_out = "When generating configuration for new table: " + *error_out;
            return false;
        }

        repli_info.config.write_ack_config.mode = write_ack_config_t::mode_t::majority;
        repli_info.config.durability = write_durability_t::HARD;

        namespace_semilattice_metadata_t table_metadata;
        table_metadata.name = versioned_t<name_string_t>(name);
        table_metadata.database = versioned_t<database_id_t>(db->id);
        table_metadata.primary_key = versioned_t<std::string>(primary_key);
        table_metadata.replication_info =
            versioned_t<table_replication_info_t>(repli_info);

        /* RSI(reql_admin): Figure out what to do with `hard_durability`. */
        (void)hard_durability;

        ns_change.get()->namespaces.insert(
            std::make_pair(table_id, make_deletable(table_metadata)));

        semilattice_root_view->join(metadata);
        metadata = semilattice_root_view->get();

        wait_for_table_readiness(
            table_id,
            table_readiness_t::finished,
            /* Arbitrarily choose to use the UUID-based backend rather than the
            name-based backend when waiting for table readiness. This doesn't matter. */
            admin_tables->table_status_backend[1].get(),
            &interruptor2);
    }

    // This could hang because of a node going down or the user deleting the table.
    // In that case, timeout after 10 seconds and pretend everything's alright.
    signal_timer_t timer_interruptor;
    wait_any_t combined_interruptor(interruptor, &timer_interruptor);
    timer_interruptor.start(10000);
    try {
        namespace_interface_access_t ns_if =
            namespace_repo.get_namespace_interface(table_id, &combined_interruptor);
        ns_if.get()->wait_for_readiness(table_readiness_t::writes, &combined_interruptor);
    } catch (const interrupted_exc_t &) {
        // Do nothing
    }
    return true;
}

bool real_reql_cluster_interface_t::table_drop(const name_string_t &name,
        counted_t<const ql::db_t> db, signal_t *interruptor, std::string *error_out) {
    guarantee(db->name != "rethinkdb",
        "real_reql_cluster_interface_t should never get queries for system tables");
    cluster_semilattice_metadata_t metadata;
    {
        on_thread_t thread_switcher(semilattice_root_view->home_thread());
        metadata = semilattice_root_view->get();

        /* Find the specified table */
        cow_ptr_t<namespaces_semilattice_metadata_t>::change_t ns_change(
                &metadata.rdb_namespaces);
        metadata_searcher_t<namespace_semilattice_metadata_t> ns_searcher(
                &ns_change.get()->namespaces);
        metadata_search_status_t status;
        namespace_predicate_t pred(&name, &db->id);
        metadata_searcher_t<namespace_semilattice_metadata_t>::iterator
            ns_metadata = ns_searcher.find_uniq(pred, &status);
        if (!check_metadata_status(status, "Table", db->name + "." + name.str(), true,
                error_out)) return false;
        guarantee(!ns_metadata->second.is_deleted());

        /* Delete the table. */
        ns_metadata->second.mark_deleted();

        semilattice_root_view->join(metadata);
        metadata = semilattice_root_view->get();
    }
    wait_for_metadata_to_propagate(metadata, interruptor);

    return true;
}

bool real_reql_cluster_interface_t::table_list(counted_t<const ql::db_t> db,
        UNUSED signal_t *interruptor, std::set<name_string_t> *names_out,
        UNUSED std::string *error_out) {
    guarantee(db->name != "rethinkdb",
        "real_reql_cluster_interface_t should never get queries for system tables");
    cow_ptr_t<namespaces_semilattice_metadata_t> ns_metadata = get_namespaces_metadata();
    const_metadata_searcher_t<namespace_semilattice_metadata_t> ns_searcher(
        &ns_metadata->namespaces);
    namespace_predicate_t pred(&db->id);
    for (auto it = ns_searcher.find_next(ns_searcher.begin(), pred);
              it != ns_searcher.end();
              it = ns_searcher.find_next(++it, pred)) {
        guarantee(!it->second.is_deleted());
        names_out->insert(it->second.get_ref().name.get_ref());
    }

    return true;
}

bool real_reql_cluster_interface_t::table_find(
        const name_string_t &name, counted_t<const ql::db_t> db,
        boost::optional<admin_identifier_format_t> identifier_format,
        signal_t *interruptor,
        scoped_ptr_t<base_table_t> *table_out, std::string *error_out) {
    guarantee(db->name != "rethinkdb",
        "real_reql_cluster_interface_t should never get queries for system tables");
    /* Find the specified table in the semilattice metadata */
    cow_ptr_t<namespaces_semilattice_metadata_t> namespaces_metadata
        = get_namespaces_metadata();
    const_metadata_searcher_t<namespace_semilattice_metadata_t>
        ns_searcher(&namespaces_metadata.get()->namespaces);
    namespace_predicate_t pred(&name, &db->id);
    metadata_search_status_t status;
    auto ns_metadata_it = ns_searcher.find_uniq(pred, &status);
    if (!check_metadata_status(status, "Table", db->name + "." + name.str(), true,
            error_out)) return false;
    guarantee(!ns_metadata_it->second.is_deleted());

    if (static_cast<bool>(identifier_format)) {
        *error_out = "The `identifier_format` optarg only makes sense for tables in the "
            "special `rethinkdb` database.";
        return false;
    }

    table_out->init(new real_table_t(
        ns_metadata_it->first,
        namespace_repo.get_namespace_interface(ns_metadata_it->first, interruptor),
        ns_metadata_it->second.get_ref().primary_key.get_ref(),
        &changefeed_client));

    return true;
}

bool real_reql_cluster_interface_t::get_table_ids_for_query(
        const counted_t<const ql::db_t> &db,
        const std::vector<name_string_t> &table_names,
        std::vector<std::pair<namespace_id_t, name_string_t> > *tables_out,
        std::string *error_out) {
    guarantee(db->name != "rethinkdb",
        "real_reql_cluster_interface_t should never get queries for system tables");

    tables_out->clear();
    cow_ptr_t<namespaces_semilattice_metadata_t> ns_metadata = get_namespaces_metadata();
    const_metadata_searcher_t<namespace_semilattice_metadata_t> ns_searcher(
        &ns_metadata->namespaces);

    if (table_names.empty()) {
        namespace_predicate_t pred(&db->id);
        for (auto it = ns_searcher.find_next(ns_searcher.begin(), pred);
                  it != ns_searcher.end();
                  it = ns_searcher.find_next(++it, pred)) {
            guarantee(!it->second.is_deleted());
            tables_out->push_back({ it->first, it->second.get_ref().name.get_ref() });
        }
    } else {
        for (auto const &name : table_names) {
            namespace_predicate_t pred(&name, &db->id);
            metadata_search_status_t status;
            auto it = ns_searcher.find_uniq(pred, &status);
            if (!check_metadata_status(status, "Table", db->name + "." + name.str(), true,
                    error_out)) return false;
            guarantee(!it->second.is_deleted());
            tables_out->push_back({ it->first, it->second.get_ref().name.get_ref() });
        }
    }
    return true;
}

<<<<<<< HEAD
counted_t<ql::table_t> make_table_with_backend(
        artificial_table_backend_t *backend,
        const char *table_name,
        const ql::protob_t<const Backtrace> &bt) {
    return make_counted<ql::table_t>(
        scoped_ptr_t<base_table_t>(new artificial_table_t(backend)),
        make_counted<const ql::db_t>(nil_uuid(), "rethinkdb"),
        table_name, false, bt);
}

=======
>>>>>>> 5ef9e3b9
bool real_reql_cluster_interface_t::table_config(
        counted_t<const ql::db_t> db,
        const std::vector<name_string_t> &tables,
        const ql::protob_t<const Backtrace> &bt,
        signal_t *interruptor, scoped_ptr_t<ql::val_t> *resp_out,
        std::string *error_out) {
    std::vector<std::pair<namespace_id_t, name_string_t> > table_ids;
    if (!get_table_ids_for_query(db, tables, &table_ids, error_out)) {
        return false;
    }

    artificial_table_backend_t *backend =
        admin_tables->table_config_backend[
            static_cast<int>(admin_identifier_format_t::name)].get();

    std::vector<ql::datum_t> result_array;
    if (!table_meta_read(backend, db, table_ids, true,
            interruptor, &result_array, error_out)) {
        return false;
    }

    counted_t<ql::table_t> table = make_table_with_backend(backend, "table_config", bt);
    counted_t<ql::datum_stream_t> stream =
        make_counted<ql::vector_datum_stream_t>(bt, std::move(result_array));
    resp_out->init(new ql::val_t(table, stream, bt));
    return true;
}

bool real_reql_cluster_interface_t::table_status(
        counted_t<const ql::db_t> db,
        const std::vector<name_string_t> &tables,
        const ql::protob_t<const Backtrace> &bt,
        signal_t *interruptor, scoped_ptr_t<ql::val_t> *resp_out,
        std::string *error_out) {
    std::vector<std::pair<namespace_id_t, name_string_t> > table_ids;
    if (!get_table_ids_for_query(db, tables, &table_ids, error_out)) {
        return false;
    }

    artificial_table_backend_t *backend =
        admin_tables->table_status_backend[
            static_cast<int>(admin_identifier_format_t::name)].get();

    std::vector<ql::datum_t> result_array;
    if (!table_meta_read(backend, db, table_ids, true,
            interruptor, &result_array, error_out)) {
        return false;
    }

    counted_t<ql::table_t> table = make_table_with_backend(backend, "table_status", bt);
    counted_t<ql::datum_stream_t> stream =
        make_counted<ql::vector_datum_stream_t>(bt, std::move(result_array));
    resp_out->init(new ql::val_t(table, stream, bt));
    return true;
}

bool real_reql_cluster_interface_t::table_wait(
        counted_t<const ql::db_t> db,
        const std::vector<name_string_t> &tables,
        table_readiness_t readiness,
        const ql::protob_t<const Backtrace> &bt,
        signal_t *interruptor,
        scoped_ptr_t<ql::val_t> *resp_out,
        std::string *error_out) {
    std::vector<std::pair<namespace_id_t, name_string_t> > table_ids;
    if (!get_table_ids_for_query(db, tables, &table_ids, error_out)) {
        return false;
    }

    table_status_artificial_table_backend_t *backend =
        admin_tables->table_status_backend[
            static_cast<int>(admin_identifier_format_t::name)].get();

    std::vector<ql::datum_t> result_array;
    {
        threadnum_t new_thread = directory_root_view->home_thread();
        cross_thread_signal_t ct_interruptor(interruptor, new_thread);
        on_thread_t thread_switcher(new_thread);
        rassert(new_thread == backend->home_thread());

        // Loop until all tables are ready - we have to check all tables again
        // if a table was not immediately ready
        bool immediate;
        do {
            immediate = true;
            for (auto it = table_ids.begin(); it != table_ids.end(); ++it) {
                table_wait_result_t res = wait_for_table_readiness(
                    it->first, readiness, backend, &ct_interruptor);
                immediate = immediate && (res == table_wait_result_t::IMMEDIATE);
                // Error out if a table was deleted and it was explicitly waited on
                if (res == table_wait_result_t::DELETED) {
                    if (tables.size() != 0) {
                        *error_out = strprintf("Table `%s.%s` does not exist.",
                                               db->name.c_str(),
                                               it->second.str().c_str());
                        return false;
                    } else {
                        // We erase the table_id here to avoid getting a DELETED result
                        // every loop, so that `immediate` is never true
                        table_ids.erase(it);
                        break;
                    }
                }
            }
        } while (!immediate && table_ids.size() != 1);

        // It is important for correctness that nothing runs in-between the wait and the
        // `table_status` read.
        ASSERT_FINITE_CORO_WAITING;
<<<<<<< HEAD
        if (!table_meta_read(backend, db, table_ids,
=======
        if (!table_meta_read(
                admin_tables->table_status_backend.get(), db, table_ids,
>>>>>>> 5ef9e3b9
                !tables.empty(), // A db-level wait shouldn't error if a table is deleted
                &ct_interruptor, &result_array, error_out)) {
            return false;
        }
    }

<<<<<<< HEAD
    counted_t<ql::table_t> table = make_table_with_backend(backend, "table_status", bt);
=======
    // Allow up to 10 seconds for each table to become available - otherwise assume
    // something else went wrong and return anyway.  See github issue #3278.
    try {
        signal_timer_t timer_interruptor;
        wait_any_t combined_interruptor(interruptor, &timer_interruptor);
        timer_interruptor.start(10000);

        // We cannot wait for anything higher than 'writes' through namespace_interface_t
        table_readiness_t readiness2 = std::min(readiness, table_readiness_t::writes);

        for (auto table : table_ids) {
            namespace_interface_access_t ns_if =
                namespace_repo.get_namespace_interface(table.first,
                                                       &combined_interruptor);
            ns_if.get()->wait_for_readiness(readiness2, &combined_interruptor);
        }
    } catch (const interrupted_exc_t &) {
        // Nothing to see here, move along
    }

    counted_t<ql::table_t> backend = make_backend_table(
        admin_tables->table_status_backend.get(), "table_status", bt);
>>>>>>> 5ef9e3b9
    counted_t<ql::datum_stream_t> stream =
        make_counted<ql::vector_datum_stream_t>(bt, std::move(result_array));
    resp_out->init(new ql::val_t(table, stream, bt));
    return true;
}

bool real_reql_cluster_interface_t::reconfigure_internal(
        namespace_id_t table_id,
        const table_generate_config_params_t &params,
        bool dry_run,
        signal_t *interruptor,
        ql::datum_t *new_config_out,
        std::string *error_out) {
    rassert(get_thread_id() == server_name_client->home_thread());

    /* Find the specified table in the semilattice metadata */
    cluster_semilattice_metadata_t metadata = semilattice_root_view->get();
    cow_ptr_t<namespaces_semilattice_metadata_t>::change_t ns_change(
            &metadata.rdb_namespaces);
    metadata_searcher_t<namespace_semilattice_metadata_t> ns_searcher(
            &ns_change.get()->namespaces);
    auto ns_metadata_it = ns_change.get()->namespaces.find(table_id);
    r_sanity_check(ns_metadata_it != ns_change.get()->namespaces.end() &&
                   !ns_metadata_it->second.is_deleted());

    std::map<server_id_t, int> server_usage;
    for (auto it = ns_searcher.find_next(ns_searcher.begin());
              it != ns_searcher.end();
              it = ns_searcher.find_next(++it)) {
        if (it == ns_metadata_it) {
            /* We don't want to take into account the table's current configuration,
            since we're about to change that anyway */
            continue;
        }
        calculate_server_usage(it->second.get_ref().replication_info.get_ref().config,
                               &server_usage);
    }

    table_replication_info_t new_repli_info;

    if (!calculate_split_points_intelligently(
            table_id,
            this,
            params.num_shards,
            ns_metadata_it->second.get_ref().replication_info.get_ref().shard_scheme,
            interruptor,
            &new_repli_info.shard_scheme,
            error_out)) {
        return false;
    }

    /* This just generates a new configuration; it doesn't put it in the
    semilattices. */
    if (!table_generate_config(
            server_name_client,
            table_id,
            directory_root_view,
            server_usage,
            params,
            new_repli_info.shard_scheme,
            interruptor,
            &new_repli_info.config,
            error_out)) {
        return false;
    }

    new_repli_info.config.write_ack_config.mode = write_ack_config_t::mode_t::majority;
    new_repli_info.config.durability = write_durability_t::HARD;

    if (!dry_run) {
        /* Commit the change */
        ns_metadata_it->second.get_mutable()->replication_info.set(new_repli_info);
        semilattice_root_view->join(metadata);
    }

    *new_config_out = convert_table_config_to_datum(
<<<<<<< HEAD
        new_repli_info.config, admin_identifier_format_t::name, server_name_client);
=======
        new_repli_info.config, server_name_client);
    return true;
}

bool real_reql_cluster_interface_t::table_reconfigure(
        counted_t<const ql::db_t> db,
        const name_string_t &name,
        const table_generate_config_params_t &params,
        bool dry_run,
        signal_t *interruptor,
        ql::datum_t *new_config_out,
        std::string *error_out) {
    guarantee(db->name != "rethinkdb",
        "real_reql_cluster_interface_t should never get queries for system tables");
    cross_thread_signal_t ct_interruptor(interruptor, server_name_client->home_thread());
    on_thread_t thread_switcher(server_name_client->home_thread());

    std::vector<std::pair<namespace_id_t, name_string_t> > tables;
    if (!get_table_ids_for_query(db, { name }, &tables, error_out)) {
        return false;
    }
    rassert(tables.size() == 1);
>>>>>>> 5ef9e3b9

    return reconfigure_internal(tables.begin()->first, params, dry_run,
                                &ct_interruptor, new_config_out, error_out);
}

bool real_reql_cluster_interface_t::db_reconfigure(
        counted_t<const ql::db_t> db,
        const table_generate_config_params_t &params,
        bool dry_run,
        signal_t *interruptor,
        ql::datum_t *new_config_out,
        std::string *error_out) {
    guarantee(db->name != "rethinkdb",
        "real_reql_cluster_interface_t should never get queries for system tables");
    cross_thread_signal_t ct_interruptor(interruptor, server_name_client->home_thread());
    on_thread_t thread_switcher(server_name_client->home_thread());

    std::vector<std::pair<namespace_id_t, name_string_t> > tables;
    if (!get_table_ids_for_query(db, std::vector<name_string_t>(), &tables, error_out)) {
        return false;
    }

    ql::datum_array_builder_t array_builder(ql::configured_limits_t::unlimited);
    for (auto const &pair : tables) {
        ql::datum_t table_result;
        if (!reconfigure_internal(pair.first, params, dry_run, &ct_interruptor,
                                  &table_result, error_out)) {
            return false;
        }
        array_builder.add(table_result);
    }
    *new_config_out = std::move(array_builder).to_datum();
    return true;
}

bool real_reql_cluster_interface_t::table_estimate_doc_counts(
        counted_t<const ql::db_t> db,
        const name_string_t &name,
        ql::env_t *env,
        std::vector<int64_t> *doc_counts_out,
        std::string *error_out) {
    guarantee(db->name != "rethinkdb",
        "real_reql_cluster_interface_t should never get queries for system tables");
    cross_thread_signal_t interruptor2(env->interruptor,
        semilattice_root_view->home_thread());
    on_thread_t thread_switcher(semilattice_root_view->home_thread());

    /* Find the specified table in the semilattice metadata */
    cluster_semilattice_metadata_t metadata = semilattice_root_view->get();
    const_metadata_searcher_t<namespace_semilattice_metadata_t> ns_searcher(
            &metadata.rdb_namespaces->namespaces);
    namespace_predicate_t pred(&name, &db->id);
    metadata_search_status_t status;
    auto ns_metadata_it = ns_searcher.find_uniq(pred, &status);
    if (!check_metadata_status(status, "Table", db->name + "." + name.str(), true,
            error_out)) return false;

    /* Perform a distribution query against the database */
    namespace_interface_access_t ns_if_access =
        namespace_repo.get_namespace_interface(ns_metadata_it->first, &interruptor2);
    static const int depth = 2;
    static const int limit = 128;
    distribution_read_t inner_read(depth, limit);
    read_t read(inner_read, profile_bool_t::DONT_PROFILE);
    read_response_t resp;
    try {
        ns_if_access.get()->read_outdated(read, &resp, &interruptor2);
    } catch (const cannot_perform_query_exc_t &exc) {
        *error_out = "Could not estimate document counts because table is not available "
            "for reading: " + std::string(exc.what());
        return false;
    }
    const std::map<store_key_t, int64_t> &counts =
        boost::get<distribution_read_response_t>(resp.response).key_counts;

    /* Match the results of the distribution query against the table's shard boundaries
    */
    const table_shard_scheme_t &shard_scheme =
        ns_metadata_it->second.get_ref().replication_info.get_ref().shard_scheme;
    *doc_counts_out = std::vector<int64_t>(shard_scheme.num_shards(), 0);
    for (auto it = counts.begin(); it != counts.end(); ++it) {
        /* Calculate the range of shards that this key-range overlaps with */
        size_t left_shard = shard_scheme.find_shard_for_key(it->first);
        auto jt = it;
        ++jt;
        size_t right_shard;
        if (jt == counts.end()) {
            right_shard = shard_scheme.num_shards() - 1;
        } else {
            store_key_t right_key = jt->first;
            bool ok = right_key.decrement();
            guarantee(ok, "jt->first cannot be the leftmost key");
            right_shard = shard_scheme.find_shard_for_key(right_key);
        }
        /* We assume that every shard that this key-range overlaps with has an equal
        share of the keys in the key-range. This is shitty but oh well. */
        for (size_t shard = left_shard; shard <= right_shard; ++shard) {
            doc_counts_out->at(shard) += it->second / (right_shard - left_shard + 1);
        }
    }
    return true;
}

/* Checks that divisor is indeed a divisor of multiple. */
template <class T>
bool is_joined(const T &multiple, const T &divisor) {
    T cpy = multiple;

    semilattice_join(&cpy, divisor);
    return cpy == multiple;
}

void real_reql_cluster_interface_t::wait_for_metadata_to_propagate(
        const cluster_semilattice_metadata_t &metadata, signal_t *interruptor) {
    int threadnum = get_thread_id().threadnum;

    guarantee(cross_thread_namespace_watchables[threadnum].has());
    cross_thread_namespace_watchables[threadnum]->get_watchable()->run_until_satisfied(
            [&] (const cow_ptr_t<namespaces_semilattice_metadata_t> &md) -> bool
                { return is_joined(md, metadata.rdb_namespaces); },
            interruptor);

    guarantee(cross_thread_database_watchables[threadnum].has());
    cross_thread_database_watchables[threadnum]->get_watchable()->run_until_satisfied(
            [&] (const databases_semilattice_metadata_t &md) -> bool
                { return is_joined(md, metadata.databases); },
            interruptor);
}

template <class T>
void copy_value(const T *in, T *out) {
    *out = *in;
}

cow_ptr_t<namespaces_semilattice_metadata_t>
real_reql_cluster_interface_t::get_namespaces_metadata() {
    int threadnum = get_thread_id().threadnum;
    r_sanity_check(cross_thread_namespace_watchables[threadnum].has());
    cow_ptr_t<namespaces_semilattice_metadata_t> ret;
    cross_thread_namespace_watchables[threadnum]->apply_read(
            std::bind(&copy_value< cow_ptr_t<namespaces_semilattice_metadata_t> >,
                      ph::_1, &ret));
    return ret;
}

void real_reql_cluster_interface_t::get_databases_metadata(
        databases_semilattice_metadata_t *out) {
    int threadnum = get_thread_id().threadnum;
    r_sanity_check(cross_thread_database_watchables[threadnum].has());
    cross_thread_database_watchables[threadnum]->apply_read(
            std::bind(&copy_value<databases_semilattice_metadata_t>,
                      ph::_1, out));
}

bool real_reql_cluster_interface_t::table_meta_read(
        artificial_table_backend_t *backend,
        const counted_t<const ql::db_t> &db,
        const std::vector<std::pair<namespace_id_t, name_string_t> > &table_ids,
        bool error_on_missing,
        signal_t *interruptor,
        std::vector<ql::datum_t> *res_out,
        std::string *error_out) {
    for (auto const &pair : table_ids) {
        ql::datum_t row;
        if (!backend->read_row(convert_uuid_to_datum(pair.first),
                               interruptor, &row, error_out)) {
            return false;
        }

        if (row.has()) {
            res_out->push_back(row);
        } else if (error_on_missing) {
            *error_out = strprintf("Table `%s.%s` does not exist.",
                                   db->name.c_str(), pair.second.str().c_str());
            return false;
        }
    }
    return true;
}
<|MERGE_RESOLUTION|>--- conflicted
+++ resolved
@@ -17,13 +17,14 @@
 
 #define NAMESPACE_INTERFACE_EXPIRATION_MS (60 * 1000)
 
-counted_t<ql::table_t> make_backend_table(artificial_table_backend_t *backend,
-                                          const char *backend_name,
-                                          const ql::protob_t<const Backtrace> &bt) {
+counted_t<ql::table_t> make_table_with_backend(
+        artificial_table_backend_t *backend,
+        const char *table_name,
+        const ql::protob_t<const Backtrace> &bt) {
     return make_counted<ql::table_t>(
         scoped_ptr_t<base_table_t>(new artificial_table_t(backend)),
         make_counted<const ql::db_t>(nil_uuid(), "rethinkdb"),
-        backend_name, false, bt);
+        table_name, false, bt);
 }
 
 real_reql_cluster_interface_t::real_reql_cluster_interface_t(
@@ -221,11 +222,11 @@
         }
     }
 
-    counted_t<ql::table_t> backend = make_backend_table(
+    counted_t<ql::table_t> table = make_table_with_backend(
         admin_tables->db_config_backend.get(), "db_config", bt);
     counted_t<ql::datum_stream_t> stream =
         make_counted<ql::vector_datum_stream_t>(bt, std::move(result_array));
-    resp_out->init(new ql::val_t(backend, stream, bt));
+    resp_out->init(new ql::val_t(table, stream, bt));
     return true;
 }
 
@@ -465,19 +466,6 @@
     return true;
 }
 
-<<<<<<< HEAD
-counted_t<ql::table_t> make_table_with_backend(
-        artificial_table_backend_t *backend,
-        const char *table_name,
-        const ql::protob_t<const Backtrace> &bt) {
-    return make_counted<ql::table_t>(
-        scoped_ptr_t<base_table_t>(new artificial_table_t(backend)),
-        make_counted<const ql::db_t>(nil_uuid(), "rethinkdb"),
-        table_name, false, bt);
-}
-
-=======
->>>>>>> 5ef9e3b9
 bool real_reql_cluster_interface_t::table_config(
         counted_t<const ql::db_t> db,
         const std::vector<name_string_t> &tables,
@@ -587,21 +575,14 @@
         // It is important for correctness that nothing runs in-between the wait and the
         // `table_status` read.
         ASSERT_FINITE_CORO_WAITING;
-<<<<<<< HEAD
-        if (!table_meta_read(backend, db, table_ids,
-=======
         if (!table_meta_read(
-                admin_tables->table_status_backend.get(), db, table_ids,
->>>>>>> 5ef9e3b9
+                backend, db, table_ids,
                 !tables.empty(), // A db-level wait shouldn't error if a table is deleted
                 &ct_interruptor, &result_array, error_out)) {
             return false;
         }
     }
 
-<<<<<<< HEAD
-    counted_t<ql::table_t> table = make_table_with_backend(backend, "table_status", bt);
-=======
     // Allow up to 10 seconds for each table to become available - otherwise assume
     // something else went wrong and return anyway.  See github issue #3278.
     try {
@@ -622,9 +603,8 @@
         // Nothing to see here, move along
     }
 
-    counted_t<ql::table_t> backend = make_backend_table(
-        admin_tables->table_status_backend.get(), "table_status", bt);
->>>>>>> 5ef9e3b9
+    counted_t<ql::table_t> table = make_table_with_backend(
+        backend, "table_status", bt);
     counted_t<ql::datum_stream_t> stream =
         make_counted<ql::vector_datum_stream_t>(bt, std::move(result_array));
     resp_out->init(new ql::val_t(table, stream, bt));
@@ -701,10 +681,7 @@
     }
 
     *new_config_out = convert_table_config_to_datum(
-<<<<<<< HEAD
         new_repli_info.config, admin_identifier_format_t::name, server_name_client);
-=======
-        new_repli_info.config, server_name_client);
     return true;
 }
 
@@ -726,7 +703,6 @@
         return false;
     }
     rassert(tables.size() == 1);
->>>>>>> 5ef9e3b9
 
     return reconfigure_internal(tables.begin()->first, params, dry_run,
                                 &ct_interruptor, new_config_out, error_out);
