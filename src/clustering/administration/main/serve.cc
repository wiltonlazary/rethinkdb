--- conflicted
+++ resolved
@@ -269,51 +269,12 @@
                 &rdb_ctx,
                 &server_name_client);
 
-<<<<<<< HEAD
-        std::map<name_string_t, artificial_table_backend_t *> artificial_table_backends;
-
-        server_config_artificial_table_backend_t server_config_backend(
-                metadata_field(&cluster_semilattice_metadata_t::machines,
-                    semilattice_manager_cluster.get_root_view()),
-                &server_name_client);
-        artificial_table_backends[name_string_t::guarantee_valid("server_config")] =
-            &server_config_backend;
-
-        table_config_artificial_table_backend_t table_config_backend(
-                machine_id,
-                metadata_field(&cluster_semilattice_metadata_t::rdb_namespaces,
-                    semilattice_manager_cluster.get_root_view()),
-                metadata_field(&cluster_semilattice_metadata_t::databases,
-                    semilattice_manager_cluster.get_root_view()),
-                &server_name_client);
-        artificial_table_backends[name_string_t::guarantee_valid("table_config")] =
-            &table_config_backend;
-
-        table_status_artificial_table_backend_t table_status_backend(
-                metadata_field(&cluster_semilattice_metadata_t::rdb_namespaces,
-                    semilattice_manager_cluster.get_root_view()),
-                metadata_field(&cluster_semilattice_metadata_t::databases,
-                    semilattice_manager_cluster.get_root_view()),
-                directory_read_manager.get_root_view()->incremental_subview(
-                    incremental_field_getter_t<namespaces_directory_metadata_t,
-                                               cluster_directory_metadata_t>
-                        (&cluster_directory_metadata_t::rdb_namespaces)),
-                &server_name_client);
-        artificial_table_backends[name_string_t::guarantee_valid("table_status")] =
-            &table_status_backend;
-
-        artificial_reql_cluster_interface_t artificial_reql_cluster_interface(
-            name_string_t::guarantee_valid("rethinkdb"),
-            artificial_table_backends,
-            &real_reql_cluster_interface);
-=======
         admin_artificial_tables_t admin_tables(
                 &real_reql_cluster_interface,
                 machine_id,
                 semilattice_manager_cluster.get_root_view(),
                 directory_read_manager.get_root_view(),
                 &server_name_client);
->>>>>>> 5da1da67
 
         //This is an annoying chicken and egg problem here
         rdb_ctx.cluster_interface = admin_tables.get_reql_cluster_interface();
