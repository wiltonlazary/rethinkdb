--- conflicted
+++ resolved
@@ -289,12 +289,8 @@
                 semilattice_manager_auth.get_root_view(),
                 directory_read_manager.get_root_view(),
                 reactor_directory_read_manager.get_root_view(),
-<<<<<<< HEAD
-                &server_config_client);
-=======
-                &server_name_client,
+                &server_config_client,
                 &mailbox_manager);
->>>>>>> 02eb33b2
 
         /* `real_reql_cluster_interface_t` needs access to the admin tables so that it
         can return rows from the `table_status` and `table_config` artificial tables when
